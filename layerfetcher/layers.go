--- conflicted
+++ resolved
@@ -191,11 +191,7 @@
 
 // layerHashReqReceiver returns the layer hash for the specified layer.
 func (l *Logic) layerHashReqReceiver(ctx context.Context, msg []byte) []byte {
-<<<<<<< HEAD
-	lyr := types.LayerID(util.BytesToUint64(msg))
-=======
 	lyr := types.NewLayerID(util.BytesToUint32(msg))
->>>>>>> efd15e6b
 	h := l.layerDB.GetLayerHash(lyr)
 	l.log.WithContext(ctx).Info("got layer hash request %v, responding with %v", lyr, h.Hex())
 	return h.Bytes()
@@ -204,11 +200,7 @@
 // epochATXsReqReceiver returns the ATXs for the specified epoch.
 func (l *Logic) epochATXsReqReceiver(ctx context.Context, msg []byte) []byte {
 	l.log.WithContext(ctx).Info("got epoch atxs request ")
-<<<<<<< HEAD
-	lyr := types.EpochID(util.BytesToUint64(msg))
-=======
 	lyr := types.EpochID(util.BytesToUint32(msg))
->>>>>>> efd15e6b
 	atxs := l.atxIds.GetEpochAtxs(lyr)
 	bts, err := types.InterfaceToBytes(atxs)
 	if err != nil {
@@ -245,11 +237,7 @@
 
 // tortoiseBeaconReqReceiver returns the tortoise beacon for the given layer ID
 func (l *Logic) tortoiseBeaconReqReceiver(ctx context.Context, msg []byte) []byte {
-<<<<<<< HEAD
-	epoch := types.EpochID(util.BytesToUint64(msg))
-=======
 	epoch := types.EpochID(util.BytesToUint32(msg))
->>>>>>> efd15e6b
 	l.log.WithContext(ctx).Info("got tortoise beacon request for epoch %v", epoch)
 
 	beacon, ok := l.tbDB.GetTortoiseBeacon(epoch)
