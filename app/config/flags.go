package config

import (
	"gopkg.in/urfave/cli.v1"
	"gopkg.in/urfave/cli.v1/altsrc"
)

var (
	// LoadConfigFileFlag used to specify loading app config params from a config file.
	LoadConfigFileFlag = cli.StringFlag{
		Name:        "config, c",
		Usage:       "Load configuration from `FILE`",
		Value:       ConfigValues.ConfigFilePath,
		Destination: &ConfigValues.ConfigFilePath,
		EnvVar:      "CONFIG_FILE",
	}

<<<<<<< HEAD
	DataFolderPathFlag = altsrc.NewStringFlag(cli.StringFlag{
		Name:        "data-folder",
=======
	//DataFolderPathFlag specifies app persisted data root directory.
	DataFolderPathFlag = cli.StringFlag{
		Name:        "dataFolder, df",
>>>>>>> 99726813
		Usage:       "Set root data folder`",
		Value:       ConfigValues.DataFilePath,
		Destination: &ConfigValues.DataFilePath,
		EnvVar:      "DATA_FOLDER",
	})
)<|MERGE_RESOLUTION|>--- conflicted
+++ resolved
@@ -15,14 +15,9 @@
 		EnvVar:      "CONFIG_FILE",
 	}
 
-<<<<<<< HEAD
+	//DataFolderPathFlag specifies app persisted data root directory.
 	DataFolderPathFlag = altsrc.NewStringFlag(cli.StringFlag{
 		Name:        "data-folder",
-=======
-	//DataFolderPathFlag specifies app persisted data root directory.
-	DataFolderPathFlag = cli.StringFlag{
-		Name:        "dataFolder, df",
->>>>>>> 99726813
 		Usage:       "Set root data folder`",
 		Value:       ConfigValues.DataFilePath,
 		Destination: &ConfigValues.DataFilePath,
