--- conflicted
+++ resolved
@@ -22,10 +22,7 @@
 COPY tests/Pipfile .
 COPY tests/Pipfile.lock .
 RUN pipenv install --system
-<<<<<<< HEAD
-=======
 RUN pip install google-cloud-tasks
->>>>>>> 233360c9
 
 FROM with_requirements AS tests_runner
 
