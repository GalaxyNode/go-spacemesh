package activation

import (
	"context"
	"fmt"
	"testing"
	"time"

	"github.com/spacemeshos/ed25519"
	"github.com/stretchr/testify/assert"
	"github.com/stretchr/testify/require"

	"github.com/spacemeshos/go-spacemesh/common/types"
	"github.com/spacemeshos/go-spacemesh/common/util"
	"github.com/spacemeshos/go-spacemesh/database"
	"github.com/spacemeshos/go-spacemesh/log"
	"github.com/spacemeshos/go-spacemesh/mesh"
	"github.com/spacemeshos/go-spacemesh/rand"
	"github.com/spacemeshos/go-spacemesh/signing"
)

// ========== Vars / Consts ==========

const (
<<<<<<< HEAD
	layersPerEpoch        = 10
	postGenesisEpoch      = 2
	postGenesisEpochLayer = 22
	defaultMeshLayer      = 12
=======
	defaultTotalWeight = uint64(100000)
	layersPerEpoch     = 10
	postGenesisEpoch   = 2
>>>>>>> b8422b4b
)

func init() {
	types.SetLayersPerEpoch(layersPerEpoch)
}

var (
	pub, _, _   = ed25519.GenerateKey(nil)
	nodeID      = types.NodeID{Key: util.Bytes2Hex(pub), VRFPublicKey: []byte("22222")}
	otherNodeID = types.NodeID{Key: "00000", VRFPublicKey: []byte("00000")}
	coinbase    = types.HexToAddress("33333")
	goldenATXID = types.ATXID(types.HexToHash32("77777"))
	prevAtxID   = types.ATXID(types.HexToHash32("44444"))
	chlng       = types.HexToHash32("55555")
	poetRef     = types.BytesToHash([]byte("66666"))
	poetBytes   = []byte("66666")
	block1      = types.NewExistingBlock(types.LayerID{}, []byte("11111"), nil)
	block2      = types.NewExistingBlock(types.LayerID{}, []byte("22222"), nil)
	block3      = types.NewExistingBlock(types.LayerID{}, []byte("33333"), nil)

	postGenesisEpochLayer = types.NewLayerID(22)
	defaultMeshLayer      = types.NewLayerID(12)

<<<<<<< HEAD
	defaultView       = []types.BlockID{block1.ID(), block2.ID(), block3.ID()}
	net               = &NetMock{}
	layerClockMock    = &LayerClockMock{}
	meshProviderMock  = &MeshProviderMock{latestLayer: 12}
	nipostBuilderMock = &NIPostBuilderMock{}
	nipost            = NewNIPostWithChallenge(&chlng, poetBytes)
	initialPost       = &types.Post{
		Nonce:   0,
		Indices: make([]byte, 10),
=======
	defaultView      = []types.BlockID{block1.ID(), block2.ID(), block3.ID()}
	net              = &NetMock{}
	layerClockMock   = &LayerClockMock{}
	meshProviderMock = &MeshProviderMock{latestLayer: types.NewLayerID(12)}
	nipstBuilderMock = &NipstBuilderMock{}
	postProver       = &postProverClientMock{}
	npst             = NewNIPSTWithChallenge(&chlng, poetBytes)
	commitment       = &types.PostProof{
		Challenge:    []byte(nil),
		MerkleRoot:   []byte("1"),
		ProofNodes:   [][]byte(nil),
		ProvenLeaves: [][]byte(nil),
>>>>>>> b8422b4b
	}
	lg = log.NewDefault(nodeID.Key[:5])
)

// ========== Mocks ==========

type MeshProviderMock struct {
	GetOrphanBlocksBeforeFunc func(l types.LayerID) ([]types.BlockID, error)
	latestLayer               types.LayerID
}

func (mpm *MeshProviderMock) GetOrphanBlocksBefore(l types.LayerID) ([]types.BlockID, error) {
	if mpm.GetOrphanBlocksBeforeFunc != nil {
		return mpm.GetOrphanBlocksBeforeFunc(l)
	}
	return defaultView, nil
}

func (mpm *MeshProviderMock) LatestLayer() types.LayerID {
	layer := mpm.latestLayer
	mpm.latestLayer = defaultMeshLayer
	return layer
}

type NetMock struct {
	lastTransmission []byte
	atxDb            atxDBProvider
}

func (n *NetMock) Broadcast(_ context.Context, _ string, d []byte) error {
	n.lastTransmission = d
	go n.hookToAtxPool(d)
	return nil
}

func (n *NetMock) hookToAtxPool(transmission []byte) {
	if atx, err := types.BytesToAtx(transmission); err == nil {
		atx.CalcAndSetID()

		if n.atxDb != nil {
			if atxDb, ok := n.atxDb.(*DB); ok {
				err := atxDb.StoreAtx(atx.PubLayerID.GetEpoch(), atx)
				if err != nil {
					panic(err)
				}
			}
		}
	}
}

type MockSigning struct {
}

func (ms *MockSigning) Sign(m []byte) []byte {
	return m
}

type NIPostBuilderMock struct {
	poetRef         []byte
	buildNIPostFunc func(challenge *types.Hash32) (*types.NIPost, error)
	initPostFunc    func(logicalDrive string, commitmentSize uint64) (*types.Post, error)
	SleepTime       int
}

func (np *NIPostBuilderMock) BuildNIPost(_ context.Context, challenge *types.Hash32, _ chan struct{}) (*types.NIPost, error) {
	if np.buildNIPostFunc != nil {
		return np.buildNIPostFunc(challenge)
	}
	return NewNIPostWithChallenge(challenge, np.poetRef), nil
}

type NIPostErrBuilderMock struct{}

func (np *NIPostErrBuilderMock) BuildNIPost(context.Context, *types.Hash32, chan struct{}) (*types.NIPost, error) {
	return nil, fmt.Errorf("NIPost builder error")
}

type MockIDStore struct{}

func (*MockIDStore) StoreNodeIdentity(types.NodeID) error {
	return nil
}

func (*MockIDStore) GetIdentity(string) (types.NodeID, error) {
	return types.NodeID{}, nil
}

type ValidatorMock struct{}

// A compile time check to ensure that ValidatorMock fully implements the NIPostValidator interface.
var _ NIPostValidator = (*ValidatorMock)(nil)

func (*ValidatorMock) Validate(id signing.PublicKey, NIPost *types.NIPost, expectedChallenge types.Hash32, numUnits uint) error {
	return nil
}

func (*ValidatorMock) ValidatePost(id []byte, Post *types.Post, PostMetadata *types.PostMetadata, numUnits uint) error {
	return nil
}

func NewMockDB() *MockDB {
	return &MockDB{
		make(map[string][]byte),
		false,
	}
}

type MockDB struct {
	mp      map[string][]byte
	hadNone bool
}

func (m *MockDB) Put(key, val []byte) error {
	if len(val) == 0 {
		m.hadNone = true
	}
	m.mp[util.Bytes2Hex(key)] = val
	return nil
}

func (m *MockDB) Get(key []byte) ([]byte, error) {
	return m.mp[util.Bytes2Hex(key)], nil
}

type FaultyNetMock struct {
	bt     []byte
	retErr bool
}

func (n *FaultyNetMock) Broadcast(_ context.Context, _ string, d []byte) error {
	n.bt = d
	if n.retErr {
		return fmt.Errorf("faulty")
	}
	// not calling `go hookToAtxPool(d)`
	return nil
}

// ========== Helper functions ==========

func newActivationDb() *DB {
	return NewDB(database.NewMemDatabase(), &MockIDStore{}, mesh.NewMemMeshDB(lg.WithName("meshDB")), layersPerEpoch, goldenATXID, &ValidatorMock{}, lg.WithName("atxDB"))
}

func newChallenge(nodeID types.NodeID, sequence uint64, prevAtxID, posAtxID types.ATXID, pubLayerID types.LayerID) types.NIPostChallenge {
	challenge := types.NIPostChallenge{
		NodeID:         nodeID,
		Sequence:       sequence,
		PrevATXID:      prevAtxID,
		PubLayerID:     pubLayerID,
		StartTick:      100 * sequence,
		EndTick:        100 * (sequence + 1),
		PositioningATX: posAtxID,
	}
	return challenge
}

func newAtx(challenge types.NIPostChallenge, nipost *types.NIPost) *types.ActivationTx {
	activationTx := &types.ActivationTx{
		InnerActivationTx: &types.InnerActivationTx{
			ActivationTxHeader: &types.ActivationTxHeader{
				NIPostChallenge: challenge,
				NumUnits:        2,
				Coinbase:        coinbase,
			},
			NIPost: nipost,
		},
	}
	activationTx.CalcAndSetID()
	return activationTx
}

type LayerClockMock struct {
	currentLayer types.LayerID
}

func (l *LayerClockMock) GetCurrentLayer() types.LayerID {
	return l.currentLayer
}

func (l *LayerClockMock) AwaitLayer(types.LayerID) chan struct{} {
	ch := make(chan struct{})
	go func() {
		time.Sleep(500 * time.Millisecond)
		close(ch)
	}()
	return ch
}

type mockSyncer struct{}

func (m *mockSyncer) RegisterChForSynced(_ context.Context, ch chan struct{}) {
	close(ch)
}

func newBuilder(activationDb atxDBProvider) *Builder {
	net.atxDb = activationDb
	cfg := Config{
		CoinbaseAccount: coinbase,
		GoldenATXID:     goldenATXID,
		LayersPerEpoch:  layersPerEpoch,
	}
<<<<<<< HEAD
	b := NewBuilder(cfg, nodeID, &MockSigning{}, activationDb, net, meshProviderMock, layersPerEpoch, nipostBuilderMock, &postSetupProviderMock{}, layerClockMock, &mockSyncer{}, NewMockDB(), lg.WithName("atxBuilder"))
	b.initialPost = initialPost
=======
	b := NewBuilder(bc, nodeID, 0, &MockSigning{}, activationDb, net, meshProviderMock, nipstBuilderMock, postProver, layerClockMock, &mockSyncer{}, NewMockDB(), lg.WithName("atxBuilder"))
	b.commitment = commitment
>>>>>>> b8422b4b
	return b
}

func lastTransmittedAtx(t *testing.T) types.ActivationTx {
	var signedAtx types.ActivationTx
	err := types.BytesToInterface(net.lastTransmission, &signedAtx)
	require.NoError(t, err)
	return signedAtx
}

func assertLastAtx(r *require.Assertions, posAtx, prevAtx *types.ActivationTxHeader, layersPerEpoch uint32) {
	sigAtx, err := types.BytesToAtx(net.lastTransmission)
	r.NoError(err)

	atx := sigAtx
	r.Equal(nodeID, atx.NodeID)
	if prevAtx != nil {
		r.Equal(prevAtx.Sequence+1, atx.Sequence)
		r.Equal(prevAtx.ID(), atx.PrevATXID)
		r.Nil(atx.InitialPost)
		r.Nil(atx.InitialPostIndices)
	} else {
		r.Zero(atx.Sequence)
		r.Equal(*types.EmptyATXID, atx.PrevATXID)
		r.NotNil(atx.InitialPost)
		r.NotNil(atx.InitialPostIndices)
	}
	r.Equal(posAtx.ID(), atx.PositioningATX)
	r.Equal(posAtx.PubLayerID.Add(layersPerEpoch), atx.PubLayerID)
	r.Equal(poetRef, atx.GetPoetProofRef())
}

func storeAtx(r *require.Assertions, activationDb *DB, atx *types.ActivationTx, lg log.Log) {
	epoch := atx.PubLayerID.GetEpoch()
	lg.Info("stored ATX in epoch %v", epoch)
	err := activationDb.StoreAtx(epoch, atx)
	r.NoError(err)
}

<<<<<<< HEAD
func publishAtx(b *Builder, meshLayer types.LayerID, clockEpoch types.EpochID, buildNipostLayerDuration uint16) (published, builtNipost bool, err error) {
=======
func publishAtx(b *Builder, meshLayer types.LayerID, clockEpoch types.EpochID, buildNipstLayerDuration uint32) (published, builtNipst bool, err error) {
>>>>>>> b8422b4b
	net.lastTransmission = nil
	meshProviderMock.latestLayer = meshLayer
	nipostBuilderMock.buildNIPostFunc = func(challenge *types.Hash32) (*types.NIPost, error) {
		builtNipost = true
		meshProviderMock.latestLayer = meshLayer.Add(buildNipostLayerDuration)
		layerClockMock.currentLayer = layerClockMock.currentLayer.Add(buildNipostLayerDuration)
		return NewNIPostWithChallenge(challenge, poetBytes), nil
	}
	layerClockMock.currentLayer = clockEpoch.FirstLayer().Add(3)
	err = b.PublishActivationTx(context.TODO())
	nipostBuilderMock.buildNIPostFunc = nil
	return net.lastTransmission != nil, builtNipost, err
}

// ========== Tests ==========

func TestBuilder_PublishActivationTx_HappyFlow(t *testing.T) {
	types.SetLayersPerEpoch(layersPerEpoch)
	r := require.New(t)

	// setup
	activationDb := newActivationDb()
	b := newBuilder(activationDb)

	challenge := newChallenge(nodeID, 1, prevAtxID, prevAtxID, postGenesisEpochLayer)
	prevAtx := newAtx(challenge, nipost)
	storeAtx(r, activationDb, prevAtx, log.NewDefault("storeAtx"))

	// create and publish ATX
	published, _, err := publishAtx(b, postGenesisEpochLayer.Add(1), postGenesisEpoch, layersPerEpoch)
	r.NoError(err)
	r.True(published)
	assertLastAtx(r, prevAtx.ActivationTxHeader, prevAtx.ActivationTxHeader, layersPerEpoch)

	// create and publish another ATX
	publishedAtx, err := types.BytesToAtx(net.lastTransmission)
	r.NoError(err)
	publishedAtx.CalcAndSetID()
	published, _, err = publishAtx(b, postGenesisEpochLayer.Add(layersPerEpoch+1), postGenesisEpoch+1, layersPerEpoch)
	r.NoError(err)
	r.True(published)
	assertLastAtx(r, publishedAtx.ActivationTxHeader, publishedAtx.ActivationTxHeader, layersPerEpoch)
}

func TestBuilder_PublishActivationTx_FaultyNet(t *testing.T) {
	r := require.New(t)

	// setup
	activationDb := newActivationDb()
	challenge := newChallenge(nodeID, 1, prevAtxID, prevAtxID, postGenesisEpochLayer)
	prevAtx := newAtx(challenge, nipost)
	storeAtx(r, activationDb, prevAtx, log.NewDefault("storeAtx"))

	cfg := Config{
		CoinbaseAccount: coinbase,
		GoldenATXID:     goldenATXID,
		LayersPerEpoch:  layersPerEpoch,
	}

	// create and attempt to publish ATX
	faultyNet := &FaultyNetMock{retErr: true}
<<<<<<< HEAD
	b := NewBuilder(cfg, nodeID, &MockSigning{}, activationDb, faultyNet, meshProviderMock, layersPerEpoch, nipostBuilderMock, &postSetupProviderMock{}, layerClockMock, &mockSyncer{}, NewMockDB(), lg.WithName("atxBuilder"))
	published, _, err := publishAtx(b, postGenesisEpochLayer+1, postGenesisEpoch, layersPerEpoch)
=======
	b := NewBuilder(bc, nodeID, 0, &MockSigning{}, activationDb, faultyNet, meshProviderMock, nipstBuilderMock, postProver, layerClockMock, &mockSyncer{}, NewMockDB(), lg.WithName("atxBuilder"))
	published, _, err := publishAtx(b, postGenesisEpochLayer.Add(1), postGenesisEpoch, layersPerEpoch)
>>>>>>> b8422b4b
	r.EqualError(err, "failed to broadcast ATX: faulty")
	r.False(published)

	// create and attempt to publish ATX
	faultyNet.retErr = false
<<<<<<< HEAD
	b = NewBuilder(cfg, nodeID, &MockSigning{}, activationDb, faultyNet, meshProviderMock, layersPerEpoch, nipostBuilderMock, &postSetupProviderMock{}, layerClockMock, &mockSyncer{}, NewMockDB(), lg.WithName("atxBuilder"))
	published, builtNipost, err := publishAtx(b, postGenesisEpochLayer+1, postGenesisEpoch, layersPerEpoch)
=======
	b = NewBuilder(bc, nodeID, 0, &MockSigning{}, activationDb, faultyNet, meshProviderMock, nipstBuilderMock, postProver, layerClockMock, &mockSyncer{}, NewMockDB(), lg.WithName("atxBuilder"))
	published, builtNipst, err := publishAtx(b, postGenesisEpochLayer.Add(1), postGenesisEpoch, layersPerEpoch)
>>>>>>> b8422b4b
	r.ErrorIs(err, ErrATXChallengeExpired)
	r.False(published)
	r.True(builtNipost)

	// if the network works and we try to publish a new ATX, the timeout should result in a clean state (so a NIPost should be built)
	b.net = net
	net.atxDb = activationDb
<<<<<<< HEAD
	posAtx := newAtx(newChallenge(nodeID, 1, prevAtxID, prevAtxID, postGenesisEpochLayer+layersPerEpoch+1), nipost)
	storeAtx(r, activationDb, posAtx, log.NewDefault("storeAtx"))
	published, builtNipost, err = publishAtx(b, postGenesisEpochLayer+layersPerEpoch+2, postGenesisEpoch+1, layersPerEpoch)
=======
	posAtx := newAtx(newChallenge(nodeID, 1, prevAtxID, prevAtxID, postGenesisEpochLayer.Add(layersPerEpoch+1)), defaultView, npst)
	storeAtx(r, activationDb, posAtx, log.NewDefault("storeAtx"))
	published, builtNipst, err = publishAtx(b, postGenesisEpochLayer.Add(layersPerEpoch+2), postGenesisEpoch+1, layersPerEpoch)
>>>>>>> b8422b4b
	r.NoError(err)
	r.True(published)
	r.True(builtNipost)
}

func TestBuilder_PublishActivationTx_RebuildNIPostWhenTargetEpochPassed(t *testing.T) {
	r := require.New(t)

	// setup
	activationDb := newActivationDb()
	challenge := newChallenge(nodeID, 1, prevAtxID, prevAtxID, postGenesisEpochLayer)
	prevAtx := newAtx(challenge, nipost)
	storeAtx(r, activationDb, prevAtx, log.NewDefault("storeAtx"))

	cfg := Config{
		CoinbaseAccount: coinbase,
		GoldenATXID:     goldenATXID,
		LayersPerEpoch:  layersPerEpoch,
	}

	// create and attempt to publish ATX
	faultyNet := &FaultyNetMock{retErr: true}
<<<<<<< HEAD
	b := NewBuilder(cfg, nodeID, &MockSigning{}, activationDb, faultyNet, meshProviderMock, layersPerEpoch, nipostBuilderMock, &postSetupProviderMock{}, layerClockMock, &mockSyncer{}, NewMockDB(), lg.WithName("atxBuilder"))
	published, builtNIPost, err := publishAtx(b, postGenesisEpochLayer+1, postGenesisEpoch, layersPerEpoch)
=======
	b := NewBuilder(bc, nodeID, 0, &MockSigning{}, activationDb, faultyNet, meshProviderMock, nipstBuilderMock, postProver, layerClockMock, &mockSyncer{}, NewMockDB(), lg.WithName("atxBuilder"))
	published, builtNipst, err := publishAtx(b, postGenesisEpochLayer.Add(1), postGenesisEpoch, layersPerEpoch)
>>>>>>> b8422b4b
	r.EqualError(err, "failed to broadcast ATX: faulty")
	r.False(published)
	r.True(builtNIPost)

	// We started building the NIPost in epoch 2, the publication epoch should have been 3. We should abort the ATX and
	// start over if the target epoch (4) has passed, so we'll start the ATX builder in epoch 5 and ensure it builds a
	// new NIPost.

	// if the network works - the ATX should be published
	b.net = net
	net.atxDb = activationDb
<<<<<<< HEAD
	posAtx := newAtx(newChallenge(nodeID, 1, prevAtxID, prevAtxID, postGenesisEpochLayer+(3*layersPerEpoch)), nipost)
	storeAtx(r, activationDb, posAtx, log.NewDefault("storeAtx"))
	published, builtNIPost, err = publishAtx(b, postGenesisEpochLayer+(3*layersPerEpoch)+1, postGenesisEpoch+3, layersPerEpoch)
=======
	posAtx := newAtx(newChallenge(nodeID, 1, prevAtxID, prevAtxID, postGenesisEpochLayer.Add(3*layersPerEpoch)), defaultView, npst)
	storeAtx(r, activationDb, posAtx, log.NewDefault("storeAtx"))
	published, builtNipst, err = publishAtx(b, postGenesisEpochLayer.Add(3*layersPerEpoch).Add(1), postGenesisEpoch+3, layersPerEpoch)
>>>>>>> b8422b4b
	r.NoError(err)
	r.True(published)
	r.True(builtNIPost)
}

func TestBuilder_PublishActivationTx_NoPrevATX(t *testing.T) {
	types.SetLayersPerEpoch(layersPerEpoch)
	r := require.New(t)

	// setup
	activationDb := newActivationDb()
	b := newBuilder(activationDb)

	challenge := newChallenge(otherNodeID /*👀*/, 1, prevAtxID, prevAtxID, postGenesisEpochLayer)
	posAtx := newAtx(challenge, nipost)
	storeAtx(r, activationDb, posAtx, log.NewDefault("storeAtx"))

	// create and publish ATX
	published, _, err := publishAtx(b, postGenesisEpochLayer.Add(1), postGenesisEpoch, layersPerEpoch)
	r.NoError(err)
	r.True(published)
	assertLastAtx(r, posAtx.ActivationTxHeader, nil, layersPerEpoch)
}

func TestBuilder_PublishActivationTx_PrevATXWithoutPrevATX(t *testing.T) {
	types.SetLayersPerEpoch(layersPerEpoch)
	r := require.New(t)

	// setup
	activationDb := newActivationDb()
	b := newBuilder(activationDb)

	challenge := newChallenge(otherNodeID /*👀*/, 1, prevAtxID, prevAtxID, postGenesisEpochLayer)
	posAtx := newAtx(challenge, nipost)
	storeAtx(r, activationDb, posAtx, log.NewDefault("storeAtx"))

	challenge = newChallenge(nodeID /*👀*/, 0, *types.EmptyATXID, posAtx.ID(), postGenesisEpochLayer)
	challenge.InitialPostIndices = initialPost.Indices
	prevAtx := newAtx(challenge, nipost)
	prevAtx.InitialPost = initialPost
	storeAtx(r, activationDb, prevAtx, log.NewDefault("storeAtx"))

	// create and publish ATX
	published, _, err := publishAtx(b, postGenesisEpochLayer.Add(1), postGenesisEpoch, layersPerEpoch)
	r.NoError(err)
	r.True(published)
	assertLastAtx(r, posAtx.ActivationTxHeader, prevAtx.ActivationTxHeader, layersPerEpoch)
}

func TestBuilder_PublishActivationTx_TargetsEpochBasedOnPosAtx(t *testing.T) {
	types.SetLayersPerEpoch(layersPerEpoch)
	r := require.New(t)

	// setup
	activationDb := newActivationDb()
	b := newBuilder(activationDb)

<<<<<<< HEAD
	challenge := newChallenge(otherNodeID /*👀*/, 1, prevAtxID, prevAtxID, postGenesisEpochLayer-layersPerEpoch /*👀*/)
	posAtx := newAtx(challenge, nipost)
=======
	challenge := newChallenge(otherNodeID /*👀*/, 1, prevAtxID, prevAtxID, postGenesisEpochLayer.Sub(layersPerEpoch) /*👀*/)
	posAtx := newAtx(challenge, defaultView, npst)
>>>>>>> b8422b4b
	storeAtx(r, activationDb, posAtx, log.NewDefault("storeAtx"))

	// create and publish ATX based on the best available posAtx, as long as the node is synced
	published, _, err := publishAtx(b, postGenesisEpochLayer.Add(1), postGenesisEpoch, layersPerEpoch)
	r.NoError(err)
	r.True(published)
	assertLastAtx(r, posAtx.ActivationTxHeader, nil, layersPerEpoch)
}

func TestBuilder_PublishActivationTx_DoesNotPublish2AtxsInSameEpoch(t *testing.T) {
	types.SetLayersPerEpoch(layersPerEpoch)
	r := require.New(t)

	// setup
	activationDb := newActivationDb()
	b := newBuilder(activationDb)

	challenge := newChallenge(nodeID, 1, prevAtxID, prevAtxID, postGenesisEpochLayer)
	prevAtx := newAtx(challenge, nipost)
	storeAtx(r, activationDb, prevAtx, log.NewDefault("storeAtx"))

	// create and publish ATX
	published, _, err := publishAtx(b, postGenesisEpochLayer.Add(1), postGenesisEpoch, layersPerEpoch)
	r.NoError(err)
	r.True(published)
	assertLastAtx(r, prevAtx.ActivationTxHeader, prevAtx.ActivationTxHeader, layersPerEpoch)

	publishedAtx, err := types.BytesToAtx(net.lastTransmission)
	r.NoError(err)
	publishedAtx.CalcAndSetID()

	// assert that the next ATX is in the next epoch
	published, _, err = publishAtx(b, postGenesisEpochLayer.Add(1), postGenesisEpoch, layersPerEpoch) // 👀
	r.NoError(err)
	r.True(published)
	assertLastAtx(r, publishedAtx.ActivationTxHeader, publishedAtx.ActivationTxHeader, layersPerEpoch)

	publishedAtx2, err := types.BytesToAtx(net.lastTransmission)
	r.NoError(err)

	r.Equal(publishedAtx.PubLayerID.Add(layersPerEpoch), publishedAtx2.PubLayerID)
}

func TestBuilder_PublishActivationTx_FailsWhenNIPostBuilderFails(t *testing.T) {
	r := require.New(t)

	cfg := Config{
		CoinbaseAccount: coinbase,
		GoldenATXID:     goldenATXID,
		LayersPerEpoch:  layersPerEpoch,
	}

	activationDb := newActivationDb()
<<<<<<< HEAD
	nipostBuilder := &NIPostErrBuilderMock{} // 👀 mock that returns error from BuildNIPost()
	b := NewBuilder(cfg, nodeID, &MockSigning{}, activationDb, net, meshProviderMock, layersPerEpoch, nipostBuilder, &postSetupProviderMock{}, layerClockMock, &mockSyncer{}, NewMockDB(), lg.WithName("atxBuilder"))
	b.initialPost = initialPost
=======
	nipstBuilder := &NipstErrBuilderMock{} // 👀 mock that returns error from BuildNipst()
	b := NewBuilder(bc, nodeID, 0, &MockSigning{}, activationDb, net, meshProviderMock, nipstBuilder, postProver, layerClockMock, &mockSyncer{}, NewMockDB(), lg.WithName("atxBuilder"))
	b.commitment = commitment
>>>>>>> b8422b4b

	challenge := newChallenge(otherNodeID /*👀*/, 1, prevAtxID, prevAtxID, postGenesisEpochLayer)
	posAtx := newAtx(challenge, nipost)
	storeAtx(r, activationDb, posAtx, log.NewDefault("storeAtx"))

<<<<<<< HEAD
	published, _, err := publishAtx(b, postGenesisEpochLayer+1, postGenesisEpoch, layersPerEpoch)
	r.EqualError(err, "failed to build NIPost: NIPost builder error")
=======
	published, _, err := publishAtx(b, postGenesisEpochLayer.Add(1), postGenesisEpoch, layersPerEpoch)
	r.EqualError(err, "failed to build nipst: nipst builder error")
>>>>>>> b8422b4b
	r.False(published)
}

func TestBuilder_PublishActivationTx_Serialize(t *testing.T) {
	r := require.New(t)

	activationDb := newActivationDb()
	b := newBuilder(activationDb)

<<<<<<< HEAD
	atx := newActivationTx(nodeID, 1, prevAtxID, prevAtxID, 5, 1, 100, coinbase, 100, nipost)
	storeAtx(r, activationDb, atx, log.NewDefault("storeAtx"))

	act := newActivationTx(b.nodeID, 2, atx.ID(), atx.ID(), atx.PubLayerID+10, 0, 100, coinbase, 100, nipost)
=======
	atx := newActivationTx(nodeID, 1, prevAtxID, prevAtxID, types.NewLayerID(5), 1, 100, 100, coinbase, npst)
	storeAtx(r, activationDb, atx, log.NewDefault("storeAtx"))

	act := newActivationTx(b.nodeID, 2, atx.ID(), atx.ID(), atx.PubLayerID.Add(10), 0, 100, 100, coinbase, npst)
>>>>>>> b8422b4b

	bt, err := types.InterfaceToBytes(act)
	assert.NoError(t, err)
	a, err := types.BytesToAtx(bt)
	assert.NoError(t, err)
	bt2, err := types.InterfaceToBytes(a)
	assert.Equal(t, bt, bt2)
}

func TestBuilder_PublishActivationTx_PosAtxOnSameLayerAsPrevAtx(t *testing.T) {
	r := require.New(t)

	types.SetLayersPerEpoch(layersPerEpoch)
	activationDb := newActivationDb()
	b := newBuilder(activationDb)

	lg := log.NewDefault("storeAtx")
	for i := postGenesisEpochLayer; i.Before(postGenesisEpochLayer.Add(3)); i = i.Add(1) {
		challenge := newChallenge(nodeID, 1, prevAtxID, prevAtxID, types.LayerID(i))
		atx := newAtx(challenge, nipost)
		storeAtx(r, activationDb, atx, lg)
	}

<<<<<<< HEAD
	challenge := newChallenge(nodeID, 1, prevAtxID, prevAtxID, postGenesisEpochLayer+3)
	prevATX := newAtx(challenge, nipost)
=======
	challenge := newChallenge(nodeID, 1, prevAtxID, prevAtxID, postGenesisEpochLayer.Add(3))
	prevATX := newAtx(challenge, defaultView, npst)
>>>>>>> b8422b4b
	storeAtx(r, activationDb, prevATX, lg)

	published, _, err := publishAtx(b, postGenesisEpochLayer.Add(4), postGenesisEpoch, layersPerEpoch)
	r.NoError(err)
	r.True(published)

	newAtx := lastTransmittedAtx(t)
	r.Equal(prevATX.ID(), newAtx.PrevATXID)

	posAtx, err := activationDb.GetAtxHeader(newAtx.PositioningATX)
	r.NoError(err)

	assertLastAtx(r, posAtx, prevATX.ActivationTxHeader, layersPerEpoch)

	t.Skip("proves https://github.com/spacemeshos/go-spacemesh/issues/1166")
	// check pos & prev has the same PubLayerID
	r.Equal(prevATX.PubLayerID, posAtx.PubLayerID)
}

func TestBuilder_SignAtx(t *testing.T) {
	cfg := Config{
		CoinbaseAccount: coinbase,
		GoldenATXID:     goldenATXID,
		LayersPerEpoch:  layersPerEpoch,
	}

	ed := signing.NewEdSigner()
	nodeID := types.NodeID{Key: ed.PublicKey().String(), VRFPublicKey: []byte("bbbbb")}
	activationDb := NewDB(database.NewMemDatabase(), &MockIDStore{}, mesh.NewMemMeshDB(lg.WithName("meshDB")), layersPerEpoch, goldenATXID, &ValidatorMock{}, lg.WithName("atxDB1"))
<<<<<<< HEAD
	b := NewBuilder(cfg, nodeID, ed, activationDb, net, meshProviderMock, layersPerEpoch, nipostBuilderMock, &postSetupProviderMock{}, layerClockMock, &mockSyncer{}, NewMockDB(), lg.WithName("atxBuilder"))

	prevAtx := types.ATXID(types.HexToHash32("0x111"))
	atx := newActivationTx(nodeID, 1, prevAtx, prevAtx, 15, 1, 100, coinbase, 100, nipost)
=======
	b := NewBuilder(bc, nodeID, 0, ed, activationDb, net, meshProviderMock, nipstBuilderMock, postProver, layerClockMock, &mockSyncer{}, NewMockDB(), lg.WithName("atxBuilder"))

	prevAtx := types.ATXID(types.HexToHash32("0x111"))
	atx := newActivationTx(nodeID, 1, prevAtx, prevAtx, types.NewLayerID(15), 1, 100, 100, coinbase, npst)
>>>>>>> b8422b4b
	atxBytes, err := types.InterfaceToBytes(atx.InnerActivationTx)
	assert.NoError(t, err)
	err = b.SignAtx(atx)
	assert.NoError(t, err)

	pubkey, err := ed25519.ExtractPublicKey(atxBytes, atx.Sig)
	assert.NoError(t, err)
	assert.Equal(t, ed.PublicKey().Bytes(), []byte(pubkey))

	ok := signing.Verify(signing.NewPublicKey(util.Hex2Bytes(atx.NodeID.Key)), atxBytes, atx.Sig)
	assert.True(t, ok)

}

func TestBuilder_NIPostPublishRecovery(t *testing.T) {
	id := types.NodeID{Key: "aaaaaa", VRFPublicKey: []byte("bbbbb")}
	coinbase := types.HexToAddress("0xaaa")
	net := &NetMock{}
	layers := &MeshProviderMock{}
<<<<<<< HEAD
	nipostBuilder := &NIPostBuilderMock{}
	layersPerEpoch := uint16(10)
=======
	nipstBuilder := &NipstBuilderMock{}
	layersPerEpoch := uint32(10)
>>>>>>> b8422b4b
	lg := log.NewDefault(id.Key[:5])
	db := NewMockDB()
	sig := &MockSigning{}
	activationDb := NewDB(database.NewMemDatabase(), &MockIDStore{}, mesh.NewMemMeshDB(lg.WithName("meshDB")), layersPerEpoch, goldenATXID, &ValidatorMock{}, lg.WithName("atxDB1"))
	net.atxDb = activationDb

	cfg := Config{
		CoinbaseAccount: coinbase,
		GoldenATXID:     goldenATXID,
		LayersPerEpoch:  layersPerEpoch,
	}

<<<<<<< HEAD
	b := NewBuilder(cfg, id, sig, activationDb, &FaultyNetMock{}, layers, layersPerEpoch, nipostBuilderMock, &postSetupProviderMock{}, layerClockMock, &mockSyncer{}, db, lg.WithName("atxBuilder"))
=======
	b := NewBuilder(bc, id, 0, sig, activationDb, &FaultyNetMock{}, layers, nipstBuilder, postProver, layerClockMock, &mockSyncer{}, db, lg.WithName("atxBuilder"))
>>>>>>> b8422b4b

	prevAtx := types.ATXID(types.HexToHash32("0x111"))
	chlng := types.HexToHash32("0x3333")
	poetRef := []byte{0xbe, 0xef}
	nipostBuilder.poetRef = poetRef
	npst := NewNIPostWithChallenge(&chlng, poetRef)

<<<<<<< HEAD
	atx := newActivationTx(types.NodeID{Key: "aaaaaa", VRFPublicKey: []byte("bbbbb")}, 1, prevAtx, prevAtx, 15, 1, 100, coinbase, 100, npst)
=======
	atx := newActivationTx(types.NodeID{Key: "aaaaaa", VRFPublicKey: []byte("bbbbb")}, 1, prevAtx, prevAtx, types.NewLayerID(15), 1, 100, 100, coinbase, npst)
>>>>>>> b8422b4b

	err := activationDb.StoreAtx(atx.PubLayerID.GetEpoch(), atx)
	assert.NoError(t, err)

	challenge := types.NIPostChallenge{
		NodeID:         b.nodeID,
		Sequence:       2,
		PrevATXID:      atx.ID(),
		PubLayerID:     atx.PubLayerID.Add(b.layersPerEpoch),
		StartTick:      atx.EndTick,
		EndTick:        atx.EndTick + b.tickProvider.NumOfTicks(), // todo: add tick provider (#827)
		PositioningATX: atx.ID(),
	}

	challengeHash, err := challenge.Hash()
	assert.NoError(t, err)
<<<<<<< HEAD
	npst2 := NewNIPostWithChallenge(challengeHash, poetRef)
	layerClockMock.currentLayer = types.EpochID(1).FirstLayer() + 3
=======
	npst2 := NewNIPSTWithChallenge(challengeHash, poetRef)

	layerClockMock.currentLayer = types.EpochID(1).FirstLayer().Add(3)
>>>>>>> b8422b4b
	err = b.PublishActivationTx(context.TODO())
	assert.ErrorIs(t, err, ErrATXChallengeExpired)

	// test load in correct epoch
<<<<<<< HEAD
	b = NewBuilder(cfg, id, &MockSigning{}, activationDb, net, layers, layersPerEpoch, nipostBuilder, &postSetupProviderMock{}, layerClockMock, &mockSyncer{}, db, lg.WithName("atxBuilder"))
=======
	b = NewBuilder(bc, id, 0, &MockSigning{}, activationDb, net, layers, nipstBuilder, postProver, layerClockMock, &mockSyncer{}, db, lg.WithName("atxBuilder"))
>>>>>>> b8422b4b
	err = b.loadChallenge()
	assert.NoError(t, err)
	layers.latestLayer = types.NewLayerID(22)
	err = b.PublishActivationTx(context.TODO())
	assert.NoError(t, err)
<<<<<<< HEAD
	act := newActivationTx(b.nodeID, 2, atx.ID(), atx.ID(), atx.PubLayerID+10, 101, 1, coinbase, 0, npst2)
=======
	act := newActivationTx(b.nodeID, 2, atx.ID(), atx.ID(), atx.PubLayerID.Add(10), 101, 1, 0, coinbase, npst2)
>>>>>>> b8422b4b
	err = b.SignAtx(act)
	assert.NoError(t, err)
	// TODO(moshababo): encoded atx comparison fail, although decoded atxs are equal.
	//bts, err := types.InterfaceToBytes(act)
	//assert.NoError(t, err)
	//assert.Equal(t, bts, net.lastTransmission)

<<<<<<< HEAD
	b = NewBuilder(cfg, id, &MockSigning{}, activationDb, &FaultyNetMock{}, layers, layersPerEpoch, nipostBuilder, &postSetupProviderMock{}, layerClockMock, &mockSyncer{}, db, lg.WithName("atxBuilder"))
	err = b.buildNIPostChallenge(context.TODO())
	assert.NoError(t, err)
	db.hadNone = false
	// test load challenge in later epoch - NIPost should be truncated
	b = NewBuilder(cfg, id, &MockSigning{}, activationDb, &FaultyNetMock{}, layers, layersPerEpoch, nipostBuilder, &postSetupProviderMock{}, layerClockMock, &mockSyncer{}, db, lg.WithName("atxBuilder"))
=======
	b = NewBuilder(bc, id, 0, &MockSigning{}, activationDb, &FaultyNetMock{}, layers, nipstBuilder, postProver, layerClockMock, &mockSyncer{}, db, lg.WithName("atxBuilder"))
	err = b.buildNipstChallenge(context.TODO())
	assert.NoError(t, err)
	db.hadNone = false
	// test load challenge in later epoch - Nipst should be truncated
	b = NewBuilder(bc, id, 0, &MockSigning{}, activationDb, &FaultyNetMock{}, layers, nipstBuilder, postProver, layerClockMock, &mockSyncer{}, db, lg.WithName("atxBuilder"))
>>>>>>> b8422b4b
	err = b.loadChallenge()
	assert.NoError(t, err)
	layerClockMock.currentLayer = types.EpochID(4).FirstLayer().Add(3)
	err = b.PublishActivationTx(context.TODO())
	// This 👇 ensures that handing of the challenge succeeded and the code moved on to the next part
	assert.ErrorIs(t, err, ErrATXChallengeExpired)
	assert.True(t, db.hadNone)
}

func TestBuilder_RetryPublishActivationTx(t *testing.T) {
	r := require.New(t)
	bc := Config{
		CoinbaseAccount: coinbase,
		GoldenATXID:     goldenATXID,
		LayersPerEpoch:  layersPerEpoch,
	}

	retryInterval := 10 * time.Microsecond
	expectedTries := 3

	activationDb := newActivationDb()
<<<<<<< HEAD
	nipostBuilder := &NIPostBuilderMock{} // 👀 mock that returns error from BuildNIPost()
	b := NewBuilder(bc, nodeID, &MockSigning{}, activationDb, net, meshProviderMock,
		layersPerEpoch, nipostBuilder, &postSetupProviderMock{}, layerClockMock,
=======
	nipstBuilder := &NipstBuilderMock{} // 👀 mock that returns error from BuildNipst()
	b := NewBuilder(bc, nodeID, 0, &MockSigning{}, activationDb, net, meshProviderMock,
		nipstBuilder, postProver, layerClockMock,
>>>>>>> b8422b4b
		&mockSyncer{}, NewMockDB(), lg.WithName("atxBuilder"),
		WithPoetRetryInterval(retryInterval),
	)
	b.initialPost = initialPost

	challenge := newChallenge(otherNodeID /*👀*/, 1, prevAtxID, prevAtxID, postGenesisEpochLayer)
	posAtx := newAtx(challenge, nipost)
	storeAtx(r, activationDb, posAtx, log.NewDefault("storeAtx"))

	net.lastTransmission = nil
	meshProviderMock.latestLayer = postGenesisEpochLayer.Add(1)
	tries := 0
	builderConfirmation := make(chan struct{})
	// TODO(dshulyak) maybe measure time difference between attempts. It should be no less than retryInterval
	nipostBuilder.buildNIPostFunc = func(challenge *types.Hash32) (*types.NIPost, error) {
		tries++
		if tries == expectedTries {
			close(builderConfirmation)
		} else if tries < expectedTries {
			return nil, ErrPoetServiceUnstable
		}
		return NewNIPostWithChallenge(challenge, poetBytes), nil
	}
	layerClockMock.currentLayer = types.EpochID(postGenesisEpoch).FirstLayer().Add(3)
	ctx, cancel := context.WithCancel(context.Background())
	runnerExit := make(chan struct{})
	go func() {
		b.run(ctx)
		close(runnerExit)
	}()
	t.Cleanup(func() {
		cancel()
		<-runnerExit
	})

	select {
	case <-builderConfirmation:
	case <-time.After(time.Second):
		require.FailNow(t, "failed waiting for required number of tries to occur")
	}
}

<<<<<<< HEAD
=======
func TestStartPost(t *testing.T) {
	id := types.NodeID{Key: "aaaaaa", VRFPublicKey: []byte("bbbbb")}
	coinbase := types.HexToAddress("0xaaa")
	layers := &MeshProviderMock{}
	nipstBuilder := &NipstBuilderMock{}
	layersPerEpoch := uint32(10)
	lg := log.NewDefault(id.Key[:5])

	drive := "/tmp/anton"
	coinbase2 := types.HexToAddress("0xabb")
	db := NewMockDB()

	postCfg := *config.DefaultConfig()
	postCfg.Difficulty = 5
	postCfg.NumProvenLabels = 10
	postCfg.SpacePerUnit = 1 << 10 // 1KB.
	postCfg.NumFiles = 1

	postProver, err := NewPostClient(&postCfg, util.Hex2Bytes(id.Key))
	assert.NoError(t, err)
	assert.NotNil(t, postProver)
	defer func() {
		assert.NoError(t, postProver.Reset())
	}()

	bc := Config{
		CoinbaseAccount: coinbase,
		GoldenATXID:     goldenATXID,
		LayersPerEpoch:  layersPerEpoch,
	}

	activationDb := NewDB(database.NewMemDatabase(), &MockIDStore{}, mesh.NewMemMeshDB(lg.WithName("meshDB")), layersPerEpoch, goldenATXID, &ValidatorMock{}, lg.WithName("atxDB1"))
	builder := NewBuilder(bc, id, 0, &MockSigning{}, activationDb, &FaultyNetMock{}, layers, nipstBuilder, postProver, layerClockMock, &mockSyncer{}, db, lg.WithName("atxBuilder"))

	// Attempt to initialize with invalid space.
	// This test verifies that the params are being set in the post client.
	assert.Nil(t, builder.commitment)
	err = builder.StartPost(context.TODO(), coinbase2, drive, 1000)
	assert.EqualError(t, err, "space (1000) must be a power of 2")
	assert.Nil(t, builder.commitment)
	assert.Equal(t, postProver.Cfg().SpacePerUnit, uint64(1000))

	// Attempt to initialize again
	assert.Nil(t, builder.commitment)
	err = builder.StartPost(context.TODO(), coinbase2, drive, 1024)
	assert.EqualError(t, err, "already started")
	assert.Nil(t, builder.commitment)

	// Reinitialize.
	builder = NewBuilder(bc, id, 0, &MockSigning{}, activationDb, &FaultyNetMock{}, layers, nipstBuilder, postProver, layerClockMock, &mockSyncer{}, db, lg.WithName("atxBuilder2"))
	assert.Nil(t, builder.commitment)
	err = builder.StartPost(context.TODO(), coinbase2, drive, 1024)
	assert.NoError(t, err)
	time.Sleep(100 * time.Millisecond) // Introducing a small delay since the procedure is async.
	assert.NotNil(t, builder.commitment)
	assert.Equal(t, postProver.Cfg().SpacePerUnit, uint64(1024))

	// Attempt to initialize again.
	err = builder.StartPost(context.TODO(), coinbase2, drive, 1024)
	assert.EqualError(t, err, "already initialized")
	assert.NotNil(t, builder.commitment)

	// Instantiate a new builder and call StartPost on the same datadir, which is already initialized,
	// and so will result in running the execution phase instead of the initialization phase.
	// This test verifies that a call to StartPost with a different space param will return an error.
	execBuilder := NewBuilder(bc, id, 0, &MockSigning{}, activationDb, &FaultyNetMock{}, layers, nipstBuilder, postProver, layerClockMock, &mockSyncer{}, db, lg.WithName("atxBuilder"))
	err = execBuilder.StartPost(context.TODO(), coinbase2, drive, 2048)
	assert.EqualError(t, err, "config mismatch")

	// Call StartPost with the correct space param.
	assert.Nil(t, execBuilder.commitment)
	err = execBuilder.StartPost(context.TODO(), coinbase2, drive, 1024)
	time.Sleep(100 * time.Millisecond)
	assert.NoError(t, err)
	assert.NotNil(t, execBuilder.commitment)

	// Verify both builders produced the same commitment proof - one from the initialization phase,
	// the other from a zero-challenge execution phase.
	assert.Equal(t, builder.commitment, execBuilder.commitment)
}

>>>>>>> b8422b4b
func genView() []types.BlockID {
	l := rand.Int() % 100
	var v []types.BlockID
	for i := 0; i < l; i++ {
		v = append(v, block2.ID())
	}

	return v
}

// Check that we're not trying to sync an ATX that references the golden ATX or an empty ATX (i.e. not adding it to the sync queue).
func TestActivationDB_FetchAtxReferences(t *testing.T) {
	types.SetLayersPerEpoch(layersPerEpoch)
	r := require.New(t)

	activationDb := newActivationDb()
	challenge := newChallenge(nodeID, 1, prevAtxID, prevAtxID, postGenesisEpochLayer)
	fetcher := newFetchMock()

	atx1 := newAtx(challenge, nipost)
	atx1.PositioningATX = prevAtxID // should be fetched
	atx1.PrevATXID = prevAtxID      // should be fetched

	atx2 := newAtx(challenge, nipost)
	atx2.PositioningATX = goldenATXID // should *NOT* be fetched
	atx2.PrevATXID = prevAtxID        // should be fetched

	atx3 := newAtx(challenge, nipost)
	atx3.PositioningATX = *types.EmptyATXID // should *NOT* be fetched
	atx3.PrevATXID = prevAtxID              // should be fetched

	atx4 := newAtx(challenge, nipost)
	atx4.PositioningATX = prevAtxID    // should be fetched
	atx4.PrevATXID = *types.EmptyATXID // should *NOT* be fetched

	atx5 := newAtx(challenge, nipost)
	atx5.PositioningATX = *types.EmptyATXID // should *NOT* be fetched
	atx5.PrevATXID = *types.EmptyATXID      // should *NOT* be fetched

	atxList := []*types.ActivationTx{atx1, atx2, atx3, atx4, atx5}

	for _, atx := range atxList {
		r.NoError(activationDb.FetchAtxReferences(context.TODO(), atx, fetcher))
	}

	expected := map[types.ATXID]int{
		prevAtxID: 5,
	}

	r.EqualValues(expected, fetcher.atxCalled)
}

func newActivationTx(
	nodeID types.NodeID,
	sequence uint64,
	prevATX types.ATXID,
	positioningATX types.ATXID,
	pubLayerID types.LayerID,
	startTick, numTicks uint64,
	coinbase types.Address,
	numUnints uint,
	nipost *types.NIPost,
) *types.ActivationTx {
	nipostChallenge := types.NIPostChallenge{
		NodeID:         nodeID,
		Sequence:       sequence,
		PrevATXID:      prevATX,
		PubLayerID:     pubLayerID,
		StartTick:      startTick,
		EndTick:        startTick + numTicks,
		PositioningATX: positioningATX,
	}
	return types.NewActivationTx(nipostChallenge, coinbase, nipost, numUnints, nil)
}<|MERGE_RESOLUTION|>--- conflicted
+++ resolved
@@ -22,16 +22,9 @@
 // ========== Vars / Consts ==========
 
 const (
-<<<<<<< HEAD
-	layersPerEpoch        = 10
-	postGenesisEpoch      = 2
-	postGenesisEpochLayer = 22
-	defaultMeshLayer      = 12
-=======
 	defaultTotalWeight = uint64(100000)
 	layersPerEpoch     = 10
 	postGenesisEpoch   = 2
->>>>>>> b8422b4b
 )
 
 func init() {
@@ -55,30 +48,15 @@
 	postGenesisEpochLayer = types.NewLayerID(22)
 	defaultMeshLayer      = types.NewLayerID(12)
 
-<<<<<<< HEAD
 	defaultView       = []types.BlockID{block1.ID(), block2.ID(), block3.ID()}
 	net               = &NetMock{}
 	layerClockMock    = &LayerClockMock{}
-	meshProviderMock  = &MeshProviderMock{latestLayer: 12}
+	meshProviderMock  = &MeshProviderMock{latestLayer: types.NewLayerID(12)}
 	nipostBuilderMock = &NIPostBuilderMock{}
 	nipost            = NewNIPostWithChallenge(&chlng, poetBytes)
 	initialPost       = &types.Post{
 		Nonce:   0,
 		Indices: make([]byte, 10),
-=======
-	defaultView      = []types.BlockID{block1.ID(), block2.ID(), block3.ID()}
-	net              = &NetMock{}
-	layerClockMock   = &LayerClockMock{}
-	meshProviderMock = &MeshProviderMock{latestLayer: types.NewLayerID(12)}
-	nipstBuilderMock = &NipstBuilderMock{}
-	postProver       = &postProverClientMock{}
-	npst             = NewNIPSTWithChallenge(&chlng, poetBytes)
-	commitment       = &types.PostProof{
-		Challenge:    []byte(nil),
-		MerkleRoot:   []byte("1"),
-		ProofNodes:   [][]byte(nil),
-		ProvenLeaves: [][]byte(nil),
->>>>>>> b8422b4b
 	}
 	lg = log.NewDefault(nodeID.Key[:5])
 )
@@ -281,13 +259,9 @@
 		GoldenATXID:     goldenATXID,
 		LayersPerEpoch:  layersPerEpoch,
 	}
-<<<<<<< HEAD
 	b := NewBuilder(cfg, nodeID, &MockSigning{}, activationDb, net, meshProviderMock, layersPerEpoch, nipostBuilderMock, &postSetupProviderMock{}, layerClockMock, &mockSyncer{}, NewMockDB(), lg.WithName("atxBuilder"))
 	b.initialPost = initialPost
-=======
-	b := NewBuilder(bc, nodeID, 0, &MockSigning{}, activationDb, net, meshProviderMock, nipstBuilderMock, postProver, layerClockMock, &mockSyncer{}, NewMockDB(), lg.WithName("atxBuilder"))
-	b.commitment = commitment
->>>>>>> b8422b4b
+	//b := NewBuilder(bc, nodeID, 0, &MockSigning{}, activationDb, net, meshProviderMock, nipstBuilderMock, postProver, layerClockMock, &mockSyncer{}, NewMockDB(), lg.WithName("atxBuilder")) MERGE FIX
 	return b
 }
 
@@ -327,11 +301,7 @@
 	r.NoError(err)
 }
 
-<<<<<<< HEAD
-func publishAtx(b *Builder, meshLayer types.LayerID, clockEpoch types.EpochID, buildNipostLayerDuration uint16) (published, builtNipost bool, err error) {
-=======
 func publishAtx(b *Builder, meshLayer types.LayerID, clockEpoch types.EpochID, buildNipstLayerDuration uint32) (published, builtNipst bool, err error) {
->>>>>>> b8422b4b
 	net.lastTransmission = nil
 	meshProviderMock.latestLayer = meshLayer
 	nipostBuilderMock.buildNIPostFunc = func(challenge *types.Hash32) (*types.NIPost, error) {
@@ -393,25 +363,19 @@
 
 	// create and attempt to publish ATX
 	faultyNet := &FaultyNetMock{retErr: true}
-<<<<<<< HEAD
 	b := NewBuilder(cfg, nodeID, &MockSigning{}, activationDb, faultyNet, meshProviderMock, layersPerEpoch, nipostBuilderMock, &postSetupProviderMock{}, layerClockMock, &mockSyncer{}, NewMockDB(), lg.WithName("atxBuilder"))
 	published, _, err := publishAtx(b, postGenesisEpochLayer+1, postGenesisEpoch, layersPerEpoch)
-=======
-	b := NewBuilder(bc, nodeID, 0, &MockSigning{}, activationDb, faultyNet, meshProviderMock, nipstBuilderMock, postProver, layerClockMock, &mockSyncer{}, NewMockDB(), lg.WithName("atxBuilder"))
-	published, _, err := publishAtx(b, postGenesisEpochLayer.Add(1), postGenesisEpoch, layersPerEpoch)
->>>>>>> b8422b4b
+	//b := NewBuilder(bc, nodeID, 0, &MockSigning{}, activationDb, faultyNet, meshProviderMock, nipstBuilderMock, postProver, layerClockMock, &mockSyncer{}, NewMockDB(), lg.WithName("atxBuilder"))
+	//published, _, err := publishAtx(b, postGenesisEpochLayer.Add(1), postGenesisEpoch, layersPerEpoch) MERGE FIX
 	r.EqualError(err, "failed to broadcast ATX: faulty")
 	r.False(published)
 
 	// create and attempt to publish ATX
 	faultyNet.retErr = false
-<<<<<<< HEAD
 	b = NewBuilder(cfg, nodeID, &MockSigning{}, activationDb, faultyNet, meshProviderMock, layersPerEpoch, nipostBuilderMock, &postSetupProviderMock{}, layerClockMock, &mockSyncer{}, NewMockDB(), lg.WithName("atxBuilder"))
 	published, builtNipost, err := publishAtx(b, postGenesisEpochLayer+1, postGenesisEpoch, layersPerEpoch)
-=======
-	b = NewBuilder(bc, nodeID, 0, &MockSigning{}, activationDb, faultyNet, meshProviderMock, nipstBuilderMock, postProver, layerClockMock, &mockSyncer{}, NewMockDB(), lg.WithName("atxBuilder"))
-	published, builtNipst, err := publishAtx(b, postGenesisEpochLayer.Add(1), postGenesisEpoch, layersPerEpoch)
->>>>>>> b8422b4b
+	//b = NewBuilder(bc, nodeID, 0, &MockSigning{}, activationDb, faultyNet, meshProviderMock, nipstBuilderMock, postProver, layerClockMock, &mockSyncer{}, NewMockDB(), lg.WithName("atxBuilder"))
+	//published, builtNipst, err := publishAtx(b, postGenesisEpochLayer.Add(1), postGenesisEpoch, layersPerEpoch) MERGE FIX
 	r.ErrorIs(err, ErrATXChallengeExpired)
 	r.False(published)
 	r.True(builtNipost)
@@ -419,15 +383,9 @@
 	// if the network works and we try to publish a new ATX, the timeout should result in a clean state (so a NIPost should be built)
 	b.net = net
 	net.atxDb = activationDb
-<<<<<<< HEAD
-	posAtx := newAtx(newChallenge(nodeID, 1, prevAtxID, prevAtxID, postGenesisEpochLayer+layersPerEpoch+1), nipost)
+	posAtx := newAtx(newChallenge(nodeID, 1, prevAtxID, prevAtxID, postGenesisEpochLayer.Add(layersPerEpoch+1)), nipost)
 	storeAtx(r, activationDb, posAtx, log.NewDefault("storeAtx"))
-	published, builtNipost, err = publishAtx(b, postGenesisEpochLayer+layersPerEpoch+2, postGenesisEpoch+1, layersPerEpoch)
-=======
-	posAtx := newAtx(newChallenge(nodeID, 1, prevAtxID, prevAtxID, postGenesisEpochLayer.Add(layersPerEpoch+1)), defaultView, npst)
-	storeAtx(r, activationDb, posAtx, log.NewDefault("storeAtx"))
-	published, builtNipst, err = publishAtx(b, postGenesisEpochLayer.Add(layersPerEpoch+2), postGenesisEpoch+1, layersPerEpoch)
->>>>>>> b8422b4b
+	published, builtNipost, err = publishAtx(b, postGenesisEpochLayer.Add(layersPerEpoch+2), postGenesisEpoch+1, layersPerEpoch)
 	r.NoError(err)
 	r.True(published)
 	r.True(builtNipost)
@@ -450,13 +408,10 @@
 
 	// create and attempt to publish ATX
 	faultyNet := &FaultyNetMock{retErr: true}
-<<<<<<< HEAD
 	b := NewBuilder(cfg, nodeID, &MockSigning{}, activationDb, faultyNet, meshProviderMock, layersPerEpoch, nipostBuilderMock, &postSetupProviderMock{}, layerClockMock, &mockSyncer{}, NewMockDB(), lg.WithName("atxBuilder"))
 	published, builtNIPost, err := publishAtx(b, postGenesisEpochLayer+1, postGenesisEpoch, layersPerEpoch)
-=======
-	b := NewBuilder(bc, nodeID, 0, &MockSigning{}, activationDb, faultyNet, meshProviderMock, nipstBuilderMock, postProver, layerClockMock, &mockSyncer{}, NewMockDB(), lg.WithName("atxBuilder"))
-	published, builtNipst, err := publishAtx(b, postGenesisEpochLayer.Add(1), postGenesisEpoch, layersPerEpoch)
->>>>>>> b8422b4b
+	//b := NewBuilder(bc, nodeID, 0, &MockSigning{}, activationDb, faultyNet, meshProviderMock, nipstBuilderMock, postProver, layerClockMock, &mockSyncer{}, NewMockDB(), lg.WithName("atxBuilder"))
+	//published, builtNipst, err := publishAtx(b, postGenesisEpochLayer.Add(1), postGenesisEpoch, layersPerEpoch) MERGE FIX
 	r.EqualError(err, "failed to broadcast ATX: faulty")
 	r.False(published)
 	r.True(builtNIPost)
@@ -468,15 +423,9 @@
 	// if the network works - the ATX should be published
 	b.net = net
 	net.atxDb = activationDb
-<<<<<<< HEAD
-	posAtx := newAtx(newChallenge(nodeID, 1, prevAtxID, prevAtxID, postGenesisEpochLayer+(3*layersPerEpoch)), nipost)
+	posAtx := newAtx(newChallenge(nodeID, 1, prevAtxID, prevAtxID, postGenesisEpochLayer.Add(3*layersPerEpoch)), nipost)
 	storeAtx(r, activationDb, posAtx, log.NewDefault("storeAtx"))
-	published, builtNIPost, err = publishAtx(b, postGenesisEpochLayer+(3*layersPerEpoch)+1, postGenesisEpoch+3, layersPerEpoch)
-=======
-	posAtx := newAtx(newChallenge(nodeID, 1, prevAtxID, prevAtxID, postGenesisEpochLayer.Add(3*layersPerEpoch)), defaultView, npst)
-	storeAtx(r, activationDb, posAtx, log.NewDefault("storeAtx"))
-	published, builtNipst, err = publishAtx(b, postGenesisEpochLayer.Add(3*layersPerEpoch).Add(1), postGenesisEpoch+3, layersPerEpoch)
->>>>>>> b8422b4b
+	published, builtNIPost, err = publishAtx(b, postGenesisEpochLayer.Add(3*layersPerEpoch).Add(1), postGenesisEpoch+3, layersPerEpoch)
 	r.NoError(err)
 	r.True(published)
 	r.True(builtNIPost)
@@ -534,13 +483,8 @@
 	activationDb := newActivationDb()
 	b := newBuilder(activationDb)
 
-<<<<<<< HEAD
-	challenge := newChallenge(otherNodeID /*👀*/, 1, prevAtxID, prevAtxID, postGenesisEpochLayer-layersPerEpoch /*👀*/)
+	challenge := newChallenge(otherNodeID /*👀*/, 1, prevAtxID, prevAtxID, postGenesisEpochLayer.Sub(layersPerEpoch) /*👀*/)
 	posAtx := newAtx(challenge, nipost)
-=======
-	challenge := newChallenge(otherNodeID /*👀*/, 1, prevAtxID, prevAtxID, postGenesisEpochLayer.Sub(layersPerEpoch) /*👀*/)
-	posAtx := newAtx(challenge, defaultView, npst)
->>>>>>> b8422b4b
 	storeAtx(r, activationDb, posAtx, log.NewDefault("storeAtx"))
 
 	// create and publish ATX based on the best available posAtx, as long as the node is synced
@@ -594,27 +538,19 @@
 	}
 
 	activationDb := newActivationDb()
-<<<<<<< HEAD
 	nipostBuilder := &NIPostErrBuilderMock{} // 👀 mock that returns error from BuildNIPost()
 	b := NewBuilder(cfg, nodeID, &MockSigning{}, activationDb, net, meshProviderMock, layersPerEpoch, nipostBuilder, &postSetupProviderMock{}, layerClockMock, &mockSyncer{}, NewMockDB(), lg.WithName("atxBuilder"))
 	b.initialPost = initialPost
-=======
-	nipstBuilder := &NipstErrBuilderMock{} // 👀 mock that returns error from BuildNipst()
-	b := NewBuilder(bc, nodeID, 0, &MockSigning{}, activationDb, net, meshProviderMock, nipstBuilder, postProver, layerClockMock, &mockSyncer{}, NewMockDB(), lg.WithName("atxBuilder"))
-	b.commitment = commitment
->>>>>>> b8422b4b
+	//nipstBuilder := &NipstErrBuilderMock{} // 👀 mock that returns error from BuildNipst()
+	//b := NewBuilder(bc, nodeID, 0, &MockSigning{}, activationDb, net, meshProviderMock, nipstBuilder, postProver, layerClockMock, &mockSyncer{}, NewMockDB(), lg.WithName("atxBuilder"))
+	//b.commitment = commitment MERGE FIX
 
 	challenge := newChallenge(otherNodeID /*👀*/, 1, prevAtxID, prevAtxID, postGenesisEpochLayer)
 	posAtx := newAtx(challenge, nipost)
 	storeAtx(r, activationDb, posAtx, log.NewDefault("storeAtx"))
 
-<<<<<<< HEAD
-	published, _, err := publishAtx(b, postGenesisEpochLayer+1, postGenesisEpoch, layersPerEpoch)
+	published, _, err := publishAtx(b, postGenesisEpochLayer.Add(1), postGenesisEpoch, layersPerEpoch)
 	r.EqualError(err, "failed to build NIPost: NIPost builder error")
-=======
-	published, _, err := publishAtx(b, postGenesisEpochLayer.Add(1), postGenesisEpoch, layersPerEpoch)
-	r.EqualError(err, "failed to build nipst: nipst builder error")
->>>>>>> b8422b4b
 	r.False(published)
 }
 
@@ -624,17 +560,10 @@
 	activationDb := newActivationDb()
 	b := newBuilder(activationDb)
 
-<<<<<<< HEAD
-	atx := newActivationTx(nodeID, 1, prevAtxID, prevAtxID, 5, 1, 100, coinbase, 100, nipost)
+	atx := newActivationTx(nodeID, 1, prevAtxID, prevAtxID, types.NewLayerID(5), 1, 100, coinbase, 100, nipost)
 	storeAtx(r, activationDb, atx, log.NewDefault("storeAtx"))
 
-	act := newActivationTx(b.nodeID, 2, atx.ID(), atx.ID(), atx.PubLayerID+10, 0, 100, coinbase, 100, nipost)
-=======
-	atx := newActivationTx(nodeID, 1, prevAtxID, prevAtxID, types.NewLayerID(5), 1, 100, 100, coinbase, npst)
-	storeAtx(r, activationDb, atx, log.NewDefault("storeAtx"))
-
-	act := newActivationTx(b.nodeID, 2, atx.ID(), atx.ID(), atx.PubLayerID.Add(10), 0, 100, 100, coinbase, npst)
->>>>>>> b8422b4b
+	act := newActivationTx(b.nodeID, 2, atx.ID(), atx.ID(), atx.PubLayerID.Add(10), 0, 100, coinbase, 100, nipost)
 
 	bt, err := types.InterfaceToBytes(act)
 	assert.NoError(t, err)
@@ -658,13 +587,8 @@
 		storeAtx(r, activationDb, atx, lg)
 	}
 
-<<<<<<< HEAD
-	challenge := newChallenge(nodeID, 1, prevAtxID, prevAtxID, postGenesisEpochLayer+3)
+	challenge := newChallenge(nodeID, 1, prevAtxID, prevAtxID, postGenesisEpochLayer.Add(3))
 	prevATX := newAtx(challenge, nipost)
-=======
-	challenge := newChallenge(nodeID, 1, prevAtxID, prevAtxID, postGenesisEpochLayer.Add(3))
-	prevATX := newAtx(challenge, defaultView, npst)
->>>>>>> b8422b4b
 	storeAtx(r, activationDb, prevATX, lg)
 
 	published, _, err := publishAtx(b, postGenesisEpochLayer.Add(4), postGenesisEpoch, layersPerEpoch)
@@ -694,17 +618,11 @@
 	ed := signing.NewEdSigner()
 	nodeID := types.NodeID{Key: ed.PublicKey().String(), VRFPublicKey: []byte("bbbbb")}
 	activationDb := NewDB(database.NewMemDatabase(), &MockIDStore{}, mesh.NewMemMeshDB(lg.WithName("meshDB")), layersPerEpoch, goldenATXID, &ValidatorMock{}, lg.WithName("atxDB1"))
-<<<<<<< HEAD
 	b := NewBuilder(cfg, nodeID, ed, activationDb, net, meshProviderMock, layersPerEpoch, nipostBuilderMock, &postSetupProviderMock{}, layerClockMock, &mockSyncer{}, NewMockDB(), lg.WithName("atxBuilder"))
+	//b := NewBuilder(bc, nodeID, 0, ed, activationDb, net, meshProviderMock, nipstBuilderMock, postProver, layerClockMock, &mockSyncer{}, NewMockDB(), lg.WithName("atxBuilder")) MERGE FIX
 
 	prevAtx := types.ATXID(types.HexToHash32("0x111"))
-	atx := newActivationTx(nodeID, 1, prevAtx, prevAtx, 15, 1, 100, coinbase, 100, nipost)
-=======
-	b := NewBuilder(bc, nodeID, 0, ed, activationDb, net, meshProviderMock, nipstBuilderMock, postProver, layerClockMock, &mockSyncer{}, NewMockDB(), lg.WithName("atxBuilder"))
-
-	prevAtx := types.ATXID(types.HexToHash32("0x111"))
-	atx := newActivationTx(nodeID, 1, prevAtx, prevAtx, types.NewLayerID(15), 1, 100, 100, coinbase, npst)
->>>>>>> b8422b4b
+	atx := newActivationTx(nodeID, 1, prevAtx, prevAtx, types.NewLayerID(15), 1, 100, coinbase, 100, nipost)
 	atxBytes, err := types.InterfaceToBytes(atx.InnerActivationTx)
 	assert.NoError(t, err)
 	err = b.SignAtx(atx)
@@ -724,13 +642,8 @@
 	coinbase := types.HexToAddress("0xaaa")
 	net := &NetMock{}
 	layers := &MeshProviderMock{}
-<<<<<<< HEAD
 	nipostBuilder := &NIPostBuilderMock{}
-	layersPerEpoch := uint16(10)
-=======
-	nipstBuilder := &NipstBuilderMock{}
 	layersPerEpoch := uint32(10)
->>>>>>> b8422b4b
 	lg := log.NewDefault(id.Key[:5])
 	db := NewMockDB()
 	sig := &MockSigning{}
@@ -743,11 +656,8 @@
 		LayersPerEpoch:  layersPerEpoch,
 	}
 
-<<<<<<< HEAD
 	b := NewBuilder(cfg, id, sig, activationDb, &FaultyNetMock{}, layers, layersPerEpoch, nipostBuilderMock, &postSetupProviderMock{}, layerClockMock, &mockSyncer{}, db, lg.WithName("atxBuilder"))
-=======
-	b := NewBuilder(bc, id, 0, sig, activationDb, &FaultyNetMock{}, layers, nipstBuilder, postProver, layerClockMock, &mockSyncer{}, db, lg.WithName("atxBuilder"))
->>>>>>> b8422b4b
+	//b := NewBuilder(bc, id, 0, sig, activationDb, &FaultyNetMock{}, layers, nipstBuilder, postProver, layerClockMock, &mockSyncer{}, db, lg.WithName("atxBuilder")) MERGE FIX
 
 	prevAtx := types.ATXID(types.HexToHash32("0x111"))
 	chlng := types.HexToHash32("0x3333")
@@ -755,11 +665,7 @@
 	nipostBuilder.poetRef = poetRef
 	npst := NewNIPostWithChallenge(&chlng, poetRef)
 
-<<<<<<< HEAD
-	atx := newActivationTx(types.NodeID{Key: "aaaaaa", VRFPublicKey: []byte("bbbbb")}, 1, prevAtx, prevAtx, 15, 1, 100, coinbase, 100, npst)
-=======
-	atx := newActivationTx(types.NodeID{Key: "aaaaaa", VRFPublicKey: []byte("bbbbb")}, 1, prevAtx, prevAtx, types.NewLayerID(15), 1, 100, 100, coinbase, npst)
->>>>>>> b8422b4b
+	atx := newActivationTx(types.NodeID{Key: "aaaaaa", VRFPublicKey: []byte("bbbbb")}, 1, prevAtx, prevAtx, types.NewLayerID(15), 1, 100, coinbase, 100, npst)
 
 	err := activationDb.StoreAtx(atx.PubLayerID.GetEpoch(), atx)
 	assert.NoError(t, err)
@@ -776,33 +682,20 @@
 
 	challengeHash, err := challenge.Hash()
 	assert.NoError(t, err)
-<<<<<<< HEAD
 	npst2 := NewNIPostWithChallenge(challengeHash, poetRef)
-	layerClockMock.currentLayer = types.EpochID(1).FirstLayer() + 3
-=======
-	npst2 := NewNIPSTWithChallenge(challengeHash, poetRef)
-
 	layerClockMock.currentLayer = types.EpochID(1).FirstLayer().Add(3)
->>>>>>> b8422b4b
 	err = b.PublishActivationTx(context.TODO())
 	assert.ErrorIs(t, err, ErrATXChallengeExpired)
 
 	// test load in correct epoch
-<<<<<<< HEAD
 	b = NewBuilder(cfg, id, &MockSigning{}, activationDb, net, layers, layersPerEpoch, nipostBuilder, &postSetupProviderMock{}, layerClockMock, &mockSyncer{}, db, lg.WithName("atxBuilder"))
-=======
-	b = NewBuilder(bc, id, 0, &MockSigning{}, activationDb, net, layers, nipstBuilder, postProver, layerClockMock, &mockSyncer{}, db, lg.WithName("atxBuilder"))
->>>>>>> b8422b4b
+	//b = NewBuilder(bc, id, 0, &MockSigning{}, activationDb, net, layers, nipstBuilder, postProver, layerClockMock, &mockSyncer{}, db, lg.WithName("atxBuilder")) MERGE FIX
 	err = b.loadChallenge()
 	assert.NoError(t, err)
 	layers.latestLayer = types.NewLayerID(22)
 	err = b.PublishActivationTx(context.TODO())
 	assert.NoError(t, err)
-<<<<<<< HEAD
-	act := newActivationTx(b.nodeID, 2, atx.ID(), atx.ID(), atx.PubLayerID+10, 101, 1, coinbase, 0, npst2)
-=======
-	act := newActivationTx(b.nodeID, 2, atx.ID(), atx.ID(), atx.PubLayerID.Add(10), 101, 1, 0, coinbase, npst2)
->>>>>>> b8422b4b
+	act := newActivationTx(b.nodeID, 2, atx.ID(), atx.ID(), atx.PubLayerID.Add(10), 101, 1, coinbase, 0, npst2)
 	err = b.SignAtx(act)
 	assert.NoError(t, err)
 	// TODO(moshababo): encoded atx comparison fail, although decoded atxs are equal.
@@ -810,21 +703,13 @@
 	//assert.NoError(t, err)
 	//assert.Equal(t, bts, net.lastTransmission)
 
-<<<<<<< HEAD
 	b = NewBuilder(cfg, id, &MockSigning{}, activationDb, &FaultyNetMock{}, layers, layersPerEpoch, nipostBuilder, &postSetupProviderMock{}, layerClockMock, &mockSyncer{}, db, lg.WithName("atxBuilder"))
 	err = b.buildNIPostChallenge(context.TODO())
 	assert.NoError(t, err)
 	db.hadNone = false
 	// test load challenge in later epoch - NIPost should be truncated
 	b = NewBuilder(cfg, id, &MockSigning{}, activationDb, &FaultyNetMock{}, layers, layersPerEpoch, nipostBuilder, &postSetupProviderMock{}, layerClockMock, &mockSyncer{}, db, lg.WithName("atxBuilder"))
-=======
-	b = NewBuilder(bc, id, 0, &MockSigning{}, activationDb, &FaultyNetMock{}, layers, nipstBuilder, postProver, layerClockMock, &mockSyncer{}, db, lg.WithName("atxBuilder"))
-	err = b.buildNipstChallenge(context.TODO())
-	assert.NoError(t, err)
-	db.hadNone = false
-	// test load challenge in later epoch - Nipst should be truncated
-	b = NewBuilder(bc, id, 0, &MockSigning{}, activationDb, &FaultyNetMock{}, layers, nipstBuilder, postProver, layerClockMock, &mockSyncer{}, db, lg.WithName("atxBuilder"))
->>>>>>> b8422b4b
+//	b = NewBuilder(bc, id, 0, &MockSigning{}, activationDb, &FaultyNetMock{}, layers, nipstBuilder, postProver, layerClockMock, &mockSyncer{}, db, lg.WithName("atxBuilder")) MERGE FIX
 	err = b.loadChallenge()
 	assert.NoError(t, err)
 	layerClockMock.currentLayer = types.EpochID(4).FirstLayer().Add(3)
@@ -846,15 +731,11 @@
 	expectedTries := 3
 
 	activationDb := newActivationDb()
-<<<<<<< HEAD
 	nipostBuilder := &NIPostBuilderMock{} // 👀 mock that returns error from BuildNIPost()
 	b := NewBuilder(bc, nodeID, &MockSigning{}, activationDb, net, meshProviderMock,
 		layersPerEpoch, nipostBuilder, &postSetupProviderMock{}, layerClockMock,
-=======
-	nipstBuilder := &NipstBuilderMock{} // 👀 mock that returns error from BuildNipst()
-	b := NewBuilder(bc, nodeID, 0, &MockSigning{}, activationDb, net, meshProviderMock,
-		nipstBuilder, postProver, layerClockMock,
->>>>>>> b8422b4b
+//	b := NewBuilder(bc, nodeID, 0, &MockSigning{}, activationDb, net, meshProviderMock,
+		//nipstBuilder, postProver, layerClockMock, MERGE FIX
 		&mockSyncer{}, NewMockDB(), lg.WithName("atxBuilder"),
 		WithPoetRetryInterval(retryInterval),
 	)
@@ -897,90 +778,6 @@
 	}
 }
 
-<<<<<<< HEAD
-=======
-func TestStartPost(t *testing.T) {
-	id := types.NodeID{Key: "aaaaaa", VRFPublicKey: []byte("bbbbb")}
-	coinbase := types.HexToAddress("0xaaa")
-	layers := &MeshProviderMock{}
-	nipstBuilder := &NipstBuilderMock{}
-	layersPerEpoch := uint32(10)
-	lg := log.NewDefault(id.Key[:5])
-
-	drive := "/tmp/anton"
-	coinbase2 := types.HexToAddress("0xabb")
-	db := NewMockDB()
-
-	postCfg := *config.DefaultConfig()
-	postCfg.Difficulty = 5
-	postCfg.NumProvenLabels = 10
-	postCfg.SpacePerUnit = 1 << 10 // 1KB.
-	postCfg.NumFiles = 1
-
-	postProver, err := NewPostClient(&postCfg, util.Hex2Bytes(id.Key))
-	assert.NoError(t, err)
-	assert.NotNil(t, postProver)
-	defer func() {
-		assert.NoError(t, postProver.Reset())
-	}()
-
-	bc := Config{
-		CoinbaseAccount: coinbase,
-		GoldenATXID:     goldenATXID,
-		LayersPerEpoch:  layersPerEpoch,
-	}
-
-	activationDb := NewDB(database.NewMemDatabase(), &MockIDStore{}, mesh.NewMemMeshDB(lg.WithName("meshDB")), layersPerEpoch, goldenATXID, &ValidatorMock{}, lg.WithName("atxDB1"))
-	builder := NewBuilder(bc, id, 0, &MockSigning{}, activationDb, &FaultyNetMock{}, layers, nipstBuilder, postProver, layerClockMock, &mockSyncer{}, db, lg.WithName("atxBuilder"))
-
-	// Attempt to initialize with invalid space.
-	// This test verifies that the params are being set in the post client.
-	assert.Nil(t, builder.commitment)
-	err = builder.StartPost(context.TODO(), coinbase2, drive, 1000)
-	assert.EqualError(t, err, "space (1000) must be a power of 2")
-	assert.Nil(t, builder.commitment)
-	assert.Equal(t, postProver.Cfg().SpacePerUnit, uint64(1000))
-
-	// Attempt to initialize again
-	assert.Nil(t, builder.commitment)
-	err = builder.StartPost(context.TODO(), coinbase2, drive, 1024)
-	assert.EqualError(t, err, "already started")
-	assert.Nil(t, builder.commitment)
-
-	// Reinitialize.
-	builder = NewBuilder(bc, id, 0, &MockSigning{}, activationDb, &FaultyNetMock{}, layers, nipstBuilder, postProver, layerClockMock, &mockSyncer{}, db, lg.WithName("atxBuilder2"))
-	assert.Nil(t, builder.commitment)
-	err = builder.StartPost(context.TODO(), coinbase2, drive, 1024)
-	assert.NoError(t, err)
-	time.Sleep(100 * time.Millisecond) // Introducing a small delay since the procedure is async.
-	assert.NotNil(t, builder.commitment)
-	assert.Equal(t, postProver.Cfg().SpacePerUnit, uint64(1024))
-
-	// Attempt to initialize again.
-	err = builder.StartPost(context.TODO(), coinbase2, drive, 1024)
-	assert.EqualError(t, err, "already initialized")
-	assert.NotNil(t, builder.commitment)
-
-	// Instantiate a new builder and call StartPost on the same datadir, which is already initialized,
-	// and so will result in running the execution phase instead of the initialization phase.
-	// This test verifies that a call to StartPost with a different space param will return an error.
-	execBuilder := NewBuilder(bc, id, 0, &MockSigning{}, activationDb, &FaultyNetMock{}, layers, nipstBuilder, postProver, layerClockMock, &mockSyncer{}, db, lg.WithName("atxBuilder"))
-	err = execBuilder.StartPost(context.TODO(), coinbase2, drive, 2048)
-	assert.EqualError(t, err, "config mismatch")
-
-	// Call StartPost with the correct space param.
-	assert.Nil(t, execBuilder.commitment)
-	err = execBuilder.StartPost(context.TODO(), coinbase2, drive, 1024)
-	time.Sleep(100 * time.Millisecond)
-	assert.NoError(t, err)
-	assert.NotNil(t, execBuilder.commitment)
-
-	// Verify both builders produced the same commitment proof - one from the initialization phase,
-	// the other from a zero-challenge execution phase.
-	assert.Equal(t, builder.commitment, execBuilder.commitment)
-}
-
->>>>>>> b8422b4b
 func genView() []types.BlockID {
 	l := rand.Int() % 100
 	var v []types.BlockID
