package activation

import (
	"context"
	"fmt"
	"sync"
	"testing"
	"time"

	"github.com/spacemeshos/go-spacemesh/common/types"
	"github.com/spacemeshos/go-spacemesh/log"
	"github.com/spacemeshos/go-spacemesh/p2p/p2pcrypto"
	"github.com/spacemeshos/go-spacemesh/p2p/service"
	"github.com/spacemeshos/go-spacemesh/priorityq"
	"github.com/stretchr/testify/require"
)

type ServiceMock struct {
	ch chan service.GossipMessage
}

func (ServiceMock) Start(ctx context.Context) error { panic("implement me") }

func (s *ServiceMock) RegisterGossipProtocol(protocol string, priority priorityq.Priority) chan service.GossipMessage {
	return s.ch
}
func (s *ServiceMock) RegisterDirectProtocol(protocol string) chan service.DirectMessage {
	panic("not implemented")
}

func (ServiceMock) SubscribePeerEvents() (new chan p2pcrypto.PublicKey, del chan p2pcrypto.PublicKey) {
	panic("implement me")
}

func (ServiceMock) GossipReady() <-chan struct{} {
	c := make(chan struct{})
	close(c)
	return c
}

<<<<<<< HEAD
func (ServiceMock) Broadcast(protocol string, payload []byte) error { panic("implement me") }
=======
func (ServiceMock) Broadcast(ctx context.Context, protocol string, payload []byte) error {
	panic("implement me")
}
>>>>>>> 233360c9

func (ServiceMock) Shutdown() { panic("implement me") }

type mockMsg struct {
	lock               sync.Mutex
	validationReported bool
}

func (m *mockMsg) Sender() p2pcrypto.PublicKey { panic("implement me") }

func (m *mockMsg) IsOwnMessage() bool { panic("not implemented") }

func (m *mockMsg) Bytes() []byte {
	b, err := types.InterfaceToBytes(&types.PoetProofMessage{})
	if err != nil {
		panic(err)
	}
	return b
}

func (m *mockMsg) RequestID() string {
	return "fake_request_id"
}

func (m *mockMsg) ValidationCompletedChan() chan service.MessageValidation { panic("implement me") }

func (m *mockMsg) ReportValidation(protocol string) {
	m.lock.Lock()
	defer m.lock.Unlock()
	m.validationReported = true
}

func (m *mockMsg) GetReportValidation() bool {
	m.lock.Lock()
	defer m.lock.Unlock()
	return m.validationReported
}

type PoetDbIMock struct {
	lock          sync.Mutex
	validationErr error
}

func (p *PoetDbIMock) Validate(proof types.PoetProof, poetID []byte, roundID string, signature []byte) error {
	p.lock.Lock()
	defer p.lock.Unlock()
	return p.validationErr
}

func (p *PoetDbIMock) SetErr(err error) {
	p.lock.Lock()
	defer p.lock.Unlock()
	p.validationErr = err
}

func (p *PoetDbIMock) storeProof(proofMessage *types.PoetProofMessage) error { return nil }

func TestNewPoetListener(t *testing.T) {
	r := require.New(t)

	lg := log.NewDefault("poet")
	svc := &ServiceMock{}
	svc.ch = make(chan service.GossipMessage)
	poetDb := PoetDbIMock{}
	listener := NewPoetListener(svc, &poetDb, lg)
	listener.Start(context.TODO())

	// ⚠️ IMPORTANT: We must not ensure that the node is synced! PoET messages must be propagated regardless.

	// send valid message
	validMsg := mockMsg{}
	svc.ch <- &validMsg
	time.Sleep(2 * time.Millisecond)
	r.True(validMsg.GetReportValidation()) // message gets propagated

	// send invalid message
	invalidMsg := mockMsg{}
	poetDb.SetErr(fmt.Errorf("bad poet message"))
	svc.ch <- &invalidMsg
	time.Sleep(2 * time.Millisecond)
	r.False(invalidMsg.GetReportValidation()) // message does not get propagated

	listener.Close()
}<|MERGE_RESOLUTION|>--- conflicted
+++ resolved
@@ -38,13 +38,9 @@
 	return c
 }
 
-<<<<<<< HEAD
-func (ServiceMock) Broadcast(protocol string, payload []byte) error { panic("implement me") }
-=======
 func (ServiceMock) Broadcast(ctx context.Context, protocol string, payload []byte) error {
 	panic("implement me")
 }
->>>>>>> 233360c9
 
 func (ServiceMock) Shutdown() { panic("implement me") }
 
