package activation

import (
	"bytes"
	"context"
	"errors"
	"fmt"
	"sync"
	"time"

	"github.com/spacemeshos/go-spacemesh/common/types"
	"github.com/spacemeshos/go-spacemesh/common/util"
	"github.com/spacemeshos/go-spacemesh/database"
	"github.com/spacemeshos/go-spacemesh/events"
	"github.com/spacemeshos/go-spacemesh/log"
	"github.com/spacemeshos/go-spacemesh/mesh"
	"github.com/spacemeshos/go-spacemesh/p2p/service"
	"github.com/spacemeshos/go-spacemesh/signing"
	"github.com/spacemeshos/post/shared"
)

const topAtxKey = "topAtxKey"

func getNodeAtxKey(nodeID types.NodeID, targetEpoch types.EpochID) []byte {
	return append(getNodeAtxPrefix(nodeID), util.Uint64ToBytesBigEndian(uint64(targetEpoch))...)
}

func getNodeAtxPrefix(nodeID types.NodeID) []byte {
	return []byte(fmt.Sprintf("n_%v_", nodeID.Key))
}

func getNodeAtxEpochKey(epoch types.EpochID, nodeID types.NodeID) []byte {
	return append(getEpochPrefix(epoch), nodeID.ToBytes()...)
}

func getEpochPrefix(epoch types.EpochID) []byte {
	return []byte(fmt.Sprintf("e_%v_", epoch.ToBytes()))
}

func getAtxHeaderKey(atxID types.ATXID) []byte {
	return []byte(fmt.Sprintf("h_%v", atxID.Bytes()))
}

func getAtxBodyKey(atxID types.ATXID) []byte {
	return atxID.Bytes()
}

var (
	errInvalidSig   = errors.New("identity not found when validating signature, invalid atx")
	errGenesisEpoch = errors.New("tried to retrieve miner weights for target epoch 0")
)

type atxChan struct {
	ch        chan struct{}
	listeners int
}

// DB hold the atxs received from all nodes and their validity status
// it also stores identifications for all nodes e.g the coupling between ed id and bls id
type DB struct {
	sync.RWMutex
	// todo: think about whether we need one db or several(#1922)
	idStore
	atxs                database.Database
	atxHeaderCache      AtxCache
	meshDb              *mesh.DB
	LayersPerEpoch      uint16
	goldenATXID         types.ATXID
	nipostValidator     NIPoSTValidator
	pendingTotalWeight  map[types.Hash12]*sync.Mutex
	pTotalWeightLock    sync.Mutex
	log                 log.Log
	calcTotalWeightFunc func(targetEpoch types.EpochID, blocks map[types.BlockID]struct{}) (map[string]uint64, error)
	processAtxMutex     sync.Mutex
	atxChannels         map[types.ATXID]*atxChan
}

// NewDB creates a new struct of type DB, this struct will hold the atxs received from all nodes and
// their validity
func NewDB(dbStore database.Database, idStore idStore, meshDb *mesh.DB, layersPerEpoch uint16, goldenATXID types.ATXID, nipostValidator NIPoSTValidator, log log.Log) *DB {
	db := &DB{
		idStore:            idStore,
		atxs:               dbStore,
		atxHeaderCache:     NewAtxCache(600),
		meshDb:             meshDb,
		LayersPerEpoch:     layersPerEpoch,
		goldenATXID:        goldenATXID,
		nipostValidator:    nipostValidator,
		pendingTotalWeight: make(map[types.Hash12]*sync.Mutex),
		log:                log,
		atxChannels:        make(map[types.ATXID]*atxChan),
	}
	db.calcTotalWeightFunc = db.GetMinerWeightsInEpochFromView
	return db
}

var closedChan = make(chan struct{})

func init() {
	close(closedChan)
}

// AwaitAtx returns a channel that will receive notification when the specified atx with id id is received via gossip
func (db *DB) AwaitAtx(id types.ATXID) chan struct{} {
	db.Lock()
	defer db.Unlock()

	if _, err := db.atxs.Get(getAtxHeaderKey(id)); err == nil {
		return closedChan
	}

	ch, found := db.atxChannels[id]
	if !found {
		ch = &atxChan{
			ch:        make(chan struct{}),
			listeners: 0,
		}
		db.atxChannels[id] = ch
	}
	ch.listeners++
	return ch.ch
}

// UnsubscribeAtx un subscribes the waiting for a specific atx with atx id id to arrive via gossip.
func (db *DB) UnsubscribeAtx(id types.ATXID) {
	db.Lock()
	defer db.Unlock()

	ch, found := db.atxChannels[id]
	if !found {
		return
	}
	ch.listeners--
	if ch.listeners < 1 {
		delete(db.atxChannels, id)
	}
}

// ProcessAtxs processes the list of given atxs using ProcessAtx method
func (db *DB) ProcessAtxs(atxs []*types.ActivationTx) error {
	// seenMinerIds := map[string]struct{}{}
	for _, atx := range atxs {
		/* minerID := atx.NodeID.Key
		if _, found := seenMinerIds[minerID]; found {
			// TODO: Blacklist this miner
			// TODO: Ensure that these are two different, syntactically valid ATXs for the same epoch, otherwise the
			//  miner did nothing wrong
			db.log.With().Error("found miner with multiple ATXs published in same block",
				log.FieldNamed("atx_node_id", atx.NodeID), atx.ID())
		}*/
		err := db.ProcessAtx(atx)
		if err != nil {
			return err
		}
	}
	return nil
}

// ProcessAtx validates the active set size declared in the atx, and contextually validates the atx according to atx
// validation rules it then stores the atx with flag set to validity of the atx.
//
// ATXs received as input must be already syntactically valid. Only contextual validation is performed.
func (db *DB) ProcessAtx(atx *types.ActivationTx) error {
	db.processAtxMutex.Lock()
	defer db.processAtxMutex.Unlock()

	existingATX, _ := db.GetAtxHeader(atx.ID())
	if existingATX != nil { // Already processed
		return nil
	}
	epoch := atx.PubLayerID.GetEpoch()
	db.log.With().Info("processing atx",
		atx.ID(),
		epoch,
		log.FieldNamed("atx_node_id", atx.NodeID),
		atx.PubLayerID)
	err := db.ContextuallyValidateAtx(atx.ActivationTxHeader)
	if err != nil {
		db.log.With().Error("atx failed contextual validation", atx.ID(), log.Err(err))
		// TODO: Blacklist this miner
	} else {
		db.log.With().Info("atx is valid", atx.ID())
	}
	err = db.StoreAtx(epoch, atx)
	if err != nil {
		return fmt.Errorf("cannot store atx %s: %v", atx.ShortString(), err)
	}

	err = db.StoreNodeIdentity(atx.NodeID)
	if err != nil {
		db.log.With().Error("cannot store node identity",
			log.FieldNamed("atx_node_id", atx.NodeID),
			atx.ID(),
			log.Err(err))
	}
	return nil
}

func (db *DB) createTraversalFuncForMinerWeights(minerWeight map[string]uint64, targetEpoch types.EpochID) func(b *types.Block) (bool, error) {
	return func(b *types.Block) (stop bool, err error) {
		// count unique ATXs
		if b.ActiveSet == nil {
			return false, nil
		}
		for _, id := range *b.ActiveSet {
			atx, err := db.GetAtxHeader(id)
			if err != nil {
				log.Panic("error fetching atx %v from database -- inconsistent state", id.ShortString()) // TODO: handle inconsistent state
				return false, fmt.Errorf("error fetching atx %v from database -- inconsistent state", id.ShortString())
			}

			// todo: should we accept only epoch -1 atxs?

			// make sure the target epoch is our epoch
			if atx.TargetEpoch() != targetEpoch {
				db.log.With().Debug("atx found in relevant layer, but target epoch doesn't match requested epoch",
					atx.ID(),
					log.FieldNamed("atx_target_epoch", atx.TargetEpoch()),
					log.FieldNamed("requested_epoch", targetEpoch))
				continue
			}

			minerWeight[atx.NodeID.Key] = atx.GetWeight()
		}

		return false, nil
	}
}

// GetMinerWeightsInEpochFromView returns a map of miner IDs and each one's weight targeting targetEpoch, by traversing
// the provided view.
func (db *DB) GetMinerWeightsInEpochFromView(targetEpoch types.EpochID, view map[types.BlockID]struct{}) (map[string]uint64, error) {
	if targetEpoch == 0 {
		return nil, errGenesisEpoch
	}

	firstLayerOfPrevEpoch := (targetEpoch - 1).FirstLayer()

	minerWeight := make(map[string]uint64)

	traversalFunc := db.createTraversalFuncForMinerWeights(minerWeight, targetEpoch)

	startTime := time.Now()
	err := db.meshDb.ForBlockInView(view, firstLayerOfPrevEpoch, traversalFunc)
	if err != nil {
		return nil, err
	}
	db.log.With().Info("done calculating miner weights",
		log.Int("numMiners", len(minerWeight)),
		log.String("duration", time.Now().Sub(startTime).String()))

	return minerWeight, nil
}

// CalcTotalWeightFromView traverses the provided view and returns the total weight of the ATXs found targeting
// targetEpoch. The function returns error if the view is not found.
func (db *DB) CalcTotalWeightFromView(view []types.BlockID, targetEpoch types.EpochID) (uint64, error) {
	if targetEpoch < 1 {
		return 0, fmt.Errorf("targetEpoch cannot be less than 1, got %v", targetEpoch)
	}
	viewHash := types.CalcBlocksHash12(view)
	totalWeight, found := totalWeightCache.Get(viewHash)
	if found {
		return totalWeight, nil
	}
	// check if we have a running calculation for this hash
	db.pTotalWeightLock.Lock()
	mu, alreadyRunning := db.pendingTotalWeight[viewHash]
	if alreadyRunning {
		db.pTotalWeightLock.Unlock()
		// if there is a running calculation, wait for it to end and get the result
		mu.Lock()
		totalWeight, found = totalWeightCache.Get(viewHash)
		if found {
			mu.Unlock()
			return totalWeight, nil
		}
		// if not found, keep running mutex, ensure it's still in the pending map and calculate total weight
		db.pTotalWeightLock.Lock()
		db.pendingTotalWeight[viewHash] = mu
		db.pTotalWeightLock.Unlock()
	} else {
		// if no running calc, insert new one
		mu = &sync.Mutex{}
		mu.Lock()
		db.pendingTotalWeight[viewHash] = mu
		db.pTotalWeightLock.Unlock()
	}

	mp := map[types.BlockID]struct{}{}
	for _, blk := range view {
		mp[blk] = struct{}{}
	}

	atxWeights, err := db.calcTotalWeightFunc(targetEpoch, mp)
	if err != nil {
		db.deleteLock(viewHash)
		mu.Unlock()
		return 0, err
	}
	totalWeight = 0
	for _, w := range atxWeights {
		totalWeight += w
	}
	totalWeightCache.Add(viewHash, totalWeight)
	db.deleteLock(viewHash)
	mu.Unlock()

	return totalWeight, nil
}

func (db *DB) deleteLock(viewHash types.Hash12) {
	db.pTotalWeightLock.Lock()
	if _, exist := db.pendingTotalWeight[viewHash]; exist {
		delete(db.pendingTotalWeight, viewHash)
	}
	db.pTotalWeightLock.Unlock()
}

// SyntacticallyValidateAtx ensures the following conditions apply, otherwise it returns an error.
//
// - If the sequence number is non-zero: PrevATX points to a syntactically valid ATX whose sequence number is one less
//   than the current ATX's sequence number.
// - If the sequence number is zero: PrevATX is empty.
// - Positioning ATX points to a syntactically valid ATX.
// - NIPoST challenge is a hash of the serialization of the following fields:
//   NodeID, SequenceNumber, PrevATXID, LayerID, StartTick, PositioningATX.
// - The NIPoST is valid.
// - ATX LayerID is NiPoSTLayerTime or less after the PositioningATX LayerID.
// - The ATX view of the previous epoch contains ActiveSetSize activations.
func (db *DB) SyntacticallyValidateAtx(atx *types.ActivationTx) error {
	events.ReportNewActivation(atx)
	pub, err := ExtractPublicKey(atx)
	if err != nil {
		return fmt.Errorf("cannot validate atx sig atx id %v err %v", atx.ShortString(), err)
	}

	if atx.NodeID.Key != pub.String() {
		return fmt.Errorf("node ids don't match")
	}

	if atx.PositioningATX == *types.EmptyATXID {
		return fmt.Errorf("empty positioning atx")
	}

	if atx.PrevATXID != *types.EmptyATXID {
		err = db.ValidateSignedAtx(*pub, atx)
		if err != nil { // means there is no such identity
			return fmt.Errorf("no id found %v err %v", atx.ShortString(), err)
		}
		prevATX, err := db.GetAtxHeader(atx.PrevATXID)
		if err != nil {
			return fmt.Errorf("validation failed: prevATX not found: %v", err)
		}

		if prevATX.NodeID.Key != atx.NodeID.Key {
			return fmt.Errorf("previous atx belongs to different miner. atx.ID: %v, atx.NodeID: %v, prevAtx.NodeID: %v",
				atx.ShortString(), atx.NodeID.Key, prevATX.NodeID.Key)
		}

		prevEp := prevATX.PubLayerID.GetEpoch()
		curEp := atx.PubLayerID.GetEpoch()
		if prevEp >= curEp {
			return fmt.Errorf(
				"prevAtx epoch (%v, layer %v) isn't older than current atx epoch (%v, layer %v)",
				prevEp, prevATX.PubLayerID, curEp, atx.PubLayerID)
		}

		if prevATX.Sequence+1 != atx.Sequence {
			return fmt.Errorf("sequence number is not one more than prev sequence number")
		}

		if atx.InitialPoST != nil {
			return fmt.Errorf("prevATX declared, but initial PoST is included")
		}

		if atx.InitialPoSTIndices != nil {
			return fmt.Errorf("prevATX declared, but initial PoST indices is included in challenge")
		}
	} else {
		if atx.Sequence != 0 {
			return fmt.Errorf("no prevATX declared, but sequence number not zero")
		}

		if atx.InitialPoST == nil {
			return fmt.Errorf("no prevATX declared, but initial PoST is not included")
		}

		if atx.InitialPoSTIndices == nil {
			return fmt.Errorf("no prevATX declared, but initial PoST indices is not included in challenge")
		}

		if !bytes.Equal(atx.InitialPoST.Indices, atx.InitialPoSTIndices) {
			return errors.New("initial PoST indices included in challenge does not equal to the initial PoST indices included in the atx")
		}

		// Use the NIPoST's PoST metadata, while overriding the challenge to a zero challenge,
		// as expected from the initial PoST.
		initialPoSTMetadata := *atx.NIPoST.PoSTMetadata
		initialPoSTMetadata.Challenge = shared.ZeroChallenge
		if err := db.nipostValidator.ValidatePoST(pub.Bytes(), atx.InitialPoST, &initialPoSTMetadata, atx.NumUnits); err != nil {
			return fmt.Errorf("invalid initial PoST: %v", err)
		}
	}

	if atx.PositioningATX != db.goldenATXID {
		posAtx, err := db.GetAtxHeader(atx.PositioningATX)
		if err != nil {
			return fmt.Errorf("positioning atx not found")
		}
		if atx.PubLayerID <= posAtx.PubLayerID {
			return fmt.Errorf("atx layer (%v) must be after positioning atx layer (%v)",
				atx.PubLayerID, posAtx.PubLayerID)
		}
		if uint64(atx.PubLayerID-posAtx.PubLayerID) > uint64(db.LayersPerEpoch) {
			return fmt.Errorf("expected distance of one epoch (%v layers) from pos atx but found %v",
				db.LayersPerEpoch, atx.PubLayerID-posAtx.PubLayerID)
		}
	} else {
		publicationEpoch := atx.PubLayerID.GetEpoch()
		if !publicationEpoch.NeedsGoldenPositioningATX() {
			return fmt.Errorf("golden atx used for atx in epoch %d, but is only valid in epoch 1", publicationEpoch)
		}
	}

	expectedChallengeHash, err := atx.NIPoSTChallenge.Hash()
	if err != nil {
		return fmt.Errorf("failed to compute NIPoST's expected challenge hash: %v", err)
	}

	db.log.With().Info("Validating NIPoST", log.String("expected_challenge_hash", expectedChallengeHash.String()), atx.ID())

	pubKey := signing.NewPublicKey(util.Hex2Bytes(atx.NodeID.Key))
	if err = db.nipostValidator.Validate(*pubKey, atx.NIPoST, *expectedChallengeHash, atx.NumUnits); err != nil {
		return fmt.Errorf("invalid NIPoST: %v", err)
	}

	return nil
}

// ContextuallyValidateAtx ensures that the previous ATX referenced is the last known ATX for the referenced miner ID.
// If a previous ATX is not referenced, it validates that indeed there's no previous known ATX for that miner ID.
func (db *DB) ContextuallyValidateAtx(atx *types.ActivationTxHeader) error {
	if atx.PrevATXID != *types.EmptyATXID {
		lastAtx, err := db.GetNodeLastAtxID(atx.NodeID)
		if err != nil {
			db.log.With().Error("could not fetch node last atx", atx.ID(),
				log.FieldNamed("atx_node_id", atx.NodeID),
				log.Err(err))
			return fmt.Errorf("could not fetch node last atx: %v", err)
		}
		// last atx is not the one referenced
		if lastAtx != atx.PrevATXID {
			return fmt.Errorf("last atx is not the one referenced")
		}
	} else {
		lastAtx, err := db.GetNodeLastAtxID(atx.NodeID)
		if _, ok := err.(ErrAtxNotFound); err != nil && !ok {
			db.log.With().Error("fetching atx ids failed", log.Err(err))
			return err
		}
		if err == nil { // we found an ATX for this node ID, although it reported no prevATX -- this is invalid
			return fmt.Errorf("no prevATX reported, but other atx with same nodeID (%v) found: %v",
				atx.NodeID.ShortString(), lastAtx.ShortString())
		}
	}

	return nil
}

// StoreAtx stores an atx for epoch ech, it stores atx for the current epoch and adds the atx for the nodeID that
// created it in a sorted manner by the sequence id. This function does not validate the atx and assumes all data is
// correct and that all associated atx exist in the db. Will return error if writing to db failed.
func (db *DB) StoreAtx(ech types.EpochID, atx *types.ActivationTx) error {
	db.Lock()
	defer db.Unlock()

	// todo: maybe cleanup DB if failed by using defer (#1921)
	if _, err := db.atxs.Get(getAtxHeaderKey(atx.ID())); err == nil {
		// exists - how should we handle this?
		return nil
	}

	err := db.storeAtxUnlocked(atx)
	if err != nil {
		return err
	}

	err = db.updateTopAtxIfNeeded(atx)
	if err != nil {
		return err
	}

	err = db.addAtxToNodeID(atx.NodeID, atx)
	if err != nil {
		return err
	}

	err = db.addNodeAtxToEpoch(atx.PubLayerID.GetEpoch(), atx.NodeID, atx)
	if err != nil {
		return err
	}

	db.log.With().Info("finished storing atx in epoch", atx.ID(), ech)
	return nil
}

func (db *DB) storeAtxUnlocked(atx *types.ActivationTx) error {
	atxHeaderBytes, err := types.InterfaceToBytes(atx.ActivationTxHeader)
	if err != nil {
		return err
	}
	err = db.atxs.Put(getAtxHeaderKey(atx.ID()), atxHeaderBytes)
	if err != nil {
		return err
	}

	// todo: this changed so that a full atx will be written - inherently there will be double data with atx header
	atxBytes, err := types.InterfaceToBytes(atx)
	if err != nil {
		return err
	}
	err = db.atxs.Put(getAtxBodyKey(atx.ID()), atxBytes)
	if err != nil {
		return err
	}

	// notify subscribers
	if ch, found := db.atxChannels[atx.ID()]; found {
		close(ch.ch)
		delete(db.atxChannels, atx.ID())
	}

	return nil
}

<<<<<<< HEAD
func getAtxBody(atx *types.ActivationTx) *types.ActivationTx {
	return &types.ActivationTx{
		InnerActivationTx: &types.InnerActivationTx{
			ActivationTxHeader: nil,
			NIPoST:             atx.NIPoST,
			InitialPoST:        atx.InitialPoST,
		},
		Sig: atx.Sig,
	}
}

=======
>>>>>>> 4d35e2d2
type atxIDAndLayer struct {
	AtxID   types.ATXID
	LayerID types.LayerID
}

// updateTopAtxIfNeeded replaces the top ATX (positioning ATX candidate) if the latest ATX has a higher layer ID.
// This function is not thread safe and needs to be called under a global lock.
func (db *DB) updateTopAtxIfNeeded(atx *types.ActivationTx) error {
	currentTopAtx, err := db.getTopAtx()
	if err != nil && err != database.ErrNotFound {
		return fmt.Errorf("failed to get current atx: %v", err)
	}
	if err == nil && currentTopAtx.LayerID >= atx.PubLayerID {
		return nil
	}

	newTopAtx := atxIDAndLayer{
		AtxID:   atx.ID(),
		LayerID: atx.PubLayerID,
	}
	topAtxBytes, err := types.InterfaceToBytes(&newTopAtx)
	if err != nil {
		return fmt.Errorf("failed to marshal top atx: %v", err)
	}

	err = db.atxs.Put([]byte(topAtxKey), topAtxBytes)
	if err != nil {
		return fmt.Errorf("failed to store top atx: %v", err)
	}
	return nil
}

func (db *DB) getTopAtx() (atxIDAndLayer, error) {
	topAtxBytes, err := db.atxs.Get([]byte(topAtxKey))
	if err != nil {
		if err == database.ErrNotFound {
			return atxIDAndLayer{
				AtxID:   db.goldenATXID,
				LayerID: 0,
			}, nil
		}
		return atxIDAndLayer{}, fmt.Errorf("failed to get top atx: %v", err)
	}
	var topAtx atxIDAndLayer
	err = types.BytesToInterface(topAtxBytes, &topAtx)
	if err != nil {
		return atxIDAndLayer{}, fmt.Errorf("failed to unmarshal top atx: %v", err)
	}
	return topAtx, nil
}

// addAtxToNodeID inserts activation atx id by node
func (db *DB) addAtxToNodeID(nodeID types.NodeID, atx *types.ActivationTx) error {
	err := db.atxs.Put(getNodeAtxKey(nodeID, atx.PubLayerID.GetEpoch()), atx.ID().Bytes())
	if err != nil {
		return fmt.Errorf("failed to store atx ID for node: %v", err)
	}
	return nil
}

func (db *DB) addNodeAtxToEpoch(epoch types.EpochID, nodeID types.NodeID, atx *types.ActivationTx) error {
	db.log.Info("added atx %v to epoch %v", atx.ID().ShortString(), epoch)
	err := db.atxs.Put(getNodeAtxEpochKey(atx.PubLayerID.GetEpoch(), nodeID), atx.ID().Bytes())
	if err != nil {
		return fmt.Errorf("failed to store atx ID for node: %v", err)
	}
	return nil
}

// ErrAtxNotFound is a specific error returned when no atx was found in DB
type ErrAtxNotFound error

// GetNodeLastAtxID returns the last atx id that was received for node nodeID
func (db *DB) GetNodeLastAtxID(nodeID types.NodeID) (types.ATXID, error) {
	nodeAtxsIterator := db.atxs.Find(getNodeAtxPrefix(nodeID))
	// ATX syntactic validation ensures that each ATX is at least one epoch after a referenced previous ATX.
	// Contextual validation ensures that the previous ATX referenced matches what this method returns, so the next ATX
	// added will always be the next ATX returned by this method.
	// leveldb_iterator.Last() returns the last entry in lexicographical order of the keys:
	//   https://github.com/google/leveldb/blob/master/doc/index.md#comparators
	// For the lexicographical order to match the epoch order we must encode the epoch id using big endian encoding when
	// composing the key.
	if exists := nodeAtxsIterator.Last(); !exists {
		return *types.EmptyATXID, ErrAtxNotFound(fmt.Errorf("atx for node %v does not exist", nodeID.ShortString()))
	}
	return types.ATXID(types.BytesToHash(nodeAtxsIterator.Value())), nil
}

// GetEpochAtxs returns all valid ATXs received in the epoch epochID
func (db *DB) GetEpochAtxs(epochID types.EpochID) (atxs []types.ATXID) {
	atxIterator := db.atxs.Find(getEpochPrefix(epochID))
	for atxIterator.Next() {
		if atxIterator.Key() == nil {
			break
		}
		var a types.ATXID
		if err := types.BytesToInterface(atxIterator.Value(), &a); err != nil {
			db.log.Panic("cannot parse atx from DB")
			break
		}
		atxs = append(atxs, a)
	}
	db.log.With().Info("returned epoch atxs", epochID, log.Int("count", len(atxs)))
	db.log.With().Debug("returned epoch atxs", epochID,
		log.Int("count", len(atxs)),
		log.String("atxs", fmt.Sprint(atxs)))
	return
}

// GetNodeAtxIDForEpoch returns an atx published by the provided nodeID for the specified publication epoch. meaning the atx
// that the requested nodeID has published. it returns an error if no atx was found for provided nodeID
func (db *DB) GetNodeAtxIDForEpoch(nodeID types.NodeID, publicationEpoch types.EpochID) (types.ATXID, error) {
	id, err := db.atxs.Get(getNodeAtxKey(nodeID, publicationEpoch))
	if err != nil {
		return *types.EmptyATXID, fmt.Errorf("atx for node %v with publication epoch %v: %v",
			nodeID.ShortString(), publicationEpoch, err)
	}
	return types.ATXID(types.BytesToHash(id)), nil
}

// GetPosAtxID returns the best (highest layer id), currently known to this node, pos atx id
func (db *DB) GetPosAtxID() (types.ATXID, error) {
	idAndLayer, err := db.getTopAtx()
	if err != nil {
		return *types.EmptyATXID, err
	}
	return idAndLayer.AtxID, nil
}

// GetEpochWeight returns the total weight of ATXs targeting the given epochID.
func (db *DB) GetEpochWeight(epochID types.EpochID) (uint64, []types.ATXID, error) {
	weight := uint64(0)
	activeSet := db.GetEpochAtxs(epochID - 1)
	for _, atxID := range activeSet {
		atxHeader, err := db.GetAtxHeader(atxID)
		if err != nil {
			return 0, nil, err
		}
		weight += atxHeader.GetWeight()
	}
	return weight, activeSet, nil
}

// GetAtxHeader returns the ATX header by the given ID. This function is thread safe and will return an error if the ID
// is not found in the ATX DB.
func (db *DB) GetAtxHeader(id types.ATXID) (*types.ActivationTxHeader, error) {
	if id == *types.EmptyATXID {
		return nil, errors.New("trying to fetch empty atx id")
	}

	if atxHeader, gotIt := db.atxHeaderCache.Get(id); gotIt {
		return atxHeader, nil
	}
	db.RLock()
	atxHeaderBytes, err := db.atxs.Get(getAtxHeaderKey(id))
	db.RUnlock()
	if err != nil {
		return nil, err
	}
	var atxHeader types.ActivationTxHeader
	err = types.BytesToInterface(atxHeaderBytes, &atxHeader)
	if err != nil {
		return nil, err
	}
	atxHeader.SetID(&id)
	db.atxHeaderCache.Add(id, &atxHeader)
	return &atxHeader, nil
}

// GetFullAtx returns the full atx struct of the given atxId id, it returns an error if the full atx cannot be found
// in all databases
func (db *DB) GetFullAtx(id types.ATXID) (*types.ActivationTx, error) {
	if id == *types.EmptyATXID {
		return nil, errors.New("trying to fetch empty atx id")
	}

	db.RLock()
	atxBytes, err := db.atxs.Get(getAtxBodyKey(id))
	db.RUnlock()
	if err != nil {
		return nil, err
	}
	atx, err := types.BytesToAtx(atxBytes)
	if err != nil {
		return nil, err
	}
	atx.ActivationTxHeader.SetID(&id)
	db.atxHeaderCache.Add(id, atx.ActivationTxHeader)

	return atx, nil
}

// ValidateSignedAtx extracts public key from message and verifies public key exists in idStore, this is how we validate
// ATX signature. If this is the first ATX it is considered valid anyways and ATX syntactic validation will determine ATX validity
func (db *DB) ValidateSignedAtx(pubKey signing.PublicKey, signedAtx *types.ActivationTx) error {
	// this is the first occurrence of this identity, we cannot validate simply by extracting public key
	// pass it down to Atx handling so that atx can be syntactically verified and identity could be registered.
	if signedAtx.PrevATXID == *types.EmptyATXID {
		return nil
	}

	pubString := pubKey.String()
	_, err := db.GetIdentity(pubString)
	if err != nil { // means there is no such identity
		return errInvalidSig
	}
	return nil
}

// HandleGossipAtx handles the atx gossip data channel
func (db *DB) HandleGossipAtx(ctx context.Context, data service.GossipMessage, fetcher service.Fetcher) {
	if data == nil {
		return
	}
	err := db.HandleAtxData(ctx, data.Bytes(), fetcher)
	if err != nil {
		db.log.WithContext(ctx).With().Error("error handling atx data", log.Err(err))
		return
	}
	data.ReportValidation(AtxProtocol)
}

// HandleAtxData handles atxs received either by gossip or sync
func (db *DB) HandleAtxData(ctx context.Context, data []byte, fetcher service.Fetcher) error {
	atx, err := types.BytesToAtx(data)
	if err != nil {
		return fmt.Errorf("cannot parse incoming atx")
	}
	atx.CalcAndSetID()
	logger := db.log.WithContext(ctx).WithFields(atx.ID())

	logger.With().Info("got new atx", atx.Fields(len(data))...)

	// todo fetch from neighbour (#1925)
	if atx.NIPoST == nil {
		logger.Panic("nil nipst in gossip")
		return fmt.Errorf("nil nipst in gossip")
	}

	if err := fetcher.GetPoetProof(ctx, atx.GetPoetProofRef()); err != nil {
		return fmt.Errorf("received atx (%v) with syntactically invalid or missing PoET proof (%x): %v",
			atx.ShortString(), atx.GetPoetProofRef().ShortString(), err)
	}

<<<<<<< HEAD
	if err := db.FetchAtxReferences(ctx, atx, syncer); err != nil {
		return fmt.Errorf("received atx with missing references of prev or pos id %v, %v, %v, %v",
=======
	if err := db.FetchAtxReferences(ctx, atx, fetcher); err != nil {
		return fmt.Errorf("received ATX with missing references of prev or pos id %v, %v, %v, %v",
>>>>>>> 4d35e2d2
			atx.ID().ShortString(), atx.PrevATXID.ShortString(), atx.PositioningATX.ShortString(), log.Err(err))
	}

	err = db.SyntacticallyValidateAtx(atx)
	events.ReportValidActivation(atx, err == nil)
	if err != nil {
		return fmt.Errorf("received syntactically invalid atx %v: %v", atx.ShortString(), err)
	}

	err = db.ProcessAtx(atx)
	if err != nil {
		return fmt.Errorf("cannot process atx %v: %v", atx.ShortString(), err)
		// TODO: blacklist peer
	}

	logger.With().Info("stored and propagated new syntactically valid atx", atx.ID())
	return nil
}

// FetchAtxReferences fetches positioning and prev atxs from peers if they are not found in db
func (db *DB) FetchAtxReferences(ctx context.Context, atx *types.ActivationTx, f service.Fetcher) error {
	logger := db.log.WithContext(ctx)
	if atx.PositioningATX != *types.EmptyATXID && atx.PositioningATX != db.goldenATXID {
		logger.With().Info("going to fetch pos atx", atx.PositioningATX, atx.ID())
		if err := f.FetchAtx(ctx, atx.PositioningATX); err != nil {
			return err
		}
	}

	if atx.PrevATXID != *types.EmptyATXID {
		logger.With().Info("going to fetch prev atx", atx.PrevATXID, atx.ID())
		if err := f.FetchAtx(ctx, atx.PrevATXID); err != nil {
			return err
		}
	}
	logger.With().Info("done fetching references for atx", atx.ID())

	return nil
}<|MERGE_RESOLUTION|>--- conflicted
+++ resolved
@@ -534,20 +534,6 @@
 	return nil
 }
 
-<<<<<<< HEAD
-func getAtxBody(atx *types.ActivationTx) *types.ActivationTx {
-	return &types.ActivationTx{
-		InnerActivationTx: &types.InnerActivationTx{
-			ActivationTxHeader: nil,
-			NIPoST:             atx.NIPoST,
-			InitialPoST:        atx.InitialPoST,
-		},
-		Sig: atx.Sig,
-	}
-}
-
-=======
->>>>>>> 4d35e2d2
 type atxIDAndLayer struct {
 	AtxID   types.ATXID
 	LayerID types.LayerID
@@ -792,13 +778,8 @@
 			atx.ShortString(), atx.GetPoetProofRef().ShortString(), err)
 	}
 
-<<<<<<< HEAD
-	if err := db.FetchAtxReferences(ctx, atx, syncer); err != nil {
-		return fmt.Errorf("received atx with missing references of prev or pos id %v, %v, %v, %v",
-=======
 	if err := db.FetchAtxReferences(ctx, atx, fetcher); err != nil {
 		return fmt.Errorf("received ATX with missing references of prev or pos id %v, %v, %v, %v",
->>>>>>> 4d35e2d2
 			atx.ID().ShortString(), atx.PrevATXID.ShortString(), atx.PositioningATX.ShortString(), log.Err(err))
 	}
 
