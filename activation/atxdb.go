package activation

import (
	"bytes"
	"errors"
	"fmt"
	"sync"
	"time"

	"github.com/spacemeshos/go-spacemesh/common/types"
	"github.com/spacemeshos/go-spacemesh/common/util"
	"github.com/spacemeshos/go-spacemesh/database"
	"github.com/spacemeshos/go-spacemesh/events"
	"github.com/spacemeshos/go-spacemesh/log"
	"github.com/spacemeshos/go-spacemesh/mesh"
	"github.com/spacemeshos/go-spacemesh/p2p/service"
	"github.com/spacemeshos/go-spacemesh/signing"
)

const topAtxKey = "topAtxKey"

func getNodeAtxKey(nodeID types.NodeID, targetEpoch types.EpochID) []byte {
	return append(getNodeAtxPrefix(nodeID), util.Uint64ToBytesBigEndian(uint64(targetEpoch))...)
}

func getNodeAtxPrefix(nodeID types.NodeID) []byte {
	return []byte(fmt.Sprintf("n_%v_", nodeID.Key))
}

func getNodeAtxEpochKey(epoch types.EpochID, nodeID types.NodeID) []byte {
	return append(getEpochPrefix(epoch), nodeID.ToBytes()...)
}

func getEpochPrefix(epoch types.EpochID) []byte {
	return []byte(fmt.Sprintf("e_%v_", epoch.ToBytes()))
}

func getAtxHeaderKey(atxID types.ATXID) []byte {
	return []byte(fmt.Sprintf("h_%v", atxID.Bytes()))
}

func getAtxBodyKey(atxID types.ATXID) []byte {
	return atxID.Bytes()
}

var errInvalidSig = fmt.Errorf("identity not found when validating signature, invalid atx")

type atxChan struct {
	ch        chan struct{}
	listeners int
}

// DB hold the atxs received from all nodes and their validity status
// it also stores identifications for all nodes e.g the coupling between ed id and bls id
type DB struct {
	sync.RWMutex
	// todo: think about whether we need one db or several(#1922)
	idStore
	atxs              database.Database
	atxHeaderCache    AtxCache
	meshDb            *mesh.DB
	LayersPerEpoch    uint16
	goldenATXID       types.ATXID
	nipstValidator    nipstValidator
	pendingActiveSet  map[types.Hash12]*sync.Mutex
	log               log.Log
	calcActiveSetFunc func(epoch types.EpochID, blocks map[types.BlockID]struct{}) (map[string]struct{}, error)
	processAtxMutex   sync.Mutex
	assLock           sync.Mutex
	atxChannels       map[types.ATXID]*atxChan
}

// NewDB creates a new struct of type DB, this struct will hold the atxs received from all nodes and
// their validity
func NewDB(dbStore database.Database, idStore idStore, meshDb *mesh.DB, layersPerEpoch uint16, goldenATXID types.ATXID, nipstValidator nipstValidator, log log.Log) *DB {
	db := &DB{
		idStore:          idStore,
		atxs:             dbStore,
		atxHeaderCache:   NewAtxCache(600),
		meshDb:           meshDb,
		LayersPerEpoch:   layersPerEpoch,
		goldenATXID:      goldenATXID,
		nipstValidator:   nipstValidator,
		pendingActiveSet: make(map[types.Hash12]*sync.Mutex),
		log:              log,
		atxChannels:      make(map[types.ATXID]*atxChan),
	}
	db.calcActiveSetFunc = db.CalcActiveSetSize
	return db
}

var closedChan = make(chan struct{})

func init() {
	close(closedChan)
}

// AwaitAtx returns a channel that will receive notification when the specified atx with id id is received via gossip
func (db *DB) AwaitAtx(id types.ATXID) chan struct{} {
	db.Lock()
	defer db.Unlock()

	if _, err := db.atxs.Get(getAtxHeaderKey(id)); err == nil {
		return closedChan
	}

	ch, found := db.atxChannels[id]
	if !found {
		ch = &atxChan{
			ch:        make(chan struct{}),
			listeners: 0,
		}
		db.atxChannels[id] = ch
	}
	ch.listeners++
	return ch.ch
}

// UnsubscribeAtx un subscribes the waiting for a specific atx with atx id id to arrive via gossip.
func (db *DB) UnsubscribeAtx(id types.ATXID) {
	db.Lock()
	defer db.Unlock()

	ch, found := db.atxChannels[id]
	if !found {
		return
	}
	ch.listeners--
	if ch.listeners < 1 {
		delete(db.atxChannels, id)
	}
}

// ProcessAtxs processes the list of given atxs using ProcessAtx method
func (db *DB) ProcessAtxs(atxs []*types.ActivationTx) error {
	// seenMinerIds := map[string]struct{}{}
	for _, atx := range atxs {
		/* minerID := atx.NodeID.Key
		if _, found := seenMinerIds[minerID]; found {
			// TODO: Blacklist this miner
			// TODO: Ensure that these are two different, syntactically valid ATXs for the same epoch, otherwise the
			//  miner did nothing wrong
			db.log.With().Error("found miner with multiple ATXs published in same block",
				log.FieldNamed("atx_node_id", atx.NodeID), atx.ID())
		}*/
		err := db.ProcessAtx(atx)
		if err != nil {
			return err
		}
	}
	return nil
}

// ProcessAtx validates the active set size declared in the atx, and contextually validates the atx according to atx
// validation rules it then stores the atx with flag set to validity of the atx.
//
// ATXs received as input must be already syntactically valid. Only contextual validation is performed.
func (db *DB) ProcessAtx(atx *types.ActivationTx) error {
	db.processAtxMutex.Lock()
	defer db.processAtxMutex.Unlock()

	existingATX, _ := db.GetAtxHeader(atx.ID())
	if existingATX != nil { // Already processed
		return nil
	}
	epoch := atx.PubLayerID.GetEpoch()
	db.log.With().Info("processing atx",
		atx.ID(),
		epoch,
		log.FieldNamed("atx_node_id", atx.NodeID),
		atx.PubLayerID)
	err := db.ContextuallyValidateAtx(atx.ActivationTxHeader)
	if err != nil {
		db.log.With().Error("atx failed contextual validation", atx.ID(), log.Err(err))
		// TODO: Blacklist this miner
	} else {
		db.log.With().Info("atx is valid", atx.ID())
	}
	err = db.StoreAtx(epoch, atx)
	if err != nil {
		return fmt.Errorf("cannot store atx %s: %v", atx.ShortString(), err)
	}

	err = db.StoreNodeIdentity(atx.NodeID)
	if err != nil {
		db.log.With().Error("cannot store node identity",
			log.FieldNamed("atx_node_id", atx.NodeID),
			atx.ID(),
			log.Err(err))
	}
	return nil
}

func (db *DB) createTraversalActiveSetCounterFunc(countedAtxs map[string]types.ATXID, penalties map[string]struct{}, layersPerEpoch uint16, epoch types.EpochID) func(b *types.Block) (bool, error) {
	traversalFunc := func(b *types.Block) (stop bool, err error) {

		// count unique ATXs
		if b.ActiveSet == nil {
			return false, nil
		}
		for _, id := range *b.ActiveSet {
			atx, err := db.GetAtxHeader(id)
			if err != nil {
				log.Panic("error fetching atx %v from database -- inconsistent state", id.ShortString()) // TODO: handle inconsistent state
				return false, fmt.Errorf("error fetching atx %v from database -- inconsistent state", id.ShortString())
			}

			// todo: should we accept only eopch -1 atxs?

			// make sure the target epoch is our epoch
			if atx.TargetEpoch() != epoch {
				db.log.With().Debug("atx found, but targeting epoch doesn't match publication epoch",
					atx.ID(),
					log.FieldNamed("atx_target_epoch", atx.TargetEpoch()),
					log.FieldNamed("actual_epoch", epoch))
				continue
			}

			// ignore atx from nodes in penalty
			if _, exist := penalties[atx.NodeID.Key]; exist {
				db.log.With().Debug("ignoring atx from node in penalty", atx.NodeID, atx.ID())
				continue
			}

			if prevID, exist := countedAtxs[atx.NodeID.Key]; exist { // same miner

				if prevID != id { // different atx for same epoch
					db.log.With().Error("encountered second atx for the same miner on the same epoch",
						log.FieldNamed("first_atx", prevID),
						log.FieldNamed("second_atx", id))

					penalties[atx.NodeID.Key] = struct{}{} // mark node in penalty
					delete(countedAtxs, atx.NodeID.Key)    // remove the penalized node from counted
				}
				continue
			}

			countedAtxs[atx.NodeID.Key] = id
		}

		return false, nil
	}

	return traversalFunc
}

// CalcActiveSetSize - returns the active set size that matches the view of the contextually valid blocks in the provided layer
func (db *DB) CalcActiveSetSize(epoch types.EpochID, blocks map[types.BlockID]struct{}) (map[string]struct{}, error) {
	if epoch == 0 {
		return nil, errors.New("tried to retrieve active set for epoch 0")
	}

	firstLayerOfPrevEpoch := (epoch - 1).FirstLayer()

	countedAtxs := make(map[string]types.ATXID)
	penalties := make(map[string]struct{})

	traversalFunc := db.createTraversalActiveSetCounterFunc(countedAtxs, penalties, db.LayersPerEpoch, epoch)

	startTime := time.Now()
	err := db.meshDb.ForBlockInView(blocks, firstLayerOfPrevEpoch, traversalFunc)
	if err != nil {
		return nil, err
	}
	db.log.With().Info("done calculating active set size",
		log.Int("size", len(countedAtxs)),
		log.String("duration", time.Now().Sub(startTime).String()))

	result := make(map[string]struct{}, len(countedAtxs))
	for k := range countedAtxs {
		result[k] = struct{}{}
	}

	return result, nil
}

// CalcActiveSetFromView traverses the view found in a - the activation tx and counts number of active ids published
// in the epoch prior to the epoch that a was published at, this number is the number of active ids in the next epoch
// the function returns error if the view is not found
func (db *DB) CalcActiveSetFromView(view []types.BlockID, pubEpoch types.EpochID) (uint32, error) {
	if pubEpoch < 1 {
		return 0, fmt.Errorf("publication epoch cannot be less than 1, found %v", pubEpoch)
	}
	viewHash := types.CalcBlocksHash12(view)
	count, found := activesetCache.Get(viewHash)
	if found {
		return count, nil
	}
	// check if we have a running calculation for this hash
	db.assLock.Lock()
	mu, alreadyRunning := db.pendingActiveSet[viewHash]
	if alreadyRunning {
		db.assLock.Unlock()
		// if there is a running calculation, wait for it to end and get the result
		mu.Lock()
		count, found := activesetCache.Get(viewHash)
		if found {
			mu.Unlock()
			return count, nil
		}
		// if not found, keep running mutex and calculate active set size
	} else {
		// if no running calc, insert new one
		mu = &sync.Mutex{}
		db.pendingActiveSet[viewHash] = mu
		db.pendingActiveSet[viewHash].Lock()
		db.assLock.Unlock()
	}

	mp := map[types.BlockID]struct{}{}
	for _, blk := range view {
		mp[blk] = struct{}{}
	}

	countedAtxs, err := db.calcActiveSetFunc(pubEpoch, mp)
	if err != nil {
		mu.Unlock()
		db.deleteLock(viewHash)
		return 0, err
	}
	activesetCache.Add(viewHash, uint32(len(countedAtxs)))
	mu.Unlock()
	db.deleteLock(viewHash)

	return uint32(len(countedAtxs)), nil

}

func (db *DB) deleteLock(viewHash types.Hash12) {
	db.assLock.Lock()
	if _, exist := db.pendingActiveSet[viewHash]; exist {
		delete(db.pendingActiveSet, viewHash)
	}
	db.assLock.Unlock()
}

// SyntacticallyValidateAtx ensures the following conditions apply, otherwise it returns an error.
//
// - If the sequence number is non-zero: PrevATX points to a syntactically valid ATX whose sequence number is one less
//   than the current ATX's sequence number.
// - If the sequence number is zero: PrevATX is empty.
// - Positioning ATX points to a syntactically valid ATX.
// - NIPST challenge is a hash of the serialization of the following fields:
//   NodeID, SequenceNumber, PrevATXID, LayerID, StartTick, PositioningATX.
// - The NIPST is valid.
// - ATX LayerID is NipstLayerTime or less after the PositioningATX LayerID.
// - The ATX view of the previous epoch contains ActiveSetSize activations.
func (db *DB) SyntacticallyValidateAtx(atx *types.ActivationTx) error {
	events.ReportNewActivation(atx)
	pub, err := ExtractPublicKey(atx)
	if err != nil {
		return fmt.Errorf("cannot validate atx sig atx id %v err %v", atx.ShortString(), err)
	}

	if atx.NodeID.Key != pub.String() {
		return fmt.Errorf("node ids don't match")
	}

	if atx.PositioningATX == *types.EmptyATXID {
		return fmt.Errorf("empty positioning atx")
	}

	if atx.PrevATXID != *types.EmptyATXID {
		err = db.ValidateSignedAtx(*pub, atx)
		if err != nil { // means there is no such identity
			return fmt.Errorf("no id found %v err %v", atx.ShortString(), err)
		}
		prevATX, err := db.GetAtxHeader(atx.PrevATXID)
		if err != nil {
			return fmt.Errorf("validation failed: prevATX not found: %v", err)
		}

		if prevATX.NodeID.Key != atx.NodeID.Key {
			return fmt.Errorf("previous atx belongs to different miner. atx.ID: %v, atx.NodeID: %v, prevAtx.NodeID: %v",
				atx.ShortString(), atx.NodeID.Key, prevATX.NodeID.Key)
		}

		prevEp := prevATX.PubLayerID.GetEpoch()
		curEp := atx.PubLayerID.GetEpoch()
		if prevEp >= curEp {
			return fmt.Errorf(
				"prevAtx epoch (%v, layer %v) isn't older than current atx epoch (%v, layer %v)",
				prevEp, prevATX.PubLayerID, curEp, atx.PubLayerID)
		}

		if prevATX.Sequence+1 != atx.Sequence {
			return fmt.Errorf("sequence number is not one more than prev sequence number")
		}

		if atx.Commitment != nil {
			return fmt.Errorf("prevATX declared, but commitment proof is included")
		}

		if atx.CommitmentMerkleRoot != nil {
			return fmt.Errorf("prevATX declared, but commitment merkle root is included in challenge")
		}
	} else {
		if atx.Sequence != 0 {
			return fmt.Errorf("no prevATX declared, but sequence number not zero")
		}
		if atx.Commitment == nil {
			return fmt.Errorf("no prevATX declared, but commitment proof is not included")
		}
		if atx.CommitmentMerkleRoot == nil {
			return fmt.Errorf("no prevATX declared, but commitment merkle root is not included in challenge")
		}
		if !bytes.Equal(atx.Commitment.MerkleRoot, atx.CommitmentMerkleRoot) {
			return errors.New("commitment merkle root included in challenge is not equal to the merkle root included in the proof")
		}
		if err := db.nipstValidator.VerifyPost(*pub, atx.Commitment, atx.Nipst.Space); err != nil {
			return fmt.Errorf("invalid commitment proof: %v", err)
		}
	}

	if atx.PositioningATX != db.goldenATXID {
		posAtx, err := db.GetAtxHeader(atx.PositioningATX)
		if err != nil {
			return fmt.Errorf("positioning atx not found")
		}
		if atx.PubLayerID <= posAtx.PubLayerID {
			return fmt.Errorf("atx layer (%v) must be after positioning atx layer (%v)",
				atx.PubLayerID, posAtx.PubLayerID)
		}
		if uint64(atx.PubLayerID-posAtx.PubLayerID) > uint64(db.LayersPerEpoch) {
			return fmt.Errorf("expected distance of one epoch (%v layers) from pos atx but found %v",
				db.LayersPerEpoch, atx.PubLayerID-posAtx.PubLayerID)
		}
	} else {
		publicationEpoch := atx.PubLayerID.GetEpoch()
		if !publicationEpoch.NeedsGoldenPositioningATX() {
			return fmt.Errorf("golden atx used for atx in epoch %d, but is only valid in epoch 1", publicationEpoch)
		}
	}

	hash, err := atx.NIPSTChallenge.Hash()
	if err != nil {
		return fmt.Errorf("cannot get nipst challenge hash: %v", err)
	}
	db.log.With().Info("validated nipst", log.String("challenge_hash", hash.String()), atx.ID())

	pubKey := signing.NewPublicKey(util.Hex2Bytes(atx.NodeID.Key))
	if err = db.nipstValidator.Validate(*pubKey, atx.Nipst, *hash); err != nil {
		return fmt.Errorf("nipst not valid: %v", err)
	}

	return nil
}

// ContextuallyValidateAtx ensures that the previous ATX referenced is the last known ATX for the referenced miner ID.
// If a previous ATX is not referenced, it validates that indeed there's no previous known ATX for that miner ID.
func (db *DB) ContextuallyValidateAtx(atx *types.ActivationTxHeader) error {
	if atx.PrevATXID != *types.EmptyATXID {
		lastAtx, err := db.GetNodeLastAtxID(atx.NodeID)
		if err != nil {
			db.log.With().Error("could not fetch node last atx", atx.ID(),
				log.FieldNamed("atx_node_id", atx.NodeID),
				log.Err(err))
			return fmt.Errorf("could not fetch node last atx: %v", err)
		}
		// last atx is not the one referenced
		if lastAtx != atx.PrevATXID {
			return fmt.Errorf("last atx is not the one referenced")
		}
	} else {
		lastAtx, err := db.GetNodeLastAtxID(atx.NodeID)
		if _, ok := err.(ErrAtxNotFound); err != nil && !ok {
			db.log.With().Error("fetching atx ids failed", log.Err(err))
			return err
		}
		if err == nil { // we found an ATX for this node ID, although it reported no prevATX -- this is invalid
			return fmt.Errorf("no prevATX reported, but other atx with same nodeID (%v) found: %v",
				atx.NodeID.ShortString(), lastAtx.ShortString())
		}
	}

	return nil
}

// StoreAtx stores an atx for epoch ech, it stores atx for the current epoch and adds the atx for the nodeID that
// created it in a sorted manner by the sequence id. This function does not validate the atx and assumes all data is
// correct and that all associated atx exist in the db. Will return error if writing to db failed.
func (db *DB) StoreAtx(ech types.EpochID, atx *types.ActivationTx) error {
	db.Lock()
	defer db.Unlock()

	// todo: maybe cleanup DB if failed by using defer (#1921)
	if _, err := db.atxs.Get(getAtxHeaderKey(atx.ID())); err == nil {
		// exists - how should we handle this?
		return nil
	}

	err := db.storeAtxUnlocked(atx)
	if err != nil {
		return err
	}

	err = db.updateTopAtxIfNeeded(atx)
	if err != nil {
		return err
	}

	err = db.addAtxToNodeID(atx.NodeID, atx)
	if err != nil {
		return err
	}

	err = db.addNodeAtxToEpoch(atx.PubLayerID.GetEpoch(), atx.NodeID, atx)
	if err != nil {
		return err
	}

	db.log.With().Info("finished storing atx in epoch", atx.ID(), ech)

	return nil
}

func (db *DB) storeAtxUnlocked(atx *types.ActivationTx) error {
	atxHeaderBytes, err := types.InterfaceToBytes(atx.ActivationTxHeader)
	if err != nil {
		return err
	}
	err = db.atxs.Put(getAtxHeaderKey(atx.ID()), atxHeaderBytes)
	if err != nil {
		return err
	}

	// todo: this changed so that a full atx will be written - inherently there will be double data with atx header
	atxBodyBytes, err := types.InterfaceToBytes(atx)
	if err != nil {
		return err
	}
	err = db.atxs.Put(getAtxBodyKey(atx.ID()), atxBodyBytes)
	if err != nil {
		return err
	}

	// notify subscribers
	if ch, found := db.atxChannels[atx.ID()]; found {
		close(ch.ch)
		delete(db.atxChannels, atx.ID())
	}

	return nil
}

func getAtxBody(atx *types.ActivationTx) *types.ActivationTx {
	return &types.ActivationTx{
		InnerActivationTx: &types.InnerActivationTx{
			ActivationTxHeader: nil,
			Nipst:              atx.Nipst,
			Commitment:         atx.Commitment,
		},
		Sig: atx.Sig,
	}
}

type atxIDAndLayer struct {
	AtxID   types.ATXID
	LayerID types.LayerID
}

// updateTopAtxIfNeeded replaces the top ATX (positioning ATX candidate) if the latest ATX has a higher layer ID.
// This function is not thread safe and needs to be called under a global lock.
func (db *DB) updateTopAtxIfNeeded(atx *types.ActivationTx) error {
	currentTopAtx, err := db.getTopAtx()
	if err != nil && err != database.ErrNotFound {
		return fmt.Errorf("failed to get current atx: %v", err)
	}
	if err == nil && currentTopAtx.LayerID >= atx.PubLayerID {
		return nil
	}

	newTopAtx := atxIDAndLayer{
		AtxID:   atx.ID(),
		LayerID: atx.PubLayerID,
	}
	topAtxBytes, err := types.InterfaceToBytes(&newTopAtx)
	if err != nil {
		return fmt.Errorf("failed to marshal top atx: %v", err)
	}

	err = db.atxs.Put([]byte(topAtxKey), topAtxBytes)
	if err != nil {
		return fmt.Errorf("failed to store top atx: %v", err)
	}
	return nil
}

func (db *DB) getTopAtx() (atxIDAndLayer, error) {
	topAtxBytes, err := db.atxs.Get([]byte(topAtxKey))
	if err != nil {
		return atxIDAndLayer{}, err
	}
	var topAtx atxIDAndLayer
	err = types.BytesToInterface(topAtxBytes, &topAtx)
	if err != nil {
		return atxIDAndLayer{}, fmt.Errorf("failed to unmarshal top atx: %v", err)
	}
	return topAtx, nil
}

// addAtxToNodeID inserts activation atx id by node
func (db *DB) addAtxToNodeID(nodeID types.NodeID, atx *types.ActivationTx) error {
	err := db.atxs.Put(getNodeAtxKey(nodeID, atx.PubLayerID.GetEpoch()), atx.ID().Bytes())
	if err != nil {
		return fmt.Errorf("failed to store atx ID for node: %v", err)
	}
	return nil
}

func (db *DB) addNodeAtxToEpoch(epoch types.EpochID, nodeID types.NodeID, atx *types.ActivationTx) error {
	db.log.Info("added atx %v to epoch %v", atx.ID().ShortString(), epoch)
	err := db.atxs.Put(getNodeAtxEpochKey(atx.PubLayerID.GetEpoch(), nodeID), atx.ID().Bytes())
	if err != nil {
		return fmt.Errorf("failed to store atx ID for node: %v", err)
	}
	return nil
}

// ErrAtxNotFound is a specific error returned when no atx was found in DB
type ErrAtxNotFound error

// GetNodeLastAtxID returns the last atx id that was received for node nodeID
func (db *DB) GetNodeLastAtxID(nodeID types.NodeID) (types.ATXID, error) {
	nodeAtxsIterator := db.atxs.Find(getNodeAtxPrefix(nodeID))
	// ATX syntactic validation ensures that each ATX is at least one epoch after a referenced previous ATX.
	// Contextual validation ensures that the previous ATX referenced matches what this method returns, so the next ATX
	// added will always be the next ATX returned by this method.
	// leveldb_iterator.Last() returns the last entry in lexicographical order of the keys:
	//   https://github.com/google/leveldb/blob/master/doc/index.md#comparators
	// For the lexicographical order to match the epoch order we must encode the epoch id using big endian encoding when
	// composing the key.
	if exists := nodeAtxsIterator.Last(); !exists {
		return *types.EmptyATXID, ErrAtxNotFound(fmt.Errorf("atx for node %v does not exist", nodeID.ShortString()))
	}
	return types.ATXID(types.BytesToHash(nodeAtxsIterator.Value())), nil
}

// GetEpochAtxs returns all valid ATXs received in the epoch epochID
func (db *DB) GetEpochAtxs(epochID types.EpochID) (atxs []types.ATXID) {
	atxIterator := db.atxs.Find(getEpochPrefix(epochID))
	for atxIterator.Next() {
		if atxIterator.Key() == nil {
			break
		}
		var a types.ATXID
		err := types.BytesToInterface(atxIterator.Value(), &a)
		if err != nil {
			db.log.Panic("cannot parse atx from DB")
			break
		}
		atxs = append(atxs, a)
	}
<<<<<<< HEAD
	db.log.Info("returned epoch %v atxs %v", epochID, len(atxs))
	return atxs
=======
	db.log.With().Info("returned epoch atxs", epochID, log.Int("count", len(atxs)))
	db.log.With().Debug("returned epoch atxs", epochID,
		log.Int("count", len(atxs)),
		log.String("atxs", fmt.Sprint(atxs)))
	return
>>>>>>> 7a77258b
}

// GetNodeAtxIDForEpoch returns an atx published by the provided nodeID for the specified targetEpoch. meaning the atx
// that the requested nodeID has published. it returns an error if no atx was found for provided nodeID
func (db *DB) GetNodeAtxIDForEpoch(nodeID types.NodeID, targetEpoch types.EpochID) (types.ATXID, error) {
	id, err := db.atxs.Get(getNodeAtxKey(nodeID, targetEpoch))
	if err != nil {
		return *types.EmptyATXID, fmt.Errorf("atx for node %v targeting epoch %v: %v",
			nodeID.ShortString(), targetEpoch, err)
	}
	return types.ATXID(types.BytesToHash(id)), nil
}

// GetPosAtxID returns the best (highest layer id), currently known to this node, pos atx id
func (db *DB) GetPosAtxID() (types.ATXID, error) {
	idAndLayer, err := db.getTopAtx()
	if err != nil {
		return *types.EmptyATXID, err
	}
	return idAndLayer.AtxID, nil
}

// GetAtxHeader returns the ATX header by the given ID. This function is thread safe and will return an error if the ID
// is not found in the ATX DB.
func (db *DB) GetAtxHeader(id types.ATXID) (*types.ActivationTxHeader, error) {
	if id == *types.EmptyATXID {
		return nil, errors.New("trying to fetch empty atx id")
	}

	if atxHeader, gotIt := db.atxHeaderCache.Get(id); gotIt {
		return atxHeader, nil
	}
	db.RLock()
	atxHeaderBytes, err := db.atxs.Get(getAtxHeaderKey(id))
	db.RUnlock()
	if err != nil {
		return nil, err
	}
	var atxHeader types.ActivationTxHeader
	err = types.BytesToInterface(atxHeaderBytes, &atxHeader)
	if err != nil {
		return nil, err
	}
	atxHeader.SetID(&id)
	db.atxHeaderCache.Add(id, &atxHeader)
	return &atxHeader, nil
}

// GetFullAtx returns the full atx struct of the given atxId id, it returns an error if the full atx cannot be found
// in all databases
func (db *DB) GetFullAtx(id types.ATXID) (*types.ActivationTx, error) {
	if id == *types.EmptyATXID {
		return nil, errors.New("trying to fetch empty atx id")
	}

	db.RLock()
	atxBytes, err := db.atxs.Get(getAtxBodyKey(id))
	db.RUnlock()
	if err != nil {
		return nil, err
	}
	atx, err := types.BytesToAtx(atxBytes)
	if err != nil {
		return nil, err
	}
	/*header, err := db.GetAtxHeader(id)
	if err != nil {
		return nil, err
	}
	atx.ActivationTxHeader = header

	*/
	return atx, nil
}

// ValidateSignedAtx extracts public key from message and verifies public key exists in idStore, this is how we validate
// ATX signature. If this is the first ATX it is considered valid anyways and ATX syntactic validation will determine ATX validity
func (db *DB) ValidateSignedAtx(pubKey signing.PublicKey, signedAtx *types.ActivationTx) error {
	// this is the first occurrence of this identity, we cannot validate simply by extracting public key
	// pass it down to Atx handling so that atx can be syntactically verified and identity could be registered.
	if signedAtx.PrevATXID == *types.EmptyATXID {
		return nil
	}

	pubString := pubKey.String()
	_, err := db.GetIdentity(pubString)
	if err != nil { // means there is no such identity
		return errInvalidSig
	}
	return nil
}

// HandleGossipAtx handles the atx gossip data channel
func (db *DB) HandleGossipAtx(data service.GossipMessage, syncer service.Fetcher) {
	if data == nil {
		return
	}
	err := db.HandleAtxData(data.Bytes(), syncer)
	if err != nil {
		db.log.With().Error("error handling atx data", log.Err(err))
		return
	}
	data.ReportValidation(AtxProtocol)
}

// HandleAtxData handles atxs received either by gossip or sync
func (db *DB) HandleAtxData(data []byte, syncer service.Fetcher) error {
	atx, err := types.BytesToAtx(data)
	if err != nil {
		return fmt.Errorf("cannot parse incoming atx")
	}
	atx.CalcAndSetID()

	db.log.With().Info("got new atx", atx.Fields(len(data))...)

	//todo fetch from neighbour (#1925)
	if atx.Nipst == nil {
		db.log.Panic("nil nipst in gossip")
		return fmt.Errorf("nil nipst in gossip")
	}

	if err := syncer.GetPoetProof(atx.GetPoetProofRef()); err != nil {
<<<<<<< HEAD
		return fmt.Errorf("received ATX (%v) with syntactically invalid or missing PoET proof (%x): %v",
			atx.ShortString(), atx.GetPoetProofRef().ShortString(), err)
=======
		return fmt.Errorf("received atx (%v) with syntactically invalid or missing PoET proof (%x): %v",
			atx.ShortString(), atx.GetShortPoetProofRef(), err)
>>>>>>> 7a77258b

	}

	if err := db.FetchAtxReferences(atx, syncer); err != nil {
<<<<<<< HEAD
		return fmt.Errorf("received ATX with missing references of prev or pos id %v, %v, %v, %v",
			atx.ID().ShortString(), atx.PrevATXID.ShortString(), atx.PositioningATX.ShortString(), log.Err(err))
=======
		return fmt.Errorf("received atx with missing references of prev or pos id %v, %v, %v, %v",
			atx.ID(), atx.PrevATXID, atx.PositioningATX, log.Err(err))
>>>>>>> 7a77258b
	}

	err = db.SyntacticallyValidateAtx(atx)
	events.ReportValidActivation(atx, err == nil)
	if err != nil {
		return fmt.Errorf("received syntactically invalid atx %v: %v", atx.ShortString(), err)
	}

	err = db.ProcessAtx(atx)
	if err != nil {
		return fmt.Errorf("cannot process atx %v: %v", atx.ShortString(), err)
		// TODO: blacklist peer
	}

	db.log.With().Info("stored and propagated new syntactically valid atx", atx.ID())
	return nil
}

// FetchAtxReferences fetches positioning and prev atxs from peers if they are not found in db
func (db *DB) FetchAtxReferences(atx *types.ActivationTx, f service.Fetcher) error {
	if atx.PositioningATX != *types.EmptyATXID && atx.PositioningATX != db.goldenATXID {
		db.log.With().Info("going to fetch pos atx", atx.PositioningATX, atx.ID())
		err := f.FetchAtx(atx.PositioningATX)
		if err != nil {
			return err
		}
	}

	if atx.PrevATXID != *types.EmptyATXID {
		db.log.With().Info("going to fetch prev atx", atx.PrevATXID, atx.ID())
		err := f.FetchAtx(atx.PrevATXID)
		if err != nil {
			return err
		}
	}
	db.log.With().Info("done fetching references for atx", atx.ID())

	return nil
}

/*
type DbAdapter struct {
	db *DB
}

func (d *DbAdapter) Get(id types.Hash32) ([]byte, error) {
	return d.db.GetFullAtx(id)
}

func (db *DB) GetAdapter() {

}*/<|MERGE_RESOLUTION|>--- conflicted
+++ resolved
@@ -651,16 +651,11 @@
 		}
 		atxs = append(atxs, a)
 	}
-<<<<<<< HEAD
-	db.log.Info("returned epoch %v atxs %v", epochID, len(atxs))
-	return atxs
-=======
 	db.log.With().Info("returned epoch atxs", epochID, log.Int("count", len(atxs)))
 	db.log.With().Debug("returned epoch atxs", epochID,
 		log.Int("count", len(atxs)),
 		log.String("atxs", fmt.Sprint(atxs)))
 	return
->>>>>>> 7a77258b
 }
 
 // GetNodeAtxIDForEpoch returns an atx published by the provided nodeID for the specified targetEpoch. meaning the atx
@@ -783,24 +778,14 @@
 	}
 
 	if err := syncer.GetPoetProof(atx.GetPoetProofRef()); err != nil {
-<<<<<<< HEAD
 		return fmt.Errorf("received ATX (%v) with syntactically invalid or missing PoET proof (%x): %v",
 			atx.ShortString(), atx.GetPoetProofRef().ShortString(), err)
-=======
-		return fmt.Errorf("received atx (%v) with syntactically invalid or missing PoET proof (%x): %v",
-			atx.ShortString(), atx.GetShortPoetProofRef(), err)
->>>>>>> 7a77258b
 
 	}
 
 	if err := db.FetchAtxReferences(atx, syncer); err != nil {
-<<<<<<< HEAD
 		return fmt.Errorf("received ATX with missing references of prev or pos id %v, %v, %v, %v",
 			atx.ID().ShortString(), atx.PrevATXID.ShortString(), atx.PositioningATX.ShortString(), log.Err(err))
-=======
-		return fmt.Errorf("received atx with missing references of prev or pos id %v, %v, %v, %v",
-			atx.ID(), atx.PrevATXID, atx.PositioningATX, log.Err(err))
->>>>>>> 7a77258b
 	}
 
 	err = db.SyntacticallyValidateAtx(atx)
