--- conflicted
+++ resolved
@@ -214,13 +214,8 @@
 	layersPerEpoch := uint16(6)
 	types.SetLayersPerEpoch(6)
 	atxdb.LayersPerEpoch = layersPerEpoch
-<<<<<<< HEAD
-	epoch := layer.GetEpoch(layersPerEpoch)
+	epoch := layer.GetEpoch()
 	actives, err := atxdb.GetMinerWeightsInEpochFromView(epoch, blocksMap)
-=======
-	epoch := layer.GetEpoch()
-	actives, err := atxdb.CalcActiveSetSize(epoch, blocksMap)
->>>>>>> c9c2adbd
 	assert.NoError(t, err)
 	assert.Len(t, actives, 2)
 	assert.Equal(t, uint64(10000), actives[id1.Key], "actives[id1.Key] (%d) != %d", actives[id1.Key], 10000)
@@ -235,150 +230,6 @@
 	assert.Nil(t, actives)
 }
 
-<<<<<<< HEAD
-func TestActivationDb_CalcActiveSetFromViewWithCache(t *testing.T) {
-	totalWeightCache.Purge()
-	atxdb, layers, _ := getAtxDb("t6")
-
-	id1 := types.NodeID{Key: uuid.New().String(), VRFPublicKey: []byte("anton")}
-	id2 := types.NodeID{Key: uuid.New().String(), VRFPublicKey: []byte("anton")}
-	id3 := types.NodeID{Key: uuid.New().String(), VRFPublicKey: []byte("anton")}
-	coinbase1 := types.HexToAddress("aaaa")
-	coinbase2 := types.HexToAddress("bbbb")
-	coinbase3 := types.HexToAddress("cccc")
-	atxs := []*types.ActivationTx{
-		newActivationTx(id1, 0, *types.EmptyATXID, *types.EmptyATXID, 12, 0, 100, 100, coinbase1, 0, []types.BlockID{}, &types.NIPST{}),
-		newActivationTx(id2, 0, *types.EmptyATXID, *types.EmptyATXID, 300, 0, 100, 100, coinbase2, 0, []types.BlockID{}, &types.NIPST{}),
-		newActivationTx(id3, 0, *types.EmptyATXID, *types.EmptyATXID, 435, 0, 100, 100, coinbase3, 0, []types.BlockID{}, &types.NIPST{}),
-	}
-
-	poetRef := []byte{0xba, 0xb0}
-	for _, atx := range atxs {
-		hash, err := atx.NIPSTChallenge.Hash()
-		assert.NoError(t, err)
-		atx.Nipst = NewNIPSTWithChallenge(hash, poetRef)
-	}
-
-	blocks := createLayerWithAtx(t, layers, 1, 10, atxs, []types.BlockID{}, []types.BlockID{})
-	blocks = createLayerWithAtx(t, layers, 10, 10, []*types.ActivationTx{}, blocks, blocks)
-	blocks = createLayerWithAtx(t, layers, 100, 10, []*types.ActivationTx{}, blocks, blocks)
-
-	mck := ATXDBMock{}
-	atx := newActivationTx(id1, 1, atxs[0].ID(), atxs[0].ID(), 1000, 0, 100, 100, coinbase1, 3, blocks, &types.NIPST{})
-	atxdb.calcTotalWeightFunc = mck.CalcMinerWeights
-	wg := sync.WaitGroup{}
-	wg.Add(100)
-	mck.workSymLock.Lock()
-	for i := 0; i < 100; i++ {
-		go func() {
-			totalWeight, err := atxdb.CalcTotalWeightFromView(atx.View, atx.PubLayerID.GetEpoch(layersPerEpochBig))
-			assert.NoError(t, err)
-			assert.Equal(t, 6, int(totalWeight))
-			assert.NoError(t, err)
-			wg.Done()
-		}()
-	}
-	mck.workSymLock.Unlock()
-	wg.Wait()
-	assert.Equal(t, 1, mck.counter)
-}
-
-func Test_CalcActiveSetFromView(t *testing.T) {
-	totalWeightCache.Purge()
-	atxdb, layers, _ := getAtxDb("t6")
-
-	id1 := types.NodeID{Key: uuid.New().String(), VRFPublicKey: []byte("anton")}
-	id2 := types.NodeID{Key: uuid.New().String(), VRFPublicKey: []byte("anton")}
-	id3 := types.NodeID{Key: uuid.New().String(), VRFPublicKey: []byte("anton")}
-	coinbase1 := types.HexToAddress("aaaa")
-	coinbase2 := types.HexToAddress("bbbb")
-	coinbase3 := types.HexToAddress("cccc")
-	atxs := []*types.ActivationTx{
-		newActivationTx(id1, 0, *types.EmptyATXID, *types.EmptyATXID, 12, 0, 100, 100, coinbase1, 0, []types.BlockID{}, &types.NIPST{}),
-		newActivationTx(id2, 0, *types.EmptyATXID, *types.EmptyATXID, 300, 0, 100, 100, coinbase2, 0, []types.BlockID{}, &types.NIPST{}),
-		newActivationTx(id3, 0, *types.EmptyATXID, *types.EmptyATXID, 435, 0, 100, 100, coinbase3, 0, []types.BlockID{}, &types.NIPST{}),
-	}
-
-	poetRef := []byte{0xba, 0xb0}
-	for _, atx := range atxs {
-		hash, err := atx.NIPSTChallenge.Hash()
-		assert.NoError(t, err)
-		atx.Nipst = NewNIPSTWithChallenge(hash, poetRef)
-	}
-
-	blocks := createLayerWithAtx(t, layers, 1, 10, atxs, []types.BlockID{}, []types.BlockID{})
-	blocks = createLayerWithAtx(t, layers, 10, 10, []*types.ActivationTx{}, blocks, blocks)
-	blocks = createLayerWithAtx(t, layers, 100, 10, []*types.ActivationTx{}, blocks, blocks)
-
-	atx := newActivationTx(id1, 1, atxs[0].ID(), atxs[0].ID(), 1000, 0, 100, 100, coinbase1, 3, blocks, &types.NIPST{})
-	num, err := atxdb.CalcTotalWeightFromView(atx.View, atx.PubLayerID.GetEpoch(layersPerEpochBig))
-	assert.NoError(t, err)
-	assert.Equal(t, 30000, int(num))
-
-	// check that further atxs dont affect current epoch count
-	atxs2 := []*types.ActivationTx{
-		newActivationTx(types.NodeID{Key: uuid.New().String(), VRFPublicKey: []byte("anton")}, 0, *types.EmptyATXID, atxs[0].ID(), 1012, 0, 100, 100, coinbase1, 0, []types.BlockID{}, &types.NIPST{}),
-		newActivationTx(types.NodeID{Key: uuid.New().String(), VRFPublicKey: []byte("anton")}, 0, *types.EmptyATXID, atxs[1].ID(), 1300, 0, 100, 100, coinbase2, 0, []types.BlockID{}, &types.NIPST{}),
-		newActivationTx(types.NodeID{Key: uuid.New().String(), VRFPublicKey: []byte("anton")}, 0, *types.EmptyATXID, atxs[2].ID(), 1435, 0, 100, 100, coinbase3, 0, []types.BlockID{}, &types.NIPST{}),
-	}
-
-	for _, atx := range atxs2 {
-		hash, err := atx.NIPSTChallenge.Hash()
-		assert.NoError(t, err)
-		atx.Nipst = NewNIPSTWithChallenge(hash, poetRef)
-	}
-
-	block2 := types.NewExistingBlock(2200, []byte(rand.String(8)))
-
-	block2.ViewEdges = blocks
-	block2.Initialize()
-	err = layers.AddBlockWithTxs(block2, nil, atxs2)
-	assert.NoError(t, err)
-
-	block3 := types.NewExistingBlock(2200, []byte(rand.String(8)))
-
-	block3.ViewEdges = blocks
-	block2.Initialize()
-	err = layers.AddBlockWithTxs(block3, nil, atxs2)
-	assert.NoError(t, err)
-
-	err = atxdb.ProcessAtxs(atxs2)
-	assert.NoError(t, err)
-
-	view := []types.BlockID{block2.ID(), block3.ID()}
-	sort.Slice(view, func(i, j int) bool {
-		return bytes.Compare(view[i].Bytes(), view[j].Bytes()) > 0 // sort view in wrong order
-	})
-	atx2 := newActivationTx(id3, 0, *types.EmptyATXID, *types.EmptyATXID, 1435, 0, 100, 100, coinbase3, 6, view, &types.NIPST{})
-	num, err = atxdb.CalcTotalWeightFromView(atx2.View, atx2.PubLayerID.GetEpoch(layersPerEpochBig))
-	assert.NoError(t, err)
-	assert.Equal(t, 30000, int(num))
-
-	// put a fake value in the cache and ensure that it's used
-	viewHash := types.CalcBlocksHash12(atx2.View)
-	totalWeightCache.Purge()
-	totalWeightCache.Add(viewHash, 8)
-
-	num, err = atxdb.CalcTotalWeightFromView(atx2.View, atx2.PubLayerID.GetEpoch(layersPerEpochBig))
-	assert.NoError(t, err)
-	assert.Equal(t, 8, int(num))
-
-	// if the cache has the view in wrong order it should not be used
-	sorted := sort.SliceIsSorted(atx2.View, func(i, j int) bool { return bytes.Compare(atx2.View[i].Bytes(), atx2.View[j].Bytes()) > 0 })
-	assert.True(t, sorted) // assert that the view is wrongly ordered
-	viewBytes, err := types.InterfaceToBytes(atx2.View)
-	assert.NoError(t, err)
-	viewHash = types.CalcHash12(viewBytes)
-	totalWeightCache.Purge()
-	totalWeightCache.Add(viewHash, 8)
-
-	num, err = atxdb.CalcTotalWeightFromView(atx2.View, atx2.PubLayerID.GetEpoch(layersPerEpochBig))
-	assert.NoError(t, err)
-	assert.Equal(t, 30000, int(num))
-}
-
-=======
->>>>>>> c9c2adbd
 func TestActivationDb_GetNodeLastAtxId(t *testing.T) {
 	r := require.New(t)
 
@@ -386,21 +237,13 @@
 	id1 := types.NodeID{Key: uuid.New().String()}
 	coinbase1 := types.HexToAddress("aaaa")
 	epoch1 := types.EpochID(2)
-<<<<<<< HEAD
-	atx1 := types.NewActivationTx(newChallenge(id1, 0, *types.EmptyATXID, *types.EmptyATXID, epoch1.FirstLayer(atxdb.LayersPerEpoch)), coinbase1, 3, []types.BlockID{}, &types.NIPST{}, 0, nil)
-=======
-	atx1 := types.NewActivationTx(newChallenge(id1, 0, *types.EmptyATXID, *types.EmptyATXID, epoch1.FirstLayer()), coinbase1, &types.NIPST{}, nil)
->>>>>>> c9c2adbd
+	atx1 := types.NewActivationTx(newChallenge(id1, 0, *types.EmptyATXID, *types.EmptyATXID, epoch1.FirstLayer()), coinbase1, &types.NIPST{}, 0, nil)
 	r.NoError(atxdb.StoreAtx(epoch1, atx1))
 
 	epoch2 := types.EpochID(1) + (1 << 8)
 	// This will fail if we convert the epoch id to bytes using LittleEndian, since LevelDB's lexicographic sorting will
 	// then sort by LSB instead of MSB, first.
-<<<<<<< HEAD
-	atx2 := types.NewActivationTx(newChallenge(id1, 1, atx1.ID(), atx1.ID(), epoch2.FirstLayer(atxdb.LayersPerEpoch)), coinbase1, 3, []types.BlockID{}, &types.NIPST{}, 0, nil)
-=======
-	atx2 := types.NewActivationTx(newChallenge(id1, 1, atx1.ID(), atx1.ID(), epoch2.FirstLayer()), coinbase1, &types.NIPST{}, nil)
->>>>>>> c9c2adbd
+	atx2 := types.NewActivationTx(newChallenge(id1, 1, atx1.ID(), atx1.ID(), epoch2.FirstLayer()), coinbase1, &types.NIPST{}, 0, nil)
 	r.NoError(atxdb.StoreAtx(epoch2, atx2))
 
 	id, err := atxdb.GetNodeLastAtxID(id1)
@@ -468,35 +311,6 @@
 	assert.Equal(t, *types.EmptyATXID, id)
 }
 
-<<<<<<< HEAD
-func Test_Wrong_CalcActiveSetFromView(t *testing.T) {
-	atxdb, layers, _ := getAtxDb("t6")
-
-	id1 := types.NodeID{Key: uuid.New().String()}
-	id2 := types.NodeID{Key: uuid.New().String()}
-	id3 := types.NodeID{Key: uuid.New().String()}
-	coinbase1 := types.HexToAddress("aaaa")
-	coinbase2 := types.HexToAddress("bbbb")
-	coinbase3 := types.HexToAddress("cccc")
-	atxs := []*types.ActivationTx{
-		newActivationTx(id1, 0, *types.EmptyATXID, *types.EmptyATXID, 1, 0, 100, 100, coinbase1, 3, []types.BlockID{}, &types.NIPST{}),
-		newActivationTx(id2, 0, *types.EmptyATXID, *types.EmptyATXID, 1, 0, 100, 100, coinbase2, 3, []types.BlockID{}, &types.NIPST{}),
-		newActivationTx(id3, 0, *types.EmptyATXID, *types.EmptyATXID, 1, 0, 100, 100, coinbase3, 3, []types.BlockID{}, &types.NIPST{}),
-	}
-
-	blocks := createLayerWithAtx(t, layers, 1, 10, atxs, []types.BlockID{}, []types.BlockID{})
-	blocks = createLayerWithAtx(t, layers, 10, 10, []*types.ActivationTx{}, blocks, blocks)
-	blocks = createLayerWithAtx(t, layers, 100, 10, []*types.ActivationTx{}, blocks, blocks)
-
-	atx := newActivationTx(id1, 1, atxs[0].ID(), atxs[0].ID(), 1000, 0, 100, 100, coinbase1, 20, blocks, &types.NIPST{})
-	num, err := atxdb.CalcTotalWeightFromView(atx.View, atx.PubLayerID.GetEpoch(layersPerEpoch))
-	assert.NoError(t, err)
-	assert.NotEqual(t, 20, int(num))
-
-}
-
-=======
->>>>>>> c9c2adbd
 func TestMesh_processBlockATXs(t *testing.T) {
 	totalWeightCache.Purge()
 	atxdb, _, _ := getAtxDb("t6")
@@ -655,21 +469,12 @@
 	assert.EqualError(t, err, "sequence number is not one more than prev sequence number")
 
 	// Wrong active set.
-<<<<<<< HEAD
-	atx = newActivationTx(idx1, 1, prevAtx.ID(), posAtx.ID(), 1012, 0, 100, 100, coinbase, 10, []types.BlockID{}, &types.NIPST{})
+	/*atx = newActivationTx(idx1, 1, prevAtx.ID(), posAtx.ID(), 1012, 0, 100, 100, coinbase, 10, []types.BlockID{}, &types.NIPST{})
 	err = SignAtx(signer, atx)
 	assert.NoError(t, err)
 	err = atxdb.SyntacticallyValidateAtx(atx)
 	assert.EqualError(t, err, "atx contains view with unequal weight (10) than seen (0)")
-
-=======
-	/*atx = newActivationTx(idx1, 1, prevAtx.ID(), 1012, 0, posAtx.ID(), coinbase, 10, []types.BlockID{}, &types.NIPST{})
-	err = SignAtx(signer, atx)
-	assert.NoError(t, err)
-	err = atxdb.SyntacticallyValidateAtx(atx)
-	assert.EqualError(t, err, "atx contains view with unequal active ids (10) than seen (0)")
 	*/
->>>>>>> c9c2adbd
 	// Wrong positioning atx.
 	atx = newActivationTx(idx1, 1, prevAtx.ID(), atxs[0].ID(), 1012, 0, 100, 100, coinbase, 3, []types.BlockID{}, &types.NIPST{})
 	err = SignAtx(signer, atx)
@@ -1097,13 +902,8 @@
 
 func createAndStoreAtx(atxdb *DB, layer types.LayerID) (*types.ActivationTx, error) {
 	id := types.NodeID{Key: uuid.New().String(), VRFPublicKey: []byte("vrf")}
-<<<<<<< HEAD
 	atx := newActivationTx(id, 0, *types.EmptyATXID, *types.EmptyATXID, layer, 0, 100, 100, coinbase, 3, []types.BlockID{}, &types.NIPST{})
-	err := atxdb.StoreAtx(atx.TargetEpoch(layersPerEpoch), atx)
-=======
-	atx := newActivationTx(id, 0, *types.EmptyATXID, layer, 0, *types.EmptyATXID, coinbase, 3, []types.BlockID{}, &types.NIPST{})
 	err := atxdb.StoreAtx(atx.TargetEpoch(), atx)
->>>>>>> c9c2adbd
 	if err != nil {
 		return nil, err
 	}
@@ -1159,11 +959,7 @@
 	memesh := mesh.NewMemMeshDB(lg.WithName("meshDB"))
 	atxdb := NewDB(database.NewMemDatabase(), idStore, memesh, layersPerEpochBig, &ValidatorMock{}, lg.WithName("atxDB"))
 
-<<<<<<< HEAD
-	atx := types.NewActivationTx(newChallenge(nodeID, 0, *types.EmptyATXID, *types.EmptyATXID, 0), [20]byte{}, 5, nil, nil, 0, nil)
-=======
-	atx := types.NewActivationTx(newChallenge(nodeID, 0, *types.EmptyATXID, *types.EmptyATXID, 0), [20]byte{}, nil, nil)
->>>>>>> c9c2adbd
+	atx := types.NewActivationTx(newChallenge(nodeID, 0, *types.EmptyATXID, *types.EmptyATXID, 0), [20]byte{}, nil, 0, nil)
 	err := atxdb.ContextuallyValidateAtx(atx.ActivationTxHeader)
 	r.NoError(err)
 }