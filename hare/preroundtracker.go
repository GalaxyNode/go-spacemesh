package hare

import (
	"context"
	"crypto/sha256"
	"encoding/binary"
	"fmt"
	"github.com/spacemeshos/go-spacemesh/common/types"
	"github.com/spacemeshos/go-spacemesh/log"
	"math"
)

// preRoundTracker tracks pre-round messages.
// The tracker can be queried to check if a value or a set is provable.
// It also provides the ability to filter set from unprovable values.
type preRoundTracker struct {
	preRound  map[string]*Set  // maps PubKey->Set of already tracked Values
	tracker   *RefCountTracker // keeps track of seen Values
	threshold uint32           // the threshold to prove a value
<<<<<<< HEAD
=======
	bestVRF   uint32           // the lowest VRF value seen in the round
	coinflip  bool             // the value of the weak coin (based on bestVRF)
>>>>>>> 233360c9
	logger    log.Log
}

func newPreRoundTracker(threshold int, expectedSize int, logger log.Log) *preRoundTracker {
	pre := &preRoundTracker{}
	pre.preRound = make(map[string]*Set, expectedSize)
	pre.tracker = NewRefCountTracker()
	pre.threshold = uint32(threshold)
	pre.logger = logger
<<<<<<< HEAD
=======
	pre.bestVRF = math.MaxUint32
>>>>>>> 233360c9

	return pre
}

// OnPreRound tracks pre-round messages
func (pre *preRoundTracker) OnPreRound(ctx context.Context, msg *Msg) {
	logger := pre.logger.WithContext(ctx)

	pub := msg.PubKey
<<<<<<< HEAD
	pre.logger.With().Debug("received preround message",
		log.String("sender_id", pub.ShortString()),
		log.Int("num_values", len(msg.InnerMsg.Values)))
=======

	// check for winning VRF
	sha := sha256.Sum256(msg.InnerMsg.RoleProof)
	shaUint32 := binary.LittleEndian.Uint32(sha[:4])
	logger.With().Debug("received preround message",
		log.String("sender_id", pub.ShortString()),
		log.Int("num_values", len(msg.InnerMsg.Values)),
		log.String("vrf_value", fmt.Sprintf("%x", shaUint32)))
	// TODO: make sure we don't need a mutex here
	if shaUint32 < pre.bestVRF {
		pre.bestVRF = shaUint32
		// store lowest-order bit as coin toss value
		pre.coinflip = sha[0]&byte(1) == byte(1)
		pre.logger.With().Info("got new best vrf value",
			log.String("sender_id", pub.ShortString()),
			log.String("vrf_value", fmt.Sprintf("%x", shaUint32)),
			log.Bool("weak_coin", pre.coinflip))
	}

>>>>>>> 233360c9
	eligibilityCount := uint32(msg.InnerMsg.EligibilityCount)
	sToTrack := NewSet(msg.InnerMsg.Values) // assume track all Values
	alreadyTracked := NewDefaultEmptySet()  // assume nothing tracked so far

	if set, exist := pre.preRound[pub.String()]; exist { // not first pre-round msg from this sender
<<<<<<< HEAD
		pre.logger.With().Debug("duplicate preround msg sender", log.String("sender_id", pub.ShortString()))
=======
		logger.With().Debug("duplicate preround msg sender", log.String("sender_id", pub.ShortString()))
>>>>>>> 233360c9
		alreadyTracked = set              // update already tracked Values
		sToTrack.Subtract(alreadyTracked) // subtract the already tracked Values
	}

	// record Values
	for v := range sToTrack.values {
		pre.tracker.Track(v, eligibilityCount)
	}

	// update the union to include new Values
	pre.preRound[pub.String()] = alreadyTracked.Union(sToTrack)
}

// CanProveValue returns true if the given value is provable, false otherwise.
// a value is said to be provable if it has at least threshold pre-round votes to support it.
func (pre *preRoundTracker) CanProveValue(value types.BlockID) bool {
	// at least threshold occurrences of a given value
	countStatus := pre.tracker.CountStatus(value)
	pre.logger.With().Debug("preround tracker count for blockid",
		value,
		log.Uint32("count", countStatus),
		log.Uint32("threshold", pre.threshold))
	return countStatus >= pre.threshold
}

// CanProveSet returns true if the give set is provable, false otherwise.
// a set is said to be provable if all his values are provable.
func (pre *preRoundTracker) CanProveSet(set *Set) bool {
	// a set is provable iff all its Values are provable
	for bid := range set.values {
		if !pre.CanProveValue(bid) {
			return false
		}
	}

	return true
}

// FilterSet filters out non-provable values from the given set
func (pre *preRoundTracker) FilterSet(set *Set) {
	for bid := range set.values {
		if !pre.CanProveValue(bid) { // not enough witnesses
			set.Remove(bid)
		}
	}
}<|MERGE_RESOLUTION|>--- conflicted
+++ resolved
@@ -17,11 +17,8 @@
 	preRound  map[string]*Set  // maps PubKey->Set of already tracked Values
 	tracker   *RefCountTracker // keeps track of seen Values
 	threshold uint32           // the threshold to prove a value
-<<<<<<< HEAD
-=======
 	bestVRF   uint32           // the lowest VRF value seen in the round
 	coinflip  bool             // the value of the weak coin (based on bestVRF)
->>>>>>> 233360c9
 	logger    log.Log
 }
 
@@ -31,10 +28,7 @@
 	pre.tracker = NewRefCountTracker()
 	pre.threshold = uint32(threshold)
 	pre.logger = logger
-<<<<<<< HEAD
-=======
 	pre.bestVRF = math.MaxUint32
->>>>>>> 233360c9
 
 	return pre
 }
@@ -44,11 +38,6 @@
 	logger := pre.logger.WithContext(ctx)
 
 	pub := msg.PubKey
-<<<<<<< HEAD
-	pre.logger.With().Debug("received preround message",
-		log.String("sender_id", pub.ShortString()),
-		log.Int("num_values", len(msg.InnerMsg.Values)))
-=======
 
 	// check for winning VRF
 	sha := sha256.Sum256(msg.InnerMsg.RoleProof)
@@ -68,17 +57,12 @@
 			log.Bool("weak_coin", pre.coinflip))
 	}
 
->>>>>>> 233360c9
 	eligibilityCount := uint32(msg.InnerMsg.EligibilityCount)
 	sToTrack := NewSet(msg.InnerMsg.Values) // assume track all Values
 	alreadyTracked := NewDefaultEmptySet()  // assume nothing tracked so far
 
 	if set, exist := pre.preRound[pub.String()]; exist { // not first pre-round msg from this sender
-<<<<<<< HEAD
-		pre.logger.With().Debug("duplicate preround msg sender", log.String("sender_id", pub.ShortString()))
-=======
 		logger.With().Debug("duplicate preround msg sender", log.String("sender_id", pub.ShortString()))
->>>>>>> 233360c9
 		alreadyTracked = set              // update already tracked Values
 		sToTrack.Subtract(alreadyTracked) // subtract the already tracked Values
 	}
