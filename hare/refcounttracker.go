package hare

import (
	"bytes"
	"fmt"
)

// RefCountTracker tracks the number of references of any object id.
type RefCountTracker struct {
	table map[interface{}]uint32
}

// NewRefCountTracker creates a new reference count tracker.
func NewRefCountTracker() *RefCountTracker {
	return &RefCountTracker{table: make(map[interface{}]uint32)}
}

// CountStatus returns the number of references to the given id.
func (tracker *RefCountTracker) CountStatus(id interface{}) uint32 {
	return tracker.table[id]
}

// Track increases the count for the given object id.
func (tracker *RefCountTracker) Track(id interface{}, count uint32) {
	tracker.table[id] += count
<<<<<<< HEAD
=======
}

func (tracker *RefCountTracker) String() string {
	if len(tracker.table) == 0 {
		return "(no tracked values)"
	}
	b := new(bytes.Buffer)
	for id, count := range tracker.table {
		b.WriteString(fmt.Sprintf("%v: %d, ", id, count))
	}
	return b.String()[:b.Len()-2]
>>>>>>> 233360c9
}<|MERGE_RESOLUTION|>--- conflicted
+++ resolved
@@ -23,8 +23,6 @@
 // Track increases the count for the given object id.
 func (tracker *RefCountTracker) Track(id interface{}, count uint32) {
 	tracker.table[id] += count
-<<<<<<< HEAD
-=======
 }
 
 func (tracker *RefCountTracker) String() string {
@@ -36,5 +34,4 @@
 		b.WriteString(fmt.Sprintf("%v: %d, ", id, count))
 	}
 	return b.String()[:b.Len()-2]
->>>>>>> 233360c9
 }