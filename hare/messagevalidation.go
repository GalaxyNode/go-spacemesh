package hare

import (
	"context"
	"errors"
	"github.com/spacemeshos/go-spacemesh/common/types"
	"github.com/spacemeshos/go-spacemesh/log"
	"github.com/spacemeshos/go-spacemesh/signing"
	"time"
)

type messageValidator interface {
	SyntacticallyValidateMessage(ctx context.Context, m *Msg) bool
	ContextuallyValidateMessage(ctx context.Context, m *Msg, expectedK int32) error
}

type identityProvider interface {
	GetIdentity(edID string) (types.NodeID, error)
}

type eligibilityValidator struct {
	oracle           Rolacle
	layersPerEpoch   uint16
	identityProvider identityProvider
	maxExpActives    int // the maximal expected committee size
	expLeaders       int // the expected number of leaders
	log.Log
}

func newEligibilityValidator(oracle Rolacle, layersPerEpoch uint16, idProvider identityProvider, maxExpActives, expLeaders int, logger log.Log) *eligibilityValidator {
	return &eligibilityValidator{oracle, layersPerEpoch, idProvider, maxExpActives, expLeaders, logger}
}

// check eligibility of the provided message by the oracle.
func (ev *eligibilityValidator) validateRole(ctx context.Context, m *Msg) (bool, error) {
	logger := ev.WithContext(ctx)

	if m == nil {
<<<<<<< HEAD
		ev.Error("eligibility validator: called with nil")
=======
		logger.Error("eligibility validator: called with nil")
>>>>>>> 233360c9
		return false, errors.New("fatal: nil message")
	}

	if m.InnerMsg == nil {
<<<<<<< HEAD
		ev.Error("eligibility validator: InnerMsg is nil")
=======
		logger.Error("eligibility validator: InnerMsg is nil")
>>>>>>> 233360c9
		return false, errors.New("fatal: nil inner message")
	}

	pub := m.PubKey
	layer := types.LayerID(m.InnerMsg.InstanceID)
	if layer.GetEpoch().IsGenesis() {
		return true, nil // TODO: remove this lie after inception problem is addressed
	}

	nID, err := ev.identityProvider.GetIdentity(pub.String())
	if err != nil {
<<<<<<< HEAD
		ev.With().Error("eligibility validator: GetIdentity failed (ignore if the safe layer is in genesis)",
=======
		logger.With().Error("eligibility validator: GetIdentity failed (ignore if the safe layer is in genesis)",
>>>>>>> 233360c9
			log.Err(err),
			log.String("sender_id", pub.ShortString()))
		return false, err
	}

	// validate role
<<<<<<< HEAD
	res, err := ev.oracle.Validate(layer, m.InnerMsg.K, expectedCommitteeSize(m.InnerMsg.K, ev.maxExpActives, ev.expLeaders), nID, m.InnerMsg.RoleProof, m.InnerMsg.EligibilityCount)
	if err != nil {
		ev.With().Error("eligibility validator: could not retrieve eligibility result",
=======
	res, err := ev.oracle.Validate(ctx, layer, m.InnerMsg.K, expectedCommitteeSize(m.InnerMsg.K, ev.maxExpActives, ev.expLeaders), nID, m.InnerMsg.RoleProof, m.InnerMsg.EligibilityCount)
	if err != nil {
		logger.With().Error("eligibility validator: could not retrieve eligibility result",
>>>>>>> 233360c9
			log.Err(err),
			log.String("sender_id", pub.ShortString()))
		return false, err
	}
	if !res {
<<<<<<< HEAD
		ev.With().Error("eligibility validator: sender is not eligible to participate",
=======
		logger.With().Error("eligibility validator: sender is not eligible to participate",
>>>>>>> 233360c9
			log.String("sender_id", pub.ShortString()))
		return false, nil
	}

	return true, nil
}

// Validate the eligibility of the provided message.
func (ev *eligibilityValidator) Validate(ctx context.Context, m *Msg) bool {
	res, err := ev.validateRole(ctx, m)
	if err != nil {
<<<<<<< HEAD
		ev.With().Error("error occurred while validating role",
=======
		ev.WithContext(ctx).With().Error("error occurred while validating role",
>>>>>>> 233360c9
			log.Err(err),
			log.String("sender_id", m.PubKey.ShortString()),
			types.LayerID(m.InnerMsg.InstanceID),
			log.String("msg_type", m.InnerMsg.Type.String()))
		return false
	}

	// verify role
	if !res {
<<<<<<< HEAD
		ev.With().Warning("validate message failed: role is invalid",
=======
		ev.WithContext(ctx).With().Warning("validate message failed: role is invalid",
>>>>>>> 233360c9
			log.String("sender_id", m.PubKey.ShortString()),
			types.LayerID(m.InnerMsg.InstanceID),
			log.String("msg_type", m.InnerMsg.Type.String()))
		return false
	}

	return true
}

type roleValidator interface {
	Validate(context.Context, *Msg) bool
}

type pubKeyGetter interface {
	Track(*Msg)
	PublicKey(*Message) *signing.PublicKey
}

type syntaxContextValidator struct {
	signing          Signer
	threshold        int
	statusValidator  func(m *Msg) bool // used to validate status Messages in SVP
	stateQuerier     StateQuerier
	layersPerEpoch   uint16
	roleValidator    roleValidator
	validMsgsTracker pubKeyGetter // used to check for public keys in the valid messages tracker
	log.Log
}

func newSyntaxContextValidator(sgr Signer, threshold int, validator func(m *Msg) bool, stateQuerier StateQuerier, layersPerEpoch uint16, ev roleValidator, validMsgsTracker pubKeyGetter, logger log.Log) *syntaxContextValidator {
	return &syntaxContextValidator{sgr, threshold, validator, stateQuerier, layersPerEpoch, ev, validMsgsTracker, logger}
}

// contextual validation errors
var (
	errNilMsg         = errors.New("nil message")
	errNilInner       = errors.New("nil inner message")
	errEarlyMsg       = errors.New("early message")
	errInvalidIter    = errors.New("incorrect iteration number")
	errInvalidRound   = errors.New("incorrect round")
	errUnexpectedType = errors.New("unexpected message type")
)

// ContextuallyValidateMessage checks if the message is contextually valid.
// Returns nil if the message is contextually valid or a suitable error otherwise.
func (v *syntaxContextValidator) ContextuallyValidateMessage(ctx context.Context, m *Msg, currentK int32) error {
	if m == nil {
		return errNilMsg
	}

	if m.InnerMsg == nil {
		return errNilInner
	}
	currentRound := currentK % 4
	// the message must match the current iteration unless it is a notify or pre-round message
	currentIteration := currentK / 4
	msgIteration := m.InnerMsg.K / 4
	sameIter := currentIteration == msgIteration

	// first validate pre-round and notify
	switch m.InnerMsg.Type {
	case pre:
		return nil
	case notify:
		// notify before notify could be created for this iteration
		if currentRound < commitRound && sameIter {
			return errInvalidRound
		}

		// old notify is accepted
		if m.InnerMsg.K <= currentK {
			return nil
		}

		// early notify detected
		if m.InnerMsg.K == currentK+1 && currentRound == commitRound {
			return errEarlyMsg
		}

		// future notify is rejected
		return errInvalidIter
	}

	// check status, proposal & commit types
	switch m.InnerMsg.Type {
	case status:
		if currentRound == preRound && sameIter {
			return errEarlyMsg
		}
		if currentRound == notifyRound && currentIteration+1 == msgIteration {
			return errEarlyMsg
		}
		if currentRound == statusRound && sameIter {
			return nil
		}
		if !sameIter {
			return errInvalidIter
		}
		return errInvalidRound
	case proposal:
		if currentRound == statusRound && sameIter {
			return errEarlyMsg
		}
		// a late proposal is also contextually valid
		if (currentRound == proposalRound || currentRound == commitRound) && sameIter {
			return nil
		}
		if !sameIter {
			return errInvalidIter
		}
		return errInvalidRound
	case commit:
		if currentRound == proposalRound && sameIter {
			return errEarlyMsg
		}
		if currentRound == commitRound && sameIter {
			return nil
		}
		if !sameIter {
			return errInvalidIter
		}
		return errInvalidRound
	}

	return errUnexpectedType
}

// SyntacticallyValidateMessage the syntax of the provided message.
func (v *syntaxContextValidator) SyntacticallyValidateMessage(ctx context.Context, m *Msg) bool {
	logger := v.WithContext(ctx)

	if m == nil {
<<<<<<< HEAD
		v.Warning("syntax validation failed: m is nil")
=======
		logger.Warning("syntax validation failed: m is nil")
>>>>>>> 233360c9
		return false
	}

	if m.PubKey == nil {
<<<<<<< HEAD
		v.Warning("syntax validation failed: missing public key")
=======
		logger.Warning("syntax validation failed: missing public key")
>>>>>>> 233360c9
		return false
	}

	if m.InnerMsg == nil {
<<<<<<< HEAD
		v.With().Warning("syntax validation failed: inner message is nil",
			log.String("sender_id", m.PubKey.ShortString()))
		return false
	}

	if m.InnerMsg.Values == nil {
		v.With().Warning("syntax validation failed: set is nil",
			log.String("sender_id", m.PubKey.ShortString()),
			types.LayerID(m.InnerMsg.InstanceID),
			log.String("msg_type", m.InnerMsg.Type.String()))
		return false
	}

	if len(m.InnerMsg.Values) == 0 {
		v.With().Warning("syntax validation failed: set is empty",
			log.String("sender_id", m.PubKey.ShortString()),
			types.LayerID(m.InnerMsg.InstanceID),
			log.String("msg_type", m.InnerMsg.Type.String()))
=======
		logger.With().Warning("syntax validation failed: inner message is nil",
			log.String("sender_id", m.PubKey.ShortString()))
>>>>>>> 233360c9
		return false
	}

	claimedRound := m.InnerMsg.K % 4
	switch m.InnerMsg.Type {
	case pre:
		return true
	case status:
		return claimedRound == statusRound
	case proposal:
		return claimedRound == proposalRound && v.validateSVP(ctx, m)
	case commit:
		return claimedRound == commitRound
	case notify:
		return v.validateCertificate(ctx, m.InnerMsg.Cert)
	default:
<<<<<<< HEAD
		v.With().Error("unknown message type encountered during syntactic validation",
			log.Int("msg_type", int(m.InnerMsg.Type)))
=======
		logger.With().Error("unknown message type encountered during syntactic validation",
			log.String("msg_type", m.InnerMsg.Type.String()))
>>>>>>> 233360c9
		return false
	}
}

var (
	errNilValidators     = errors.New("validators param is nil")
	errNilAggMsgs        = errors.New("aggMsg is nil")
	errNilMsgsSlice      = errors.New("messages slice is nil")
	errMsgsCountMismatch = errors.New("number of messages does not match the threshold")
	errDupSender         = errors.New("duplicate sender detected")
	errInnerSyntax       = errors.New("invalid syntax for inner message")
	errInnerEligibility  = errors.New("inner message is not eligible")
	errInnerFunc         = errors.New("inner message did not pass validation function")
)

// validate the provided aggregated messages by the provided validators.
func (v *syntaxContextValidator) validateAggregatedMessage(ctx context.Context, aggMsg *aggregatedMessages, validators []func(m *Msg) bool) error {
	if validators == nil {
		return errNilValidators
	}

	if aggMsg == nil {
		return errNilAggMsgs
	}

	if aggMsg.Messages == nil { // must contain status Messages
		return errNilMsgsSlice
	}

	var count int
	for _, m := range aggMsg.Messages {
		count += int(m.InnerMsg.EligibilityCount)
	}

	if count < v.threshold { // must fit eligibility threshold
<<<<<<< HEAD
		v.Warning("Aggregated validation failed: total eligibility of messages does not match. Expected: %v Actual: %v",
			v.threshold, len(aggMsg.Messages))
=======
		v.WithContext(ctx).With().Warning("aggregated validation failed: total eligibility of messages does not match",
			log.Int("expected", v.threshold),
			log.Int("actual", len(aggMsg.Messages)))
>>>>>>> 233360c9
		return errMsgsCountMismatch
	}

	senders := make(map[string]struct{})
	for _, innerMsg := range aggMsg.Messages {
		// check if exist in cache of valid messages
		if pub := v.validMsgsTracker.PublicKey(innerMsg); pub != nil {
			// validate unique sender
			if _, exist := senders[pub.String()]; exist { // pub already exist
				return errDupSender
			}
			senders[pub.String()] = struct{}{} // mark sender as exist

			// passed validation, continue to next message
			continue
		}

		// extract public key
		var iMsg, err = newMsg(ctx, innerMsg, v.stateQuerier)
		if err != nil {
			return err
		}

		pub := iMsg.PubKey
		// validate unique sender
		if _, exist := senders[pub.String()]; exist { // pub already exist
			return errDupSender
		}
		senders[pub.String()] = struct{}{} // mark sender as exist

		if !v.SyntacticallyValidateMessage(ctx, iMsg) {
			return errInnerSyntax
		}

		// validate role
		if !v.roleValidator.Validate(ctx, iMsg) {
			return errInnerEligibility
		}

		// validate with attached validators
		for _, vFunc := range validators {
			if !vFunc(iMsg) {
				return errInnerFunc
			}
		}

		// the message is valid, track it
		v.validMsgsTracker.Track(iMsg)
	}

	return nil
}

func (v *syntaxContextValidator) validateSVP(ctx context.Context, msg *Msg) bool {
	logger := v.WithContext(ctx)

	defer func(startTime time.Time) {
<<<<<<< HEAD
		v.With().Debug("svp validation duration", log.String("duration", time.Now().Sub(startTime).String()))
=======
		logger.With().Debug("svp validation duration",
			log.String("duration", time.Now().Sub(startTime).String()))
>>>>>>> 233360c9
	}(time.Now())
	proposalIter := iterationFromCounter(msg.InnerMsg.K)
	validateSameIteration := func(m *Msg) bool {
		statusIter := iterationFromCounter(m.InnerMsg.K)
		if proposalIter != statusIter { // not same iteration
<<<<<<< HEAD
			v.With().Warning("proposal validation failed: not same iteration",
=======
			logger.With().Warning("proposal validation failed: not same iteration",
>>>>>>> 233360c9
				log.String("sender_id", m.PubKey.ShortString()),
				types.LayerID(m.InnerMsg.InstanceID),
				log.Int32("expected", proposalIter),
				log.Int32("actual", statusIter))
			return false
		}

		return true
	}
	logger = logger.WithFields(
		log.String("sender_id", msg.PubKey.ShortString()),
		types.LayerID(msg.InnerMsg.InstanceID),
	)

	validators := []func(m *Msg) bool{validateStatusType, validateSameIteration, v.statusValidator}
	if err := v.validateAggregatedMessage(ctx, msg.InnerMsg.Svp, validators); err != nil {
		logger.With().Warning("proposal validation failed: failed to validate aggregated messages",
			log.Err(err))
		return false
	}

	maxKi := int32(-1) // Ki>=-1
	var maxSet []types.BlockID
	for _, status := range msg.InnerMsg.Svp.Messages {
		// track max
		if status.InnerMsg.Ki > maxKi {
			maxKi = status.InnerMsg.Ki
			maxSet = status.InnerMsg.Values
		}
	}

	if maxKi == -1 { // type A
		if !v.validateSVPTypeA(ctx, msg) {
			logger.Warning("proposal validation failed: type a validation failed")
			return false
		}
	} else {
		if !v.validateSVPTypeB(ctx, msg, NewSet(maxSet)) { // type B
			logger.Warning("proposal validation failed: type b validation failed")
			return false
		}
	}

	return true
}

func (v *syntaxContextValidator) validateCertificate(ctx context.Context, cert *certificate) bool {
	logger := v.WithContext(ctx)

	defer func(startTime time.Time) {
		logger.With().Debug("certificate validation duration",
			log.String("duration", time.Now().Sub(startTime).String()))
	}(time.Now())

	if cert == nil {
		logger.Warning("certificate validation failed: certificate is nil")
		return false
	}

	// loggererify agg msgs
	if cert.AggMsgs == nil {
		logger.Warning("certificate validation failed: AggMsgs is nil")
		return false
	}

	// refill Values
	for _, commit := range cert.AggMsgs.Messages {
		if commit.InnerMsg == nil {
			logger.Warning("certificate validation failed: inner commit message is nil")
			return false
		}

		commit.InnerMsg.Values = cert.Values
	}

	// Note: no need to validate notify.Values=commits.Values because we refill the InnerMsg with notify.Values
	validateSameK := func(m *Msg) bool { return m.InnerMsg.K == cert.AggMsgs.Messages[0].InnerMsg.K }
	validators := []func(m *Msg) bool{validateCommitType, validateSameK}
	if err := v.validateAggregatedMessage(ctx, cert.AggMsgs, validators); err != nil {
		logger.With().Warning("Certificate validation failed: aggregated messages validation failed", log.Err(err))
		return false
	}

	return true
}

func validateCommitType(m *Msg) bool {
	return messageType(m.InnerMsg.Type) == commit
}

func validateStatusType(m *Msg) bool {
	return messageType(m.InnerMsg.Type) == status
}

// validate SVP for type A (where all Ki=-1)
func (v *syntaxContextValidator) validateSVPTypeA(ctx context.Context, m *Msg) bool {
	s := NewSet(m.InnerMsg.Values)
	unionSet := NewEmptySet(len(m.InnerMsg.Values))
	for _, status := range m.InnerMsg.Svp.Messages {
		statusSet := NewSet(status.InnerMsg.Values)
		// build union
		for bid := range statusSet.values {
			unionSet.Add(bid) // assuming add is unique
		}
	}

	if !unionSet.Equals(s) { // s should be the union of all statuses
		v.WithContext(ctx).With().Warning("proposal type a validation failed: not a union",
			log.String("expected", s.String()),
			log.String("actual", unionSet.String()))
		return false
	}

	return true
}

// validate SVP for type B (where exist Ki>=0)
func (v *syntaxContextValidator) validateSVPTypeB(ctx context.Context, msg *Msg, maxSet *Set) bool {
	// max set should be equal to the claimed set
	s := NewSet(msg.InnerMsg.Values)
	if !s.Equals(maxSet) {
		v.WithContext(ctx).With().Warning("proposal type b validation failed: max set not equal to proposed set",
			log.String("expected", s.String()),
			log.String("actual", maxSet.String()))
		return false
	}

	return true
}<|MERGE_RESOLUTION|>--- conflicted
+++ resolved
@@ -36,20 +36,12 @@
 	logger := ev.WithContext(ctx)
 
 	if m == nil {
-<<<<<<< HEAD
-		ev.Error("eligibility validator: called with nil")
-=======
 		logger.Error("eligibility validator: called with nil")
->>>>>>> 233360c9
 		return false, errors.New("fatal: nil message")
 	}
 
 	if m.InnerMsg == nil {
-<<<<<<< HEAD
-		ev.Error("eligibility validator: InnerMsg is nil")
-=======
 		logger.Error("eligibility validator: InnerMsg is nil")
->>>>>>> 233360c9
 		return false, errors.New("fatal: nil inner message")
 	}
 
@@ -61,36 +53,22 @@
 
 	nID, err := ev.identityProvider.GetIdentity(pub.String())
 	if err != nil {
-<<<<<<< HEAD
-		ev.With().Error("eligibility validator: GetIdentity failed (ignore if the safe layer is in genesis)",
-=======
 		logger.With().Error("eligibility validator: GetIdentity failed (ignore if the safe layer is in genesis)",
->>>>>>> 233360c9
 			log.Err(err),
 			log.String("sender_id", pub.ShortString()))
 		return false, err
 	}
 
 	// validate role
-<<<<<<< HEAD
-	res, err := ev.oracle.Validate(layer, m.InnerMsg.K, expectedCommitteeSize(m.InnerMsg.K, ev.maxExpActives, ev.expLeaders), nID, m.InnerMsg.RoleProof, m.InnerMsg.EligibilityCount)
-	if err != nil {
-		ev.With().Error("eligibility validator: could not retrieve eligibility result",
-=======
 	res, err := ev.oracle.Validate(ctx, layer, m.InnerMsg.K, expectedCommitteeSize(m.InnerMsg.K, ev.maxExpActives, ev.expLeaders), nID, m.InnerMsg.RoleProof, m.InnerMsg.EligibilityCount)
 	if err != nil {
 		logger.With().Error("eligibility validator: could not retrieve eligibility result",
->>>>>>> 233360c9
 			log.Err(err),
 			log.String("sender_id", pub.ShortString()))
 		return false, err
 	}
 	if !res {
-<<<<<<< HEAD
-		ev.With().Error("eligibility validator: sender is not eligible to participate",
-=======
 		logger.With().Error("eligibility validator: sender is not eligible to participate",
->>>>>>> 233360c9
 			log.String("sender_id", pub.ShortString()))
 		return false, nil
 	}
@@ -102,11 +80,7 @@
 func (ev *eligibilityValidator) Validate(ctx context.Context, m *Msg) bool {
 	res, err := ev.validateRole(ctx, m)
 	if err != nil {
-<<<<<<< HEAD
-		ev.With().Error("error occurred while validating role",
-=======
 		ev.WithContext(ctx).With().Error("error occurred while validating role",
->>>>>>> 233360c9
 			log.Err(err),
 			log.String("sender_id", m.PubKey.ShortString()),
 			types.LayerID(m.InnerMsg.InstanceID),
@@ -116,11 +90,7 @@
 
 	// verify role
 	if !res {
-<<<<<<< HEAD
-		ev.With().Warning("validate message failed: role is invalid",
-=======
 		ev.WithContext(ctx).With().Warning("validate message failed: role is invalid",
->>>>>>> 233360c9
 			log.String("sender_id", m.PubKey.ShortString()),
 			types.LayerID(m.InnerMsg.InstanceID),
 			log.String("msg_type", m.InnerMsg.Type.String()))
@@ -253,47 +223,18 @@
 	logger := v.WithContext(ctx)
 
 	if m == nil {
-<<<<<<< HEAD
-		v.Warning("syntax validation failed: m is nil")
-=======
 		logger.Warning("syntax validation failed: m is nil")
->>>>>>> 233360c9
 		return false
 	}
 
 	if m.PubKey == nil {
-<<<<<<< HEAD
-		v.Warning("syntax validation failed: missing public key")
-=======
 		logger.Warning("syntax validation failed: missing public key")
->>>>>>> 233360c9
 		return false
 	}
 
 	if m.InnerMsg == nil {
-<<<<<<< HEAD
-		v.With().Warning("syntax validation failed: inner message is nil",
-			log.String("sender_id", m.PubKey.ShortString()))
-		return false
-	}
-
-	if m.InnerMsg.Values == nil {
-		v.With().Warning("syntax validation failed: set is nil",
-			log.String("sender_id", m.PubKey.ShortString()),
-			types.LayerID(m.InnerMsg.InstanceID),
-			log.String("msg_type", m.InnerMsg.Type.String()))
-		return false
-	}
-
-	if len(m.InnerMsg.Values) == 0 {
-		v.With().Warning("syntax validation failed: set is empty",
-			log.String("sender_id", m.PubKey.ShortString()),
-			types.LayerID(m.InnerMsg.InstanceID),
-			log.String("msg_type", m.InnerMsg.Type.String()))
-=======
 		logger.With().Warning("syntax validation failed: inner message is nil",
 			log.String("sender_id", m.PubKey.ShortString()))
->>>>>>> 233360c9
 		return false
 	}
 
@@ -310,13 +251,8 @@
 	case notify:
 		return v.validateCertificate(ctx, m.InnerMsg.Cert)
 	default:
-<<<<<<< HEAD
-		v.With().Error("unknown message type encountered during syntactic validation",
-			log.Int("msg_type", int(m.InnerMsg.Type)))
-=======
 		logger.With().Error("unknown message type encountered during syntactic validation",
 			log.String("msg_type", m.InnerMsg.Type.String()))
->>>>>>> 233360c9
 		return false
 	}
 }
@@ -352,14 +288,9 @@
 	}
 
 	if count < v.threshold { // must fit eligibility threshold
-<<<<<<< HEAD
-		v.Warning("Aggregated validation failed: total eligibility of messages does not match. Expected: %v Actual: %v",
-			v.threshold, len(aggMsg.Messages))
-=======
 		v.WithContext(ctx).With().Warning("aggregated validation failed: total eligibility of messages does not match",
 			log.Int("expected", v.threshold),
 			log.Int("actual", len(aggMsg.Messages)))
->>>>>>> 233360c9
 		return errMsgsCountMismatch
 	}
 
@@ -417,22 +348,14 @@
 	logger := v.WithContext(ctx)
 
 	defer func(startTime time.Time) {
-<<<<<<< HEAD
-		v.With().Debug("svp validation duration", log.String("duration", time.Now().Sub(startTime).String()))
-=======
 		logger.With().Debug("svp validation duration",
 			log.String("duration", time.Now().Sub(startTime).String()))
->>>>>>> 233360c9
 	}(time.Now())
 	proposalIter := iterationFromCounter(msg.InnerMsg.K)
 	validateSameIteration := func(m *Msg) bool {
 		statusIter := iterationFromCounter(m.InnerMsg.K)
 		if proposalIter != statusIter { // not same iteration
-<<<<<<< HEAD
-			v.With().Warning("proposal validation failed: not same iteration",
-=======
 			logger.With().Warning("proposal validation failed: not same iteration",
->>>>>>> 233360c9
 				log.String("sender_id", m.PubKey.ShortString()),
 				types.LayerID(m.InnerMsg.InstanceID),
 				log.Int32("expected", proposalIter),
