package eligibility

import (
	"bytes"
<<<<<<< HEAD
	"crypto/sha256"
=======
	"context"
>>>>>>> 233360c9
	"errors"
	"fmt"
	"github.com/hashicorp/golang-lru"
	"github.com/nullstyle/go-xdr/xdr3"
	"github.com/spacemeshos/fixed"
	"github.com/spacemeshos/go-spacemesh/common/types"
	eCfg "github.com/spacemeshos/go-spacemesh/hare/eligibility/config"
	"github.com/spacemeshos/go-spacemesh/log"
	"sync"
)

const vrfMsgCacheSize = 20       // numRounds per layer is <= 2. numConcurrentLayers<=10 (typically <=2) so numRounds*numConcurrentLayers <= 2*10 = 20 is a good upper bound
const activesCacheSize = 5       // we don't expect to handle more than two layers concurrently
const maxSupportedN = 1073741824 // higher values result in an overflow

var (
	errGenesis            = errors.New("no data about active nodes for genesis")
	errNoContextualBlocks = errors.New("no contextually valid blocks")
)

type valueProvider interface {
	Value(context.Context, types.EpochID) (uint32, error)
}

// a func to retrieve the active set size for the provided layer
// this func is assumed to be cpu intensive and hence we cache its results
type activeSetFunc func(epoch types.EpochID, view map[types.BlockID]struct{}) (map[string]uint64, error)

type signer interface {
	Sign(msg []byte) []byte
}

type goodBlocksProvider interface {
	ContextuallyValidBlock(layer types.LayerID) (map[types.BlockID]struct{}, error)
}

// a function to verify the message with the signature and its public key.
type verifierFunc = func(pub, msg, sig []byte) bool

// Oracle is the hare eligibility oracle
type Oracle struct {
	lock               sync.Mutex
	beacon             valueProvider
	getActiveSet       activeSetFunc
	vrfSigner          signer
	vrfVerifier        verifierFunc
	layersPerEpoch     uint16
	spacePerUnit       uint64
	vrfMsgCache        addGet
	activesCache       addGet
	genesisTotalWeight uint64
<<<<<<< HEAD
=======
	genesisMinerWeight uint64
>>>>>>> 233360c9
	blocksProvider     goodBlocksProvider
	cfg                eCfg.Config
	log.Log
}

// Returns the relative layer id that w.h.p. we have agreement on its contextually valid blocks
// safe layer is defined to be the confidence param layers prior to the provided Layer
func safeLayer(layer types.LayerID, safetyParam types.LayerID) types.LayerID {
	if layer <= types.GetEffectiveGenesis()+safetyParam { // assuming genesis is zero
		return types.GetEffectiveGenesis()
	}

	return layer - safetyParam
}

func roundedSafeLayer(layer types.LayerID, safetyParam types.LayerID,
	layersPerEpoch uint16, epochOffset types.LayerID) types.LayerID {

	sl := safeLayer(layer, safetyParam)
	if sl == types.GetEffectiveGenesis() {
		return types.GetEffectiveGenesis()
	}

	se := types.LayerID(sl.GetEpoch()) // the safe epoch

	roundedLayer := se*types.LayerID(layersPerEpoch) + epochOffset
	if sl >= roundedLayer { // the safe layer is after the rounding threshold
		return roundedLayer // round to threshold
	}

	if roundedLayer <= types.LayerID(layersPerEpoch) { // we can't go before genesis
		return types.GetEffectiveGenesis() // just return genesis
	}

	// round to the previous epoch threshold
	return roundedLayer - types.LayerID(layersPerEpoch)
}

// New returns a new eligibility oracle instance.
func New(beacon valueProvider, activeSetFunc activeSetFunc, vrfVerifier verifierFunc, vrfSigner signer,
<<<<<<< HEAD
	layersPerEpoch uint16, spacePerUnit uint64, genesisTotalWeight uint64, goodBlocksProvider goodBlocksProvider,
=======
	layersPerEpoch uint16, spacePerUnit, genesisTotalWeight, genesisMinerWeight uint64, goodBlocksProvider goodBlocksProvider,
>>>>>>> 233360c9
	cfg eCfg.Config, log log.Log) *Oracle {
	vmc, e := lru.New(vrfMsgCacheSize)
	if e != nil {
		log.Panic("Could not create lru cache err=%v", e)
	}

	ac, e := lru.New(activesCacheSize)
	if e != nil {
		log.Panic("Could not create lru cache err=%v", e)
	}

	return &Oracle{
		beacon:             beacon,
		getActiveSet:       activeSetFunc,
		vrfVerifier:        vrfVerifier,
		vrfSigner:          vrfSigner,
		layersPerEpoch:     layersPerEpoch,
		spacePerUnit:       spacePerUnit,
		vrfMsgCache:        vmc,
		activesCache:       ac,
		genesisTotalWeight: genesisTotalWeight,
<<<<<<< HEAD
=======
		genesisMinerWeight: genesisMinerWeight,
>>>>>>> 233360c9
		blocksProvider:     goodBlocksProvider,
		cfg:                cfg,
		Log:                log,
	}
}

type vrfMessage struct {
	Beacon uint32
	Round  int32
	Layer  types.LayerID
}

func buildKey(l types.LayerID, r int32) [2]uint64 {
	return [2]uint64{uint64(l), uint64(r)}
}

// buildVRFMessage builds the VRF message used as input for the BLS (msg=Beacon##Layer##Round)
func (o *Oracle) buildVRFMessage(ctx context.Context, layer types.LayerID, round int32) ([]byte, error) {
	key := buildKey(layer, round)

	o.lock.Lock()
	defer o.lock.Unlock()

	// check cache
	if val, exist := o.vrfMsgCache.Get(key); exist {
		return val.([]byte), nil
	}

	// get value from beacon
	v, err := o.beacon.Value(ctx, layer.GetEpoch())
	if err != nil {
<<<<<<< HEAD
		o.With().Error("Could not get hare Beacon value", log.Err(err), layer, log.Int32("round", round))
=======
		o.WithContext(ctx).With().Error("could not get hare beacon value for epoch",
			log.Err(err),
			layer,
			layer.GetEpoch(),
			log.Int32("round", round))
>>>>>>> 233360c9
		return nil, err
	}

	// marshal message
	var w bytes.Buffer
	msg := vrfMessage{Beacon: v, Round: round, Layer: layer}
<<<<<<< HEAD
	_, err = xdr.Marshal(&w, &msg)
	if err != nil {
		o.With().Error("Fatal: could not marshal xdr", log.Err(err))
=======
	if _, err := xdr.Marshal(&w, &msg); err != nil {
		o.WithContext(ctx).With().Error("could not marshal xdr", log.Err(err))
>>>>>>> 233360c9
		return nil, err
	}

	val := w.Bytes()
	o.vrfMsgCache.Add(key, val) // update cache

	return val, nil
}

func (o *Oracle) totalWeight(layer types.LayerID) (uint64, error) {
	actives, err := o.actives(layer)
	if err != nil {
		if err == errGenesis { // we are in genesis
			return o.genesisTotalWeight, nil
		}

		o.With().Error("totalWeight erred while calling actives func", log.Err(err), layer)
		return 0, err
	}

	var totalWeight uint64
	for _, w := range actives {
		totalWeight += w
	}
	return totalWeight, nil
<<<<<<< HEAD
}

func (o *Oracle) minerWeight(layer types.LayerID, id types.NodeID) (uint64, error) {
	actives, err := o.actives(layer)
	if err != nil {
		if err == errGenesis { // we are in genesis
			return o.genesisTotalWeight / 50, nil
		}

		o.With().Error("minerWeight erred while calling actives func", log.Err(err), layer)
		return 0, err
	}

	w, ok := actives[id.Key]
	if !ok {
		o.With().Debug("miner is not active in specified layer",
			log.Int("active_set_size", len(actives)),
			log.String("actives", fmt.Sprintf("%v", actives)),
			layer, log.String("id.Key", id.Key),
		)
		return 0, errors.New("miner is not active in specified layer")
	}
	return w, nil
}

func calcVrfFrac(sig []byte) fixed.Fixed {
	sha := sha256.Sum256(sig)
	return fixed.FracFromBytes(sha[:8])
}

func (o *Oracle) prepareEligibilityCheck(layer types.LayerID, round int32, committeeSize int, id types.NodeID, sig []byte) (n int, p fixed.Fixed, vrfFrac fixed.Fixed, done bool, err error) {
	if committeeSize < 1 {
		o.Error("committee size must be positive (received %d)", committeeSize)
		return 0, fixed.Fixed{}, fixed.Fixed{}, true, nil
	}

	msg, err := o.buildVRFMessage(layer, round)
	if err != nil {
		o.Error("eligibility: could not build VRF message")
		return 0, fixed.Fixed{}, fixed.Fixed{}, true, err
=======
}

func (o *Oracle) minerWeight(layer types.LayerID, id types.NodeID) (uint64, error) {
	actives, err := o.actives(layer)
	if err != nil {
		if err == errGenesis { // we are in genesis
			return o.genesisMinerWeight, nil
		}

		o.With().Error("minerWeight erred while calling actives func", log.Err(err), layer)
		return 0, err
>>>>>>> 233360c9
	}

	w, ok := actives[id.Key]
	if !ok {
		o.With().Debug("miner is not active in specified layer",
			log.Int("active_set_size", len(actives)),
			log.String("actives", fmt.Sprintf("%v", actives)),
			layer, log.String("id.Key", id.Key),
		)
		return 0, errors.New("miner is not active in specified layer")
	}
	return w, nil
}

func calcVrfFrac(vrfSig []byte) fixed.Fixed {
	return fixed.FracFromBytes(vrfSig[:8])
}

func (o *Oracle) prepareEligibilityCheck(ctx context.Context, layer types.LayerID, round int32, committeeSize int,
	id types.NodeID, vrfSig []byte) (n int, p fixed.Fixed, vrfFrac fixed.Fixed, done bool, err error) {

	if committeeSize < 1 {
		o.Error("committee size must be positive (received %d)", committeeSize)
		return 0, fixed.Fixed{}, fixed.Fixed{}, true, nil
	}

	msg, err := o.buildVRFMessage(ctx, layer, round)
	if err != nil {
<<<<<<< HEAD
		o.Error("eligibility: VRF verification failed: %v", err)
=======
		o.Error("eligibility: could not build VRF message")
>>>>>>> 233360c9
		return 0, fixed.Fixed{}, fixed.Fixed{}, true, err
	}

	// validate message
	if !o.vrfVerifier(id.VRFPublicKey, msg, vrfSig) {
		o.With().Info("eligibility: a node did not pass VRF signature verification",
			id,
			layer)
		return 0, fixed.Fixed{}, fixed.Fixed{}, true, nil
	}

	// get active set size
	totalWeight, err := o.totalWeight(layer)
	if err != nil {
		return 0, fixed.Fixed{}, fixed.Fixed{}, true, err
	}

	// require totalWeight > 0
	if totalWeight == 0 {
		o.Warning("eligibility: total weight is zero")
		return 0, fixed.Fixed{}, fixed.Fixed{}, true, errors.New("total weight is zero")
	}

	// calc hash & check threshold
	minerWeight, err := o.minerWeight(layer, id)
	if err != nil {
		return 0, fixed.Fixed{}, fixed.Fixed{}, true, err
<<<<<<< HEAD
	}

	minerUnits := minerWeight / o.spacePerUnit
	// TODO: Consider checking/disallowing space not in round units
	totalUnits := totalWeight / o.spacePerUnit
	// TODO: If space is not in round units, only consider the amount of space in round units for the total weight

	n = int(minerUnits)

	// ensure miner weight fits in int
	if uint64(n) != minerUnits {
		o.Panic(fmt.Sprintf("minerUnits overflows int (%d)", minerUnits))
	}

=======
	}

	minerUnits := minerWeight / o.spacePerUnit
	// TODO: Consider checking/disallowing space not in round units
	totalUnits := totalWeight / o.spacePerUnit
	// TODO: If space is not in round units, only consider the amount of space in round units for the total weight

	o.With().Info("prep",
		log.Uint64("minerWeight", minerWeight),
		log.Uint64("totalWeight", totalWeight),
		log.Uint64("o.spacePerUnit", o.spacePerUnit),
	)
	n = int(minerUnits)

	// ensure miner weight fits in int
	if uint64(n) != minerUnits {
		o.Panic(fmt.Sprintf("minerUnits overflows int (%d)", minerUnits))
	}

>>>>>>> 233360c9
	// calc p
	if committeeSize > int(totalUnits) {
		o.With().Warning("committee size is greater than total units",
			log.Int("committeeSize", committeeSize),
			log.Uint64("totalUnits", totalUnits),
		)
		totalUnits *= uint64(committeeSize)
		n *= committeeSize
	}
	p = fixed.DivUint64(uint64(committeeSize), totalUnits)

	if minerUnits > maxSupportedN {
		return 0, fixed.Fixed{}, fixed.Fixed{}, false,
			fmt.Errorf("miner weight exceeds supported maximum (id: %v, weight: %d, units: %d, max: %d",
				id, minerWeight, minerUnits, maxSupportedN)
	}
<<<<<<< HEAD
	return n, p, calcVrfFrac(sig), false, nil
}

// Validate validates the number of eligibilities of ID on the given Layer where msg is the VRF message, sig is the role
// proof and assuming commSize as the expected committee size.
func (o *Oracle) Validate(layer types.LayerID, round int32, committeeSize int, id types.NodeID, sig []byte, eligibilityCount uint16) (bool, error) {
	n, p, vrfFrac, done, err := o.prepareEligibilityCheck(layer, round, committeeSize, id, sig)
	if done || err != nil {
		return false, err
	}

	defer func() {
		if msg := recover(); msg != nil {
			o.With().Error("panic in Validate",
				log.String("msg", fmt.Sprint(msg)),
				log.Int("n", n),
				log.String("p", p.String()),
				log.String("vrfFrac", vrfFrac.String()),
			)
			o.Panic("%s", msg)
		}
	}()

	x := int(eligibilityCount)
	if !fixed.BinCDF(n, p, x-1).GreaterThan(vrfFrac) && vrfFrac.LessThan(fixed.BinCDF(n, p, x)) {
		return true, nil
	}
	o.With().Warning("eligibility: node did not pass VRF eligibility threshold",
		layer,
		log.Int32("round", round),
		log.Int("committee_size", committeeSize),
		id,
		log.Uint64("eligibilityCount", uint64(eligibilityCount)),
		log.Int("n", n),
		log.String("p", p.String()),
		log.String("vrfFrac", vrfFrac.String()),
		log.Int("x", x),
	)
	return false, nil
}

// CalcEligibility calculates the number of eligibilities of ID on the given Layer where msg is the VRF message, sig is
// the role proof and assuming commSize as the expected committee size.
func (o *Oracle) CalcEligibility(layer types.LayerID, round int32, committeeSize int, id types.NodeID, sig []byte) (uint16, error) {
	n, p, vrfFrac, done, err := o.prepareEligibilityCheck(layer, round, committeeSize, id, sig)
	if done {
		return 0, err
	}

	defer func() {
		if msg := recover(); msg != nil {
			o.With().Error("panic in CalcEligibility",
				log.String("msg", fmt.Sprint(msg)),
				log.Int("n", n),
				log.String("p", p.String()),
				log.String("vrfFrac", vrfFrac.String()),
			)
			o.Panic("%s", msg)
		}
	}()

	for x := 0; x < n; x++ {
		if fixed.BinCDF(n, p, x).GreaterThan(vrfFrac) {
			return uint16(x), nil
		}
	}
	return uint16(n), nil
}

// Proof returns the role proof for the current Layer & Round
func (o *Oracle) Proof(layer types.LayerID, round int32) ([]byte, error) {
	msg, err := o.buildVRFMessage(layer, round)
	if err != nil {
		o.With().Error("proof: could not build VRF message", log.Err(err))
		return nil, err
=======
	return n, p, calcVrfFrac(vrfSig), false, nil
}

// Validate validates the number of eligibilities of ID on the given Layer where msg is the VRF message, sig is the role
// proof and assuming commSize as the expected committee size.
func (o *Oracle) Validate(ctx context.Context, layer types.LayerID, round int32, committeeSize int, id types.NodeID, sig []byte, eligibilityCount uint16) (bool, error) {
	n, p, vrfFrac, done, err := o.prepareEligibilityCheck(ctx, layer, round, committeeSize, id, sig)
	if done || err != nil {
		return false, err
>>>>>>> 233360c9
	}

	defer func() {
		if msg := recover(); msg != nil {
			o.With().Error("panic in Validate",
				log.String("msg", fmt.Sprint(msg)),
				log.Int("n", n),
				log.String("p", p.String()),
				log.String("vrfFrac", vrfFrac.String()),
			)
			o.Panic("%s", msg)
		}
	}()

	x := int(eligibilityCount)
	if !fixed.BinCDF(n, p, x-1).GreaterThan(vrfFrac) && vrfFrac.LessThan(fixed.BinCDF(n, p, x)) {
		return true, nil
	}
	o.With().Warning("eligibility: node did not pass vrf eligibility threshold",
		layer,
		log.Int32("round", round),
		log.Int("committee_size", committeeSize),
		id,
		log.Uint64("eligibilityCount", uint64(eligibilityCount)),
		log.Int("n", n),
		log.String("p", p.String()),
		log.String("vrfFrac", vrfFrac.String()),
		log.Int("x", x),
	)
	return false, nil
}

// CalcEligibility calculates the number of eligibilities of ID on the given Layer where msg is the VRF message, sig is
// the role proof and assuming commSize as the expected committee size.
func (o *Oracle) CalcEligibility(ctx context.Context, layer types.LayerID, round int32, committeeSize int,
	id types.NodeID, vrfSig []byte) (uint16, error) {

	n, p, vrfFrac, done, err := o.prepareEligibilityCheck(ctx, layer, round, committeeSize, id, vrfSig)
	if done {
		return 0, err
	}

	defer func() {
		if msg := recover(); msg != nil {
			o.With().Error("panic in CalcEligibility",
				layer, layer.GetEpoch(), log.Int32("round_id", round),
				log.String("msg", fmt.Sprint(msg)),
				log.Int("committeeSize", committeeSize),
				log.Int("n", n),
				log.String("p", fmt.Sprintf("%g", p.Float())),
				log.String("vrfFrac", fmt.Sprintf("%g", vrfFrac.Float())),
			)
			o.Panic("%s", msg)
		}
	}()

	o.With().Info("params",
		layer, layer.GetEpoch(), log.Int32("round_id", round),
		log.Int("committeeSize", committeeSize),
		log.Int("n", n),
		log.String("p", fmt.Sprintf("%g", p.Float())),
		log.String("vrfFrac", fmt.Sprintf("%g", vrfFrac.Float())),
	)

	for x := 0; x < n; x++ {
		if fixed.BinCDF(n, p, x).GreaterThan(vrfFrac) {
			return uint16(x), nil
		}
	}
	return uint16(n), nil
}

// Proof returns the role proof for the current Layer & Round
func (o *Oracle) Proof(ctx context.Context, layer types.LayerID, round int32) ([]byte, error) {
	msg, err := o.buildVRFMessage(ctx, layer, round)
	if err != nil {
<<<<<<< HEAD
		o.With().Error("proof: could not sign VRF message", log.Err(err))
=======
		o.WithContext(ctx).With().Error("proof: could not build vrf message", log.Err(err))
>>>>>>> 233360c9
		return nil, err
	}

	return o.vrfSigner.Sign(msg), nil
}

// Returns a map of all active nodes in the specified layer id
func (o *Oracle) actives(layer types.LayerID) (map[string]uint64, error) {
	sl := roundedSafeLayer(layer, types.LayerID(o.cfg.ConfidenceParam), o.layersPerEpoch, types.LayerID(o.cfg.EpochOffset))
	safeEp := sl.GetEpoch()

	o.With().Info("safe layer and epoch", sl, safeEp)
	// check genesis
	// genesis is for 3 epochs with hare since it can only count active identities found in blocks
	if safeEp < 3 {
		return nil, errGenesis
	}

	// lock until any return
	// note: no need to lock per safeEp - we do not expect many concurrent requests per safeEp (max two)
	o.lock.Lock()
	defer o.lock.Unlock()

	// check cache
	if val, exist := o.activesCache.Get(safeEp); exist {
		return val.(map[string]uint64), nil
	}

	// build a map of all blocks on the current layer
	mp, err := o.blocksProvider.ContextuallyValidBlock(sl)
	if err != nil {
		return nil, err
	}

	// no contextually valid blocks
	if len(mp) == 0 {
		o.With().Error("could not calculate hare active set size: no contextually valid blocks",
			layer,
			layer.GetEpoch(),
			log.FieldNamed("safe_layer_id", sl),
			log.FieldNamed("safe_epoch_id", safeEp))
		return nil, errNoContextualBlocks
	}

	activeMap, err := o.getActiveSet(safeEp-1, mp)
	if err != nil {
		o.With().Error("could not retrieve active set size",
			log.Err(err),
			layer,
			layer.GetEpoch(),
			log.FieldNamed("safe_layer_id", sl),
			log.FieldNamed("safe_epoch_id", safeEp))
		return nil, err
	}

	// update
	o.activesCache.Add(safeEp, activeMap)

	return activeMap, nil
}

// IsIdentityActiveOnConsensusView returns true if the provided identity is active on the consensus view derived
// from the specified layer, false otherwise.
func (o *Oracle) IsIdentityActiveOnConsensusView(edID string, layer types.LayerID) (bool, error) {
	actives, err := o.actives(layer)
	if err != nil {
		if err == errGenesis { // we are in genesis
			return true, nil // all ids are active in genesis
		}

		o.With().Error("method IsIdentityActiveOnConsensusView erred while calling actives func",
			layer, log.Err(err))
		return false, err
	}
	_, exist := actives[edID]

	return exist, nil
}<|MERGE_RESOLUTION|>--- conflicted
+++ resolved
@@ -2,11 +2,7 @@
 
 import (
 	"bytes"
-<<<<<<< HEAD
-	"crypto/sha256"
-=======
 	"context"
->>>>>>> 233360c9
 	"errors"
 	"fmt"
 	"github.com/hashicorp/golang-lru"
@@ -58,10 +54,7 @@
 	vrfMsgCache        addGet
 	activesCache       addGet
 	genesisTotalWeight uint64
-<<<<<<< HEAD
-=======
 	genesisMinerWeight uint64
->>>>>>> 233360c9
 	blocksProvider     goodBlocksProvider
 	cfg                eCfg.Config
 	log.Log
@@ -102,11 +95,7 @@
 
 // New returns a new eligibility oracle instance.
 func New(beacon valueProvider, activeSetFunc activeSetFunc, vrfVerifier verifierFunc, vrfSigner signer,
-<<<<<<< HEAD
-	layersPerEpoch uint16, spacePerUnit uint64, genesisTotalWeight uint64, goodBlocksProvider goodBlocksProvider,
-=======
 	layersPerEpoch uint16, spacePerUnit, genesisTotalWeight, genesisMinerWeight uint64, goodBlocksProvider goodBlocksProvider,
->>>>>>> 233360c9
 	cfg eCfg.Config, log log.Log) *Oracle {
 	vmc, e := lru.New(vrfMsgCacheSize)
 	if e != nil {
@@ -128,10 +117,7 @@
 		vrfMsgCache:        vmc,
 		activesCache:       ac,
 		genesisTotalWeight: genesisTotalWeight,
-<<<<<<< HEAD
-=======
 		genesisMinerWeight: genesisMinerWeight,
->>>>>>> 233360c9
 		blocksProvider:     goodBlocksProvider,
 		cfg:                cfg,
 		Log:                log,
@@ -163,29 +149,19 @@
 	// get value from beacon
 	v, err := o.beacon.Value(ctx, layer.GetEpoch())
 	if err != nil {
-<<<<<<< HEAD
-		o.With().Error("Could not get hare Beacon value", log.Err(err), layer, log.Int32("round", round))
-=======
 		o.WithContext(ctx).With().Error("could not get hare beacon value for epoch",
 			log.Err(err),
 			layer,
 			layer.GetEpoch(),
 			log.Int32("round", round))
->>>>>>> 233360c9
 		return nil, err
 	}
 
 	// marshal message
 	var w bytes.Buffer
 	msg := vrfMessage{Beacon: v, Round: round, Layer: layer}
-<<<<<<< HEAD
-	_, err = xdr.Marshal(&w, &msg)
-	if err != nil {
-		o.With().Error("Fatal: could not marshal xdr", log.Err(err))
-=======
 	if _, err := xdr.Marshal(&w, &msg); err != nil {
 		o.WithContext(ctx).With().Error("could not marshal xdr", log.Err(err))
->>>>>>> 233360c9
 		return nil, err
 	}
 
@@ -211,14 +187,13 @@
 		totalWeight += w
 	}
 	return totalWeight, nil
-<<<<<<< HEAD
 }
 
 func (o *Oracle) minerWeight(layer types.LayerID, id types.NodeID) (uint64, error) {
 	actives, err := o.actives(layer)
 	if err != nil {
 		if err == errGenesis { // we are in genesis
-			return o.genesisTotalWeight / 50, nil
+			return o.genesisMinerWeight, nil
 		}
 
 		o.With().Error("minerWeight erred while calling actives func", log.Err(err), layer)
@@ -237,67 +212,21 @@
 	return w, nil
 }
 
-func calcVrfFrac(sig []byte) fixed.Fixed {
-	sha := sha256.Sum256(sig)
-	return fixed.FracFromBytes(sha[:8])
-}
-
-func (o *Oracle) prepareEligibilityCheck(layer types.LayerID, round int32, committeeSize int, id types.NodeID, sig []byte) (n int, p fixed.Fixed, vrfFrac fixed.Fixed, done bool, err error) {
+func calcVrfFrac(vrfSig []byte) fixed.Fixed {
+	return fixed.FracFromBytes(vrfSig[:8])
+}
+
+func (o *Oracle) prepareEligibilityCheck(ctx context.Context, layer types.LayerID, round int32, committeeSize int,
+	id types.NodeID, vrfSig []byte) (n int, p fixed.Fixed, vrfFrac fixed.Fixed, done bool, err error) {
+
 	if committeeSize < 1 {
 		o.Error("committee size must be positive (received %d)", committeeSize)
 		return 0, fixed.Fixed{}, fixed.Fixed{}, true, nil
 	}
 
-	msg, err := o.buildVRFMessage(layer, round)
+	msg, err := o.buildVRFMessage(ctx, layer, round)
 	if err != nil {
 		o.Error("eligibility: could not build VRF message")
-		return 0, fixed.Fixed{}, fixed.Fixed{}, true, err
-=======
-}
-
-func (o *Oracle) minerWeight(layer types.LayerID, id types.NodeID) (uint64, error) {
-	actives, err := o.actives(layer)
-	if err != nil {
-		if err == errGenesis { // we are in genesis
-			return o.genesisMinerWeight, nil
-		}
-
-		o.With().Error("minerWeight erred while calling actives func", log.Err(err), layer)
-		return 0, err
->>>>>>> 233360c9
-	}
-
-	w, ok := actives[id.Key]
-	if !ok {
-		o.With().Debug("miner is not active in specified layer",
-			log.Int("active_set_size", len(actives)),
-			log.String("actives", fmt.Sprintf("%v", actives)),
-			layer, log.String("id.Key", id.Key),
-		)
-		return 0, errors.New("miner is not active in specified layer")
-	}
-	return w, nil
-}
-
-func calcVrfFrac(vrfSig []byte) fixed.Fixed {
-	return fixed.FracFromBytes(vrfSig[:8])
-}
-
-func (o *Oracle) prepareEligibilityCheck(ctx context.Context, layer types.LayerID, round int32, committeeSize int,
-	id types.NodeID, vrfSig []byte) (n int, p fixed.Fixed, vrfFrac fixed.Fixed, done bool, err error) {
-
-	if committeeSize < 1 {
-		o.Error("committee size must be positive (received %d)", committeeSize)
-		return 0, fixed.Fixed{}, fixed.Fixed{}, true, nil
-	}
-
-	msg, err := o.buildVRFMessage(ctx, layer, round)
-	if err != nil {
-<<<<<<< HEAD
-		o.Error("eligibility: VRF verification failed: %v", err)
-=======
-		o.Error("eligibility: could not build VRF message")
->>>>>>> 233360c9
 		return 0, fixed.Fixed{}, fixed.Fixed{}, true, err
 	}
 
@@ -325,22 +254,6 @@
 	minerWeight, err := o.minerWeight(layer, id)
 	if err != nil {
 		return 0, fixed.Fixed{}, fixed.Fixed{}, true, err
-<<<<<<< HEAD
-	}
-
-	minerUnits := minerWeight / o.spacePerUnit
-	// TODO: Consider checking/disallowing space not in round units
-	totalUnits := totalWeight / o.spacePerUnit
-	// TODO: If space is not in round units, only consider the amount of space in round units for the total weight
-
-	n = int(minerUnits)
-
-	// ensure miner weight fits in int
-	if uint64(n) != minerUnits {
-		o.Panic(fmt.Sprintf("minerUnits overflows int (%d)", minerUnits))
-	}
-
-=======
 	}
 
 	minerUnits := minerWeight / o.spacePerUnit
@@ -360,7 +273,6 @@
 		o.Panic(fmt.Sprintf("minerUnits overflows int (%d)", minerUnits))
 	}
 
->>>>>>> 233360c9
 	// calc p
 	if committeeSize > int(totalUnits) {
 		o.With().Warning("committee size is greater than total units",
@@ -377,83 +289,6 @@
 			fmt.Errorf("miner weight exceeds supported maximum (id: %v, weight: %d, units: %d, max: %d",
 				id, minerWeight, minerUnits, maxSupportedN)
 	}
-<<<<<<< HEAD
-	return n, p, calcVrfFrac(sig), false, nil
-}
-
-// Validate validates the number of eligibilities of ID on the given Layer where msg is the VRF message, sig is the role
-// proof and assuming commSize as the expected committee size.
-func (o *Oracle) Validate(layer types.LayerID, round int32, committeeSize int, id types.NodeID, sig []byte, eligibilityCount uint16) (bool, error) {
-	n, p, vrfFrac, done, err := o.prepareEligibilityCheck(layer, round, committeeSize, id, sig)
-	if done || err != nil {
-		return false, err
-	}
-
-	defer func() {
-		if msg := recover(); msg != nil {
-			o.With().Error("panic in Validate",
-				log.String("msg", fmt.Sprint(msg)),
-				log.Int("n", n),
-				log.String("p", p.String()),
-				log.String("vrfFrac", vrfFrac.String()),
-			)
-			o.Panic("%s", msg)
-		}
-	}()
-
-	x := int(eligibilityCount)
-	if !fixed.BinCDF(n, p, x-1).GreaterThan(vrfFrac) && vrfFrac.LessThan(fixed.BinCDF(n, p, x)) {
-		return true, nil
-	}
-	o.With().Warning("eligibility: node did not pass VRF eligibility threshold",
-		layer,
-		log.Int32("round", round),
-		log.Int("committee_size", committeeSize),
-		id,
-		log.Uint64("eligibilityCount", uint64(eligibilityCount)),
-		log.Int("n", n),
-		log.String("p", p.String()),
-		log.String("vrfFrac", vrfFrac.String()),
-		log.Int("x", x),
-	)
-	return false, nil
-}
-
-// CalcEligibility calculates the number of eligibilities of ID on the given Layer where msg is the VRF message, sig is
-// the role proof and assuming commSize as the expected committee size.
-func (o *Oracle) CalcEligibility(layer types.LayerID, round int32, committeeSize int, id types.NodeID, sig []byte) (uint16, error) {
-	n, p, vrfFrac, done, err := o.prepareEligibilityCheck(layer, round, committeeSize, id, sig)
-	if done {
-		return 0, err
-	}
-
-	defer func() {
-		if msg := recover(); msg != nil {
-			o.With().Error("panic in CalcEligibility",
-				log.String("msg", fmt.Sprint(msg)),
-				log.Int("n", n),
-				log.String("p", p.String()),
-				log.String("vrfFrac", vrfFrac.String()),
-			)
-			o.Panic("%s", msg)
-		}
-	}()
-
-	for x := 0; x < n; x++ {
-		if fixed.BinCDF(n, p, x).GreaterThan(vrfFrac) {
-			return uint16(x), nil
-		}
-	}
-	return uint16(n), nil
-}
-
-// Proof returns the role proof for the current Layer & Round
-func (o *Oracle) Proof(layer types.LayerID, round int32) ([]byte, error) {
-	msg, err := o.buildVRFMessage(layer, round)
-	if err != nil {
-		o.With().Error("proof: could not build VRF message", log.Err(err))
-		return nil, err
-=======
 	return n, p, calcVrfFrac(vrfSig), false, nil
 }
 
@@ -463,7 +298,6 @@
 	n, p, vrfFrac, done, err := o.prepareEligibilityCheck(ctx, layer, round, committeeSize, id, sig)
 	if done || err != nil {
 		return false, err
->>>>>>> 233360c9
 	}
 
 	defer func() {
@@ -540,11 +374,7 @@
 func (o *Oracle) Proof(ctx context.Context, layer types.LayerID, round int32) ([]byte, error) {
 	msg, err := o.buildVRFMessage(ctx, layer, round)
 	if err != nil {
-<<<<<<< HEAD
-		o.With().Error("proof: could not sign VRF message", log.Err(err))
-=======
 		o.WithContext(ctx).With().Error("proof: could not build vrf message", log.Err(err))
->>>>>>> 233360c9
 		return nil, err
 	}
 
