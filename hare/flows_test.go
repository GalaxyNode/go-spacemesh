--- conflicted
+++ resolved
@@ -142,17 +142,6 @@
 func (trueOracle) Unregister(bool, string) {
 }
 
-<<<<<<< HEAD
-func (trueOracle) Validate(types.LayerID, int32, int, types.NodeID, []byte, uint16) (bool, error) {
-	return true, nil
-}
-
-func (trueOracle) CalcEligibility(layer types.LayerID, round int32, committeeSize int, id types.NodeID, sig []byte) (uint16, error) {
-	return 1, nil
-}
-
-func (trueOracle) Proof(types.LayerID, int32) ([]byte, error) {
-=======
 func (trueOracle) Validate(context.Context, types.LayerID, int32, int, types.NodeID, []byte, uint16) (bool, error) {
 	return true, nil
 }
@@ -162,7 +151,6 @@
 }
 
 func (trueOracle) Proof(context.Context, types.LayerID, int32) ([]byte, error) {
->>>>>>> 233360c9
 	x := make([]byte, 100)
 	return x, nil
 }
@@ -264,10 +252,6 @@
 	test := newHareWrapper(totalCp)
 	totalNodes := 20
 	cfg := config.Config{N: totalNodes, F: totalNodes/2 - 1, RoundDuration: 5, ExpectedLeaders: 5, LimitIterations: 1000, LimitConcurrent: 100}
-<<<<<<< HEAD
-	rng := BLS381.DefaultSeed()
-=======
->>>>>>> 233360c9
 	sim := service.NewSimulator()
 	test.initialSets = make([]*Set, totalNodes)
 	oracle := &trueOracle{}
