--- conflicted
+++ resolved
@@ -31,11 +31,7 @@
           "--tortoise-beacon-weak-coin-round-duration", "${SMESH_TORTOISE_BEACON_WEAK_COIN_ROUND_DURATION:?1m}",
           "--tortoise-beacon-theta", "${SMESH_TORTOISE_BEACON_THETA:?1/4}",
           "--tortoise-beacon-votes-limit", "${SMESH_TORTOISE_BEACON_VOTES_LIMIT:-100}",
-<<<<<<< HEAD
-=======
           "--tortoise-beacon-sync-num-blocks", "${SMESH_TORTOISE_BEACON_SYNC_NUM_BLOCKS:-1600}",
-          "--sync-request-timeout", "${SMESH_SYNC_REQ_TIMEOUT:-60000}",
->>>>>>> f0af7029
           "--post-labels", "${SMESH_POST_LABELS:-100}",
           "--max-inbound", "${SMESH_MAX_INBOUND:-12}",
           "--genesis-time", "${SMESH_GENESIS_TIME:?SMESH_GENESIS_TIME Must be specified}",
