--- conflicted
+++ resolved
@@ -177,7 +177,16 @@
 	return
 }
 
-<<<<<<< HEAD
+// stopped returns if we should stop
+func (t *BlockBuilder) stopped() bool {
+	select {
+	case <-t.stopChan:
+		return true
+	default:
+		return false
+	}
+}
+
 func (t *BlockBuilder) createBlock(
 	ctx context.Context,
 	id types.LayerID,
@@ -187,20 +196,6 @@
 	activeSet []types.ATXID,
 ) (*types.Block, error) {
 	logger := t.WithContext(ctx)
-=======
-// stopped returns if we should stop
-func (t *BlockBuilder) stopped() bool {
-	select {
-	case <-t.stopChan:
-		return true
-	default:
-		return false
-	}
-}
-
-func (t *BlockBuilder) createBlock(id types.LayerID, atxID types.ATXID, eligibilityProof types.BlockEligibilityProof, txids []types.TransactionID, activeSet []types.ATXID) (*types.Block, error) {
-
->>>>>>> f87109c4
 	if id <= types.GetEffectiveGenesis() {
 		return nil, errors.New("cannot create blockBytes in genesis layer")
 	}
@@ -303,12 +298,7 @@
 					logger.With().Error("failed to get txs for block", layerID, log.Err(err))
 					continue
 				}
-<<<<<<< HEAD
 				blk, err := t.createBlock(ctx, layerID, atxID, eligibilityProof, txList, atxs)
-=======
-				blk, err := t.createBlock(layerID, atxID, eligibilityProof, txList, atxs)
-
->>>>>>> f87109c4
 				if err != nil {
 					events.ReportDoneCreatingBlock(true, uint64(layerID), "cannot create new block")
 					logger.With().Error("failed to create new block", log.Err(err))
