--- conflicted
+++ resolved
@@ -21,11 +21,7 @@
 timeout_factor = 1
 
 # For purposes of these tests, we override the PoetProof protocol
-<<<<<<< HEAD
-gossip_message_query_fields = {'M': 'gossip message is new', 'protocol': 'PoetProof'}
-=======
 gossip_message_query_fields = {'M': 'gossip message is new, processing', 'protocol': 'PoetProof'}
->>>>>>> 233360c9
 
 
 def query_bootstrap_es(namespace, bootstrap_po_name):
