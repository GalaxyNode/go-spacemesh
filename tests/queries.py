import collections
import random
import re
import time
from collections import defaultdict
from datetime import datetime
from typing import Dict, List

from elasticsearch_dsl import Search, Q

from tests import convenience
from tests.context import ES
from tests.convenience import PRINT_SEP

CREATED_BLOCK_MSG = "block created"
TS_FORMAT = "%Y-%m-%dT%H:%M:%S.%fZ"

dt = datetime.now()
todaydate = dt.strftime("%Y.%m.%d")
current_index = 'kubernetes_cluster-' + todaydate


# for convenience
def get_pod_name_and_namespace_queries(pod_name, namespace):
    return Q("match_phrase", kubernetes__pod_name=pod_name) & \
           Q("match_phrase", kubernetes__namespace_name=namespace)


def set_time_frame_query(from_ts=None, to_ts=None):
    if from_ts and to_ts:
        res_q = Q({'bool': {'range': {'@timestamp': {'gte': from_ts, 'lte': to_ts}}}})
    elif from_ts and not to_ts:
        res_q = Q({'bool': {'range': {'@timestamp': {'gte': from_ts}}}})
    elif to_ts:
        res_q = Q({'bool': {'range': {'@timestamp': {'lte': to_ts}}}})
    else:
        print("could not set time frame, both time limits are None")
        res_q = None

    return res_q


# ===================================== LOG LEVEL =====================================

def find_error_log_msgs(namespace, pod_name):
    fields = {"L": "ERROR"}
    return query_message(current_index, namespace, pod_name, fields)


# ================================== MESSAGE CONTENT ==================================

def get_release_tick_msgs(namespace, pod_name):
    # this msg indicates a new layer started
    release_tick = "release tick"
    return get_all_msg_containing(namespace, pod_name, release_tick)


def get_block_creation_msgs(namespace, pod_name, find_fails=False, from_ts=None, to_ts=None):
    return get_all_msg_containing(namespace, pod_name, CREATED_BLOCK_MSG, find_fails, from_ts, to_ts)


def get_done_syncing_msgs(namespace, pod_name):
    done_waiting_msg = "Node is synced"
    return get_all_msg_containing(namespace, pod_name, done_waiting_msg)


def get_app_started_msgs(namespace, pod_name):
    app_started_msg = "App started"
    return get_all_msg_containing(namespace, pod_name, app_started_msg)


def get_all_msg_containing(namespace, pod_name, msg_data, find_fails=False, from_ts=None, to_ts=None, is_print=True):
    """
    Queries for all logs with msg_data in their content {"M": msg_data}
    also, it's optional to add timestamps as time frame, if only one is passed
    then messages will hit from from_ts on or from to_ts back

    :param namespace: string, session id
    :param pod_name: string, filter for pod name entry
    :param msg_data: string, message content
    :param find_fails: boolean, whether to print unmatched pods (query_message)
    :param from_ts: string, find results from this time stamp on (%Y-%m-%dT%H:%M:%S.%fZ)
    :param to_ts: string, find results before this time stamp (%Y-%m-%dT%H:%M:%S.%fZ)
    :param is_print: bool, whether to print query results or not

    :return: list, all matching hits
    """

    queries = []
    if from_ts or to_ts:
        queries = [set_time_frame_query(from_ts, to_ts)]

    msg = {"M": msg_data}
    hit_lst = query_message(current_index, namespace, pod_name, msg, find_fails, queries=queries, is_print=is_print)
    return hit_lst


def get_blocks_per_node_and_layer(deployment):
    return get_blocks_and_layers(deployment, deployment)


def get_blocks_and_layers(namespace, pod_name, find_fails=False):
    blocks = get_block_creation_msgs(namespace, pod_name, find_fails)
    nodes = sort_by_node_id(blocks)
    layers = sort_by_layer(blocks)

    return nodes, layers


def get_layers(namespace, find_fails=False):
    tick_msgs = get_all_msg_containing(namespace, namespace, "release tick", find_fails)
    layers = defaultdict(int)
    for msg in tick_msgs:
        layers[msg.layer_id] += 1
    return layers


# ============================== END MESSAGE CONTENT ==================================

def get_podlist(namespace, depname):
    api = ES(namespace).get_search_api()
    fltr = get_pod_name_and_namespace_queries(depname, namespace)
    s = Search(using=api).query('bool').filter(fltr)
    hits = list(s.scan())
    podnames = set([hit.kubernetes.pod.name for hit in hits])
    return podnames


def get_pod_logs(namespace, pod_name):
    api = ES(namespace).get_search_api()
    fltr = get_pod_name_and_namespace_queries(pod_name, namespace)
    s = Search(using=api).query('bool').filter(fltr).sort("time")
    res = s.execute()
    full = Search(index=current_index, using=api).query('bool').filter(fltr).sort("time").extra(size=res.hits.total)
    res = full.execute()
    hits = list(res.hits)
    print("Writing ${0} log lines for pod {1} ".format(len(hits), pod_name))
    with open('./logs/' + pod_name + '.txt', 'w') as f:
        for i in hits:
            f.write(i.log)


def get_podlist_logs(namespace, podlist):
    for i in podlist:
        get_pod_logs(namespace, i)


def get_deployment_logs(namespace, depname):
    lst = get_podlist(namespace, depname)
    print("Getting pod list ", lst)
    get_podlist_logs(namespace, lst)


def poll_query_message(indx, namespace, client_po_name, fields, findFails=False, startTime=None, expected=None,
                       query_time_out=120):
    hits = query_message(indx, namespace, client_po_name, fields, findFails, startTime)
    if expected is None:
        return hits

    time_passed = 0
    while len(hits) < expected:
        if time_passed > query_time_out:
            print("Timeout expired when polling on query expected={0}, hits={1}".format(expected, len(hits)))
            break

        time.sleep(10)
        time_passed += 10
        hits = query_message(indx, namespace, client_po_name, fields, findFails, startTime)
    return hits


def query_message(indx, namespace, client_po_name, fields, find_fails=False, start_time=None, queries=None,
                  is_print=True):
    """
    Send a query and return its hits, this function is used by most of the query functions.
    Queries are sent using "match_phrase" so strings may match partially, case insensitive

    :param indx: string, current index
    :param namespace: string, namespace to query
    :param client_po_name: string, pod name
    :param fields: dictionary, for example {'M': 'ATX published'}
    :param find_fails: bool, if true print unmatching results
    :param start_time: NOT IN USE, should be deleted
    :param queries: elasticsearch_dsl.Q, queries to append to the new query
    :param is_print: bool, print query data

    :return: list, a list of all hits

    """
    es = ES(namespace).get_search_api()
    fltr = get_pod_name_and_namespace_queries(client_po_name, namespace)
    for key in fields:
        fltr = fltr & Q("match_phrase", **{key: fields[key]})

    # append extra queries
    if queries:
        for q in queries:
            fltr = fltr & q

    s = Search(using=es).query('bool', filter=[fltr])
    hits = list(s.scan())

    if is_print:
        print(f"\n{PRINT_SEP}")
        print(f"A query has been made for `{fields}`\ndeployment - {namespace}\n"
              f"all clients containing {client_po_name} in pod_name")
        print("Number of hits: ", len(hits))
        print(f"{PRINT_SEP}\n")

    s = list(hits)
    return s


Atx = collections.namedtuple('atx', ['atx_id', 'layer_id', 'published_in_epoch', 'timestamp', 'weight', 'node_id'])


# TODO this can be a util function
def parseAtx(log_messages):
    node2blocks = {}
    for log in log_messages:
        nid = re.split(r'\.', log.N)[0]
        matched_atx = Atx(log.atx_id, log.layer_id, log.epoch_id, log.T, log.weight, log.node_id)
        if nid in node2blocks:
            node2blocks[nid].append(matched_atx)
        else:
            node2blocks[nid] = [matched_atx]
    return node2blocks


class Node:
    def __init__(self):
        self.blocks = 0
        self.layers = defaultdict(list)

    def add_block_to_layer(self, block):
        self.blocks += 1
        self.layers[block.layer_id].append(block)


# sets log messages into a dictionary where keys=node_id and
# value is a dictionary of blocks and layers
# TODO this can be a util function
def sort_by_node_id(log_messages):
    node2blocks = defaultdict(Node)
    for log in log_messages:
        node2blocks[log.node_id].add_block_to_layer(log)
    return node2blocks


# sets log messages into a dictionary where keys are layer_ids and values are the number of blocks in that layer
# TODO this can be a util function
def sort_by_layer(log_messages):
    blocks_per_layer = defaultdict(list)
    for log in log_messages:
        blocks_per_layer[log.layer_id].append(log)
    return blocks_per_layer


# TODO this can be a util function
def print_node_stats(nodes: defaultdict):
    for node_id, node in nodes.items():
        print(f"Total blocks created by node {node_id}: {node.blocks}")
        for layer_id, layer_blocks in node.layers.items():
            print(f"  Layer {layer_id}: {len(layer_blocks)}")


# TODO this can be a util function
def print_layer_stat(layers):
    for layer_id, blocks in layers.items():
        print(f"Blocks created in layer {layer_id}: {len(blocks)}")


# TODO this can be a util function
def get_latest_layer(deployment, num_miners):
    layers = get_layers(deployment)
    for layer, node_cnt in sorted(layers.items(), key=lambda t: -t[0]):
        if node_cnt >= num_miners:
            return layer

    for layer, node_cnt in sorted(layers.items(), key=lambda t: -t[0]):
        if node_cnt >= num_miners-1:
            return layer


def wait_for_latest_layer(deployment, min_layer_id, layers_per_epoch, num_miners):
    # wait up to 10 secs * 60 = 10 mins
    for i in range(0, 60):
        time.sleep(10)
        lyr = get_latest_layer(deployment, num_miners)
        print("current layer: " + str(lyr))
        if lyr is not None and lyr >= min_layer_id and lyr % layers_per_epoch == 0:
            return lyr
        else:
            print("sleeping 10 seconds")


<<<<<<< HEAD
def get_atx_per_node(deployment) -> Dict[str, List[Atx]]:
=======
def node_published_atx(deployment, node_id, epoch_id):
    output = query_atx_per_node_and_epoch(deployment, node_id, epoch_id)
    return len(output) != 0


def get_atx_per_node(deployment):
>>>>>>> 63739309
    # based on log: atx published! id: %v, prevATXID: %v, posATXID: %v, layer: %v,
    # published in epoch: %v, active set: %v miner: %v view %v
    block_fields = {"M": "atx published"}
    atx_logs = query_message(current_index, deployment, deployment, block_fields, True)
    print("found " + str(len(atx_logs)) + " atxs")
    nodes = parseAtx(atx_logs)
    return nodes


def get_atxs(deployment) -> List[Atx]:
    # based on log: atx published! id: %v, prevATXID: %v, posATXID: %v, layer: %v,
    # published in epoch: %v, active set: %v miner: %v view %v
    atx_filter = {"M": "atx published"}
    atx_logs = query_message(current_index, deployment, deployment, atx_filter, True)
    print(f"found {len(atx_logs)} atxs")

    atxs = []
    for log in atx_logs:
        atxs.append(Atx(log.atx_id, log.layer_id, log.epoch_id, log.T, log.weight, log.node_id))
    return atxs


Block = collections.namedtuple("Block", ("node_id", "block_id", "layer_id", "epoch_id", "atx_id"))


def get_blocks(deployment) -> List[Block]:
    # based on log: atx published! id: %v, prevATXID: %v, posATXID: %v, layer: %v,
    # published in epoch: %v, active set: %v miner: %v view %v
    blocks_filter = {"M": CREATED_BLOCK_MSG}
    block_logs = query_message(current_index, deployment, deployment, blocks_filter, True)
    print(f"found {len(block_logs)} blocks")

    blocks = []
    for log in block_logs:
        blocks.append(Block(log.node_id, log.block_id, log.layer_id, log.epoch_id, log.atx_id))
    return blocks


def get_nodes_up(deployment):
    # based on log:
    block_fields = {"M": "Starting Spacemesh"}
    logs = query_message(current_index, deployment, deployment, block_fields, True)
    print("found " + str(len(logs)) + " nodes up")
    return len(logs)


def find_dups(indx, namespace, client_po_name, fields, max=1):
    """
    finds elasticsearch hits that are duplicates per kubernetes_pod_name.
    The max field represents the number of times the message
    should show up if the indexing was functioning well.

    Usage : find_dups(current_index, "t7t9e", "client-t7t9e-28qj7",
    {'M':'new_gossip_message', 'protocol': 'api_test_gossip'}, 10)
    """

    es = ES(namespace).get_search_api()
    fltr = get_pod_name_and_namespace_queries(client_po_name, namespace)
    for f in fields:
        fltr = fltr & Q("match_phrase", **{f: fields[f]})
    s = Search(using=es).query('bool', filter=[fltr])
    hits = list(s.scan())

    dups = []
    counting = {}

    for hit in hits:
        counting[hit.kubernetes.pod.name] = 1 if hit.kubernetes.pod.name not in counting else counting[
                                                                                                  hit.kubernetes.pod.name] + 1
        if counting[hit.kubernetes.pod.name] > max and hit.kubernetes.pod.name not in counting:
            dups.append(hit.kubernetes.pod.name)

    print("Total hits: {0}".format(len(hits)))
    print("Duplicate count {0}".format(len(dups)))
    print(dups)


def find_missing(indx, namespace, client_po_name, fields, min=1):
    # Usage : find_dups(current_index, "t7t9e", "client-t7t9e-28qj7",
    # {'M':'new_gossip_message', 'protocol': 'api_test_gossip'}, 10)

    es = ES(namespace).get_search_api()
    fltr = get_pod_name_and_namespace_queries(client_po_name, namespace)
    for f in fields:
        fltr = fltr & Q("match_phrase", **{f: fields[f]})
    s = Search(using=es).query('bool', filter=[fltr])
    hits = list(s.scan())

    miss = []
    counting = {}

    for hit in hits:
        counting[hit.kubernetes.pod.name] = 1 if hit.kubernetes.pod.name not in counting else counting[
                                                                                                  hit.kubernetes.pod.name] + 1

    for pod in counting:
        if counting[pod] < min:
            miss.append(pod)

    print("Total hits: {0}".format(len(hits)))
    print("Missing count {0}".format(len(miss)))
    print(miss)


# =====================================================================================
# Hare queries
# =====================================================================================


def query_hare_output_set(indx, ns, layer):
    hits = query_message(indx, ns, ns, {'M': 'Consensus process terminated', 'layer_id': str(layer)}, True)
    lst = [h.current_set for h in hits]

    return lst


def query_round_1(indx, ns, layer):
    return query_message(indx, ns, ns, {'M': 'status round ended', 'is_svp_ready': 'true', 'layer_id': str(layer)},
                         False)


def query_round_2(indx, ns, layer):
    hits = query_message(indx, ns, ns, {'M': 'proposal round ended', 'layer_id': str(layer)}, False)
    filtered = list(filter(lambda x: x.proposed_set != "nil", hits))

    return filtered


def query_round_3(indx, ns, layer):
    return query_message(indx, ns, ns, {'M': 'message sent', 'msg_type': 'Commit', 'layer_id': str(layer)}, False)


def query_pre_round(indx, ns, layer):
    return query_message(indx, ns, ns, {'M': 'Fatal: PreRound ended with empty set', 'layer_id': str(layer)}, False)


def query_no_svp(indx, ns):
    return query_message(indx, ns, ns, {'M': 'status round ended', 'is_svp_ready': 'false'}, False)


def query_empty_set(indx, ns):
    return query_message(indx, ns, ns, {'M': 'Fatal: PreRound ended with empty set'}, False)


def query_new_iteration(indx, ns):
    return query_message(indx, ns, ns, {'M': 'Starting new iteration'}, False)


def query_mem_usage(indx, ns):
    return query_message(indx, ns, ns, {'M': 'json_mem_data'}, False)


def query_atx_published(indx, ns, layer):
    return query_message(indx, ns, ns, {'M': 'atx published', 'layer_id': str(layer)}, False)


def query_atx_per_epoch(ns, epoch_id, index=current_index):
    return query_message(index, ns, ns, {'M': 'atx published', 'epoch_id': str(epoch_id)}, False)


def query_atx_per_node_and_epoch(ns, node_id, epoch_id, index=current_index):
    fields = {'M': 'atx published', 'epoch_id': str(epoch_id), 'node_id': str(node_id)}
    return query_message(index, ns, ns, fields, False)


def message_propagation(deployment, query_fields):
    logs = query_message(current_index, deployment, deployment, query_fields, False)
    srt = sorted(logs, key=lambda x: datetime.strptime(x.T, convenience.TIMESTAMP_FMT))
    if len(srt) > 0:
        t1 = datetime.strptime(srt[0].T, convenience.TIMESTAMP_FMT)
        t2 = datetime.strptime(srt[-1].T, convenience.TIMESTAMP_FMT)
        diff = t2 - t1
        # print(diff)
        return diff, t2
    return None, None


def layer_block_max_propagation(deployment, layer):
    block_fields = {"M": CREATED_BLOCK_MSG, "layer_id": layer}
    logs = query_message(current_index, deployment, deployment, block_fields, False)
    max_propagation = None
    msg_time = None
    for log in logs:
        print(list(log), log.block_id)
        block_recv_msg = {"M": "block received", "block_id": log.block_id}
        # prop is the propagation delay delta between oldest and youngest message of this sort
        prop, max_time = message_propagation(deployment, block_recv_msg)
        print(prop, max_time)
        # if we have a delta (we found 2 times to get the diff from, check if this delta is the greatest.)
        if prop is not None and (max_propagation is None or prop > max_propagation):
            max_propagation, msg_time = prop, max_time - datetime.strptime(log.T, convenience.TIMESTAMP_FMT)
    return max_propagation, msg_time


def all_atx_max_propagation(deployment, samples_per_node=1):
    nodes = get_atx_per_node(deployment)
    max_propagation = None
    msg_time = None
    for n in nodes:
        for i in range(samples_per_node):
            atx = random.choice(nodes[n])
            # id = re.split(r'\.', x.N)[0]
            block_recv_msg = {"M": "got new ATX", "atx_id": atx.atx_id}
            # if we have a delta (we found 2 times to get the diff from, check if this delta is the greatest.)
            prop, max_message = message_propagation(deployment, block_recv_msg)
            if prop is not None and (max_propagation is None or prop > max_propagation):
                max_propagation, msg_time = prop, max_message - datetime.strptime(atx.timestamp,
                                                                                  convenience.TIMESTAMP_FMT)
    return max_propagation, msg_time


# =====================================================================================
# Layer hashes
# =====================================================================================


def compare_layer_hashes(hits):
    layer_hash = hits[0].layer_hash
    for hit in hits:
        assert hit.layer_hash == layer_hash
    print(f"validated {len(hits)} equal layer hashes for layer {hits[0].layer_id}: {layer_hash}")


def assert_equal_layer_hashes(indx, ns):
    layer = 0
    while True:
        hits = query_message(indx, ns, ns, {'M': 'new layer hash', 'layer_id': layer})
        if len(hits) == 0:
            break
        compare_layer_hashes(hits)
        layer += 1


def compare_state_roots(hits):
    state_root = hits[0].state_root
    if hits[0].layer_id >= 2:
        assert state_root != '0' * 64
    for hit in hits:
        assert hit.state_root == state_root
    print(f"validated {len(hits)} equal state roots for layer {hits[0].layer_id}: {state_root}")


def assert_equal_state_roots(indx, ns):
    layer = 0
    while True:
        hits = query_message(indx, ns, ns, {'M': 'end of layer state root', 'layer_id': layer})
        if len(hits) == 0:
            break
        compare_state_roots(hits)
        layer += 1


# =====================================================================================
# Assert No ATX Validation Errors
# =====================================================================================


def assert_no_contextually_invalid_atxs(indx, ns):
    hits = query_message(indx, ns, ns, {'M': 'ATX failed contextual validation'})
    assert len(hits) == 0<|MERGE_RESOLUTION|>--- conflicted
+++ resolved
@@ -294,16 +294,12 @@
             print("sleeping 10 seconds")
 
 
-<<<<<<< HEAD
-def get_atx_per_node(deployment) -> Dict[str, List[Atx]]:
-=======
 def node_published_atx(deployment, node_id, epoch_id):
     output = query_atx_per_node_and_epoch(deployment, node_id, epoch_id)
     return len(output) != 0
 
 
-def get_atx_per_node(deployment):
->>>>>>> 63739309
+def get_atx_per_node(deployment) -> Dict[str, List[Atx]]:
     # based on log: atx published! id: %v, prevATXID: %v, posATXID: %v, layer: %v,
     # published in epoch: %v, active set: %v miner: %v view %v
     block_fields = {"M": "atx published"}
