from datetime import datetime
from kubernetes import config as k8s_config
from kubernetes import client
import os
import pytest
from pytest_testconfig import config as testconfig
import random
import string
import subprocess

from tests import config as conf
<<<<<<< HEAD
from tests import convenience as conv
from tests import pod
from tests.context import Context
from tests.es_dump import es_reindex
from tests.k8s_handler import add_elastic_cluster, add_kibana_cluster, add_logstash_cluster, add_fluent_bit_cluster, \
    fluent_bit_teardown, wait_for_daemonset_to_be_ready
=======
from tests import pod
from tests.context import Context, ES
from tests.convenience import str2bool
from tests.app_engine.gcloud_tasks.add_task_to_queue import create_google_cloud_task
from tests.k8s_handler import add_elastic_cluster, add_kibana_cluster, add_fluent_bit_cluster, \
    wait_for_daemonset_to_be_ready
>>>>>>> 233360c9
from tests.misc import CoreV1ApiClient
from tests.node_pool_deployer import NodePoolDep
from tests.setup_utils import setup_bootstrap_in_namespace, setup_clients_in_namespace
from tests.utils import api_call, wait_for_minimal_elk_cluster_ready


def random_id(length):
    # Just alphanumeric characters
    chars = string.ascii_lowercase + string.digits
    return ''.join((random.choice(chars)) for x in range(length))


class DeploymentInfo:
    def __init__(self, dep_id=None):
        self.deployment_name = ''
        self.deployment_id = dep_id if dep_id else random_id(length=4)
        self.pods = []

    def __str__(self):
        ret_str = f"DeploymentInfo:\n\tdeployment name: {self.deployment_name}\n\t"
        ret_str += f"deployment id: {self.deployment_id}\n\tpods number: {len(self.pods)}"
        return ret_str


class NetworkInfo:
    def __init__(self, namespace, bs_deployment_info, cl_deployment_info):
        self.namespace = namespace
        self.bootstrap = bs_deployment_info
        self.clients = cl_deployment_info


class NetworkDeploymentInfo:
    def __init__(self, dep_id, bs_deployment_info, cl_deployment_info):
        self.deployment_name = ''
        self.deployment_id = dep_id
        self.bootstrap = bs_deployment_info
        self.clients = cl_deployment_info

    def __str__(self):
        ret_str = f"NetworkDeploymentInfo:\n\tdeployment name: {self.deployment_name}\n\t"
        ret_str += f"deployment id: {self.deployment_id}\n\tbootstrap info:\n\t{self.bootstrap}\n\t"
        ret_str += f"client info:\n\t{self.clients}"
        return ret_str


def pytest_configure():
    # set a global variable to share index date between fixtures
    pytest.index_date = None


def pytest_addoption(parser):
    # add command line flags
    # delns - whether or not to delete the namespace after test was done
    parser.addoption(
        "--delns", action="store", default=True, help="whether or not to delete the namespace at the end of the run"
    )
    # namespace - current namespace value, if None a namespace will be randomly created
    parser.addoption("--namespace", action="store", default=None, help="namespace name")
    parser.addoption("--dump", action="store", default=False, help="whether or not to dump ES when done")


@pytest.fixture(scope='session')
def delete_ns(request):
    return str2bool(request.config.getoption("--delns"))


@pytest.fixture(scope='session')
def input_namespace(request):
    return request.config.getoption("--namespace")


@pytest.fixture(scope='session')
def input_dump(request):
    return str2bool(request.config.getoption("--dump"))


@pytest.fixture(scope='session')
def load_config():
    kube_config_var = os.getenv('KUBECONFIG', '~/.kube/config')
    kube_config_path = os.path.expanduser(kube_config_var)
    print("kubeconfig file is: {0}".format(kube_config_path))
    if os.path.isfile(kube_config_path):
        kube_config_context = Context().get()
        print("Loading config: {0} context: {1}".format(kube_config_path, kube_config_context))
        k8s_config.load_kube_config(config_file=kube_config_path, context=kube_config_context)
    else:
        # Assuming in cluster config
        try:
            print("Loading incluster config")
            k8s_config.load_incluster_config()
        except Exception as e:
            raise Exception("KUBECONFIG file not found: {0}\nException: {1}".format(kube_config_path, e))


@pytest.fixture(scope='session')
def set_docker_images():
    docker_image = os.getenv('CLIENT_DOCKER_IMAGE', '')
    if docker_image:
        print("++Set docker images to: {0}".format(docker_image))
        testconfig['bootstrap']['image'] = docker_image
        testconfig['client']['image'] = docker_image
        if 'clientv2' in testconfig.keys():
            print(testconfig['clientv2'])
            # some should not be replaced!
            if testconfig['clientv2'].get('noreplace', False):
                print("not replacing clientv2 docker image since replace is set to False")
            else:
                print("Set docker clientv2 images to: {0}".format(docker_image))
                testconfig['clientv2']['image'] = docker_image
        else:
            print("no other config")
            print(testconfig.keys())


@pytest.fixture(scope='session')
def session_id(input_namespace):
    if input_namespace:
        return input_namespace
    return random_id(length=5)


@pytest.fixture(scope='session')
def set_namespace(request, session_id, load_config, delete_ns):
    v1 = CoreV1ApiClient()
    if testconfig['namespace'] == '':
        testconfig['namespace'] = session_id

    print("\nRun tests in namespace: {0}".format(testconfig['namespace']))
    namespaces_list = [ns.metadata.name for ns in v1.list_namespace().items]
    if testconfig['namespace'] in namespaces_list:
        raise ValueError(f"namespace: {testconfig['namespace']} already exists!")

    body = client.V1Namespace()
    body.metadata = client.V1ObjectMeta(name=testconfig['namespace'])
    v1.create_namespace(body)


@pytest.fixture(scope='session')
def init_session(load_config, teardown, set_namespace, set_docker_images, session_id):
    """
    init_session sets up a new testing environment using k8s with
    the given yaml config file
    :return: namespace id
    """
    return session_id


@pytest.fixture(scope='module')
def setup_bootstrap(init_session):
    """
    setup bootstrap initializes a session and adds a single bootstrap node
    :param init_session: sets up a new k8s env
    :return: DeploymentInfo type, containing the settings info of the new node
    """
    bootstrap_deployment_info = DeploymentInfo(dep_id=init_session)

    bootstrap_deployment_info = setup_bootstrap_in_namespace(testconfig['namespace'],
                                                             bootstrap_deployment_info,
                                                             testconfig['bootstrap'],
                                                             testconfig['genesis_delta'],
                                                             dep_time_out=testconfig['deployment_ready_time_out'])

    return bootstrap_deployment_info


@pytest.fixture(scope='module')
def setup_clients(init_session, setup_bootstrap):
    """
    setup clients adds new client nodes using suite file specifications

    :param init_session: setup a new k8s env
    :param setup_bootstrap: adds a single bootstrap node
    :return: client_info of type DeploymentInfo
             contains the settings info of the new client node
    """
    client_info = DeploymentInfo(dep_id=setup_bootstrap.deployment_id)
    client_info = setup_clients_in_namespace(testconfig['namespace'],
                                             setup_bootstrap.pods[0],
                                             client_info,
                                             testconfig['client'],
                                             testconfig['genesis_delta'],
                                             poet=setup_bootstrap.pods[0]['pod_ip'],
                                             dep_time_out=testconfig['deployment_ready_time_out'])

    return client_info


@pytest.fixture(scope='module')
def setup_mul_clients(init_session, setup_bootstrap):
    """
    setup_mul_clients adds all client nodes (those who have "client" in title)
    using suite file specifications

    :param init_session: setup a new k8s env
    :param setup_bootstrap: adds a single bootstrap node
    :return: list, client_infos a list of DeploymentInfo
             contains the settings info of the new clients nodes
    """
    clients_infos = []

    for key in testconfig:
        if "client" in key:
            client_info = DeploymentInfo(dep_id=setup_bootstrap.deployment_id)
            client_info = setup_clients_in_namespace(testconfig['namespace'],
                                                     setup_bootstrap.pods[0],
                                                     client_info,
                                                     testconfig[key],
                                                     testconfig['genesis_delta'],
                                                     poet=setup_bootstrap.pods[0]['pod_ip'],
                                                     dep_time_out=testconfig['deployment_ready_time_out'])
            clients_infos.append(client_info)

    return clients_infos


@pytest.fixture(scope='module')
def start_poet(init_session, add_curl, setup_bootstrap):
    bs_pod = setup_bootstrap.pods[0]
    namespace = testconfig['namespace']

    match = pod.search_phrase_in_pod_log(bs_pod['name'], namespace, 'poet',
                                         "REST proxy start listening on 0.0.0.0:80")
    if not match:
        raise Exception("Failed to read container logs in {0}".format("poet"))

    print("Starting PoET")
    out = api_call(bs_pod['pod_ip'], '{ "gatewayAddresses": ["127.0.0.1:9092"] }', 'v1/start', namespace, "80")
    assert out == "{}", "PoET start returned error {0}".format(out)
    print("PoET started")


@pytest.fixture(scope='module')
def save_log_on_exit(request):
    # pytest considers any code after `yield` to be teardown code
    # see: https://docs.pytest.org/en/reorganize-docs/yieldfixture.html
    yield
    if testconfig['script_on_exit'] != '' and request.session.testsfailed == 1:
        p = subprocess.Popen([testconfig['script_on_exit'], testconfig['namespace']],
                             stdin=subprocess.PIPE, stdout=subprocess.PIPE, stderr=subprocess.PIPE)
        p.communicate()


@pytest.fixture(scope='module')
def add_curl(request, init_session):
    def _run_curl_pod():
        pod.create_pod(conf.CURL_POD_FILE, testconfig['namespace'])
        return True

    return _run_curl_pod()


@pytest.fixture(scope='module')
def add_node_pool(session_id):
    """
    memory should be represented by number of megabytes, \d+M

    :return:
    """
    deployer = NodePoolDep(testconfig)
    _, time_elapsed = deployer.add_node_pool()
    print(f"total time waiting for clients node pool creation: {time_elapsed}")
    # wait for fluent bit daemonset to be ready after node pool creation
    wait_for_daemonset_to_be_ready("fluent-bit", session_id, timeout=60)
<<<<<<< HEAD
    yield time_elapsed
    _, time_elapsed = deployer.remove_node_pool()
    print(f"total time waiting for clients node pool deletion: {time_elapsed}")
=======
    return time_elapsed
>>>>>>> 233360c9


@pytest.fixture(scope='module')
def add_elk(init_session, request):
    # get today's date for filebeat data index
<<<<<<< HEAD
    index_date = datetime.utcnow().date().strftime("%Y.%m.%d")
    add_elastic_cluster(init_session)
    add_logstash_cluster(init_session)
    add_fluent_bit_cluster(init_session)
    add_kibana_cluster(init_session)
    wait_for_minimal_elk_cluster_ready(init_session)
    yield
    fluent_bit_teardown(init_session)
    dump_es_to_main_server(init_session, index_date, request.session.testsfailed)


def dump_es_to_main_server(init_session, index_date, testsfailed):
    not_dumped = es_reindex(init_session, index_date) if testsfailed else True
    if not_dumped and "is_dump" in testconfig.keys() and conv.str2bool(testconfig["is_dump"]):
        es_reindex(init_session, index_date)
=======
    pytest.index_date = datetime.utcnow().date().strftime("%Y.%m.%d")
    add_elastic_cluster(init_session)
    add_fluent_bit_cluster(init_session)
    add_kibana_cluster(init_session)
    wait_for_minimal_elk_cluster_ready(init_session)


@pytest.fixture(scope='session')
def teardown(request, session_id, delete_ns, input_dump):
    # pytest considers any code after `yield` to be teardown code
    # see: https://docs.pytest.org/en/reorganize-docs/yieldfixture.html
    yield
    # dump ES content either if tests has failed of whether is_dump param was set to True in the test config file
    is_dump = request.session.testsfailed == 1 or input_dump
    dump_params = {}
    if is_dump:
        dump_params = {
            "index_date": pytest.index_date,
            "es_ip": ES(session_id).get_elastic_ip(),
            "es_user": conf.ES_USER_LOCAL,
            "es_pass": conf.ES_PASS_LOCAL,
            "main_es_ip": conf.MAIN_ES_IP,
            "dump_queue_name": conf.DUMP_QUEUE_NAME,
            "dump_queue_zone": conf.DUMP_QUEUE_ZONE,
        }
    queue_params = {
        "project_id": conf.PROJECT_ID,
        "queue_name": conf.TD_QUEUE_NAME,
        "queue_zone": conf.TD_QUEUE_ZONE,
    }
    payload = {
        "namespace": session_id,
        "is_delns": delete_ns,
        "is_dump": is_dump,
        "project_id": conf.PROJECT_ID,
        "pool_name": f"pool-{session_id}",
        "cluster_name": conf.CLUSTER_NAME,
        "node_pool_zone": conf.CLUSTER_ZONE,
    }
    create_google_cloud_task(queue_params, payload, **dump_params)
>>>>>>> 233360c9
<|MERGE_RESOLUTION|>--- conflicted
+++ resolved
@@ -9,21 +9,12 @@
 import subprocess
 
 from tests import config as conf
-<<<<<<< HEAD
-from tests import convenience as conv
-from tests import pod
-from tests.context import Context
-from tests.es_dump import es_reindex
-from tests.k8s_handler import add_elastic_cluster, add_kibana_cluster, add_logstash_cluster, add_fluent_bit_cluster, \
-    fluent_bit_teardown, wait_for_daemonset_to_be_ready
-=======
 from tests import pod
 from tests.context import Context, ES
 from tests.convenience import str2bool
 from tests.app_engine.gcloud_tasks.add_task_to_queue import create_google_cloud_task
 from tests.k8s_handler import add_elastic_cluster, add_kibana_cluster, add_fluent_bit_cluster, \
     wait_for_daemonset_to_be_ready
->>>>>>> 233360c9
 from tests.misc import CoreV1ApiClient
 from tests.node_pool_deployer import NodePoolDep
 from tests.setup_utils import setup_bootstrap_in_namespace, setup_clients_in_namespace
@@ -287,35 +278,12 @@
     print(f"total time waiting for clients node pool creation: {time_elapsed}")
     # wait for fluent bit daemonset to be ready after node pool creation
     wait_for_daemonset_to_be_ready("fluent-bit", session_id, timeout=60)
-<<<<<<< HEAD
-    yield time_elapsed
-    _, time_elapsed = deployer.remove_node_pool()
-    print(f"total time waiting for clients node pool deletion: {time_elapsed}")
-=======
     return time_elapsed
->>>>>>> 233360c9
 
 
 @pytest.fixture(scope='module')
 def add_elk(init_session, request):
     # get today's date for filebeat data index
-<<<<<<< HEAD
-    index_date = datetime.utcnow().date().strftime("%Y.%m.%d")
-    add_elastic_cluster(init_session)
-    add_logstash_cluster(init_session)
-    add_fluent_bit_cluster(init_session)
-    add_kibana_cluster(init_session)
-    wait_for_minimal_elk_cluster_ready(init_session)
-    yield
-    fluent_bit_teardown(init_session)
-    dump_es_to_main_server(init_session, index_date, request.session.testsfailed)
-
-
-def dump_es_to_main_server(init_session, index_date, testsfailed):
-    not_dumped = es_reindex(init_session, index_date) if testsfailed else True
-    if not_dumped and "is_dump" in testconfig.keys() and conv.str2bool(testconfig["is_dump"]):
-        es_reindex(init_session, index_date)
-=======
     pytest.index_date = datetime.utcnow().date().strftime("%Y.%m.%d")
     add_elastic_cluster(init_session)
     add_fluent_bit_cluster(init_session)
@@ -355,5 +323,4 @@
         "cluster_name": conf.CLUSTER_NAME,
         "node_pool_zone": conf.CLUSTER_ZONE,
     }
-    create_google_cloud_task(queue_params, payload, **dump_params)
->>>>>>> 233360c9
+    create_google_cloud_task(queue_params, payload, **dump_params)