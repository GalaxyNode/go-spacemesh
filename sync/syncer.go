package sync

import (
	"encoding/hex"
	"errors"
	"fmt"
	"github.com/spacemeshos/ed25519"
	"github.com/spacemeshos/go-spacemesh/address"
	"github.com/spacemeshos/go-spacemesh/log"
	"github.com/spacemeshos/go-spacemesh/mesh"
	"github.com/spacemeshos/go-spacemesh/p2p"
	"github.com/spacemeshos/go-spacemesh/p2p/config"
	"github.com/spacemeshos/go-spacemesh/p2p/server"
	"github.com/spacemeshos/go-spacemesh/p2p/service"
	"github.com/spacemeshos/go-spacemesh/signing"
	"github.com/spacemeshos/go-spacemesh/timesync"
	"github.com/spacemeshos/go-spacemesh/types"
	"sync"
	"sync/atomic"
	"time"
)

type TxMemPool interface {
	Get(id types.TransactionId) (types.AddressableSignedTransaction, error)
	PopItems(size int) []types.AddressableSignedTransaction
	Put(id types.TransactionId, item *types.AddressableSignedTransaction)
	Invalidate(id types.TransactionId)
}

type AtxMemPool interface {
	Get(id types.AtxId) (types.ActivationTx, error)
	PopItems(size int) []types.ActivationTx
	Put(id types.AtxId, item *types.ActivationTx)
	Invalidate(id types.AtxId)
}

type PoetDb interface {
	HasProof(proofRef []byte) bool
	ValidateAndStore(proofMessage *types.PoetProofMessage) error
	GetProofMessage(proofRef []byte) ([]byte, error)
}

type BlockValidator interface {
	BlockEligible(block *types.BlockHeader) (bool, error)
}

type EligibilityValidator interface {
	BlockEligible(block *types.BlockHeader) (bool, error)
}

type TxSigValidator interface {
	ValidateTransactionSignature(tx *types.SerializableSignedTransaction) (address.Address, error)
}

type blockValidator struct {
	EligibilityValidator
}

func NewBlockValidator(bev EligibilityValidator) BlockValidator {
	return &blockValidator{bev}
}

type Configuration struct {
	Concurrency    int //number of workers for sync method
	LayerSize      int
	RequestTimeout time.Duration
}

type Syncer struct {
	p2p.Peers
	*mesh.Mesh
	BlockValidator
	Configuration
	log.Log
	*server.MessageServer
	sigValidator      TxSigValidator
	poetDb            PoetDb
	txpool            TxMemPool
	atxpool           AtxMemPool
	currentLayer      types.LayerID
	SyncLock          uint32
	startLock         uint32
	forceSync         chan bool
	clock             timesync.LayerTimer
	exit              chan struct{}
	currentLayerMutex sync.RWMutex
}

func (s *Syncer) ForceSync() {
	s.forceSync <- true
}

func (s *Syncer) Close() {
	close(s.exit)
	close(s.forceSync)
	s.MessageServer.Close()
	s.Peers.Close()
}

const (
	IDLE         uint32             = 0
	RUNNING      uint32             = 1
	MINI_BLOCK   server.MessageType = 1
	LAYER_HASH   server.MessageType = 2
	LAYER_IDS    server.MessageType = 3
	TX           server.MessageType = 4
	ATX          server.MessageType = 5
	POET         server.MessageType = 6
	syncProtocol                    = "/sync/1.0/"
)

func (s *Syncer) IsSynced() bool {
	s.Log.Info("latest: %v, maxSynced %v", s.LatestLayer(), s.maxSyncLayer())
	return s.LatestLayer()+1 >= s.maxSyncLayer()
}

func (s *Syncer) Start() {
	if atomic.CompareAndSwapUint32(&s.startLock, 0, 1) {
		go s.run()
		s.forceSync <- true
		return
	}
}

//fires a sync every sm.syncInterval or on force space from outside
func (s *Syncer) run() {
	syncRoutine := func() {
		if atomic.CompareAndSwapUint32(&s.SyncLock, IDLE, RUNNING) {
			s.Synchronise()
			atomic.StoreUint32(&s.SyncLock, IDLE)
		}
	}
	for {
		select {
		case <-s.exit:
			s.Debug("Work stoped")
			return
		case <-s.forceSync:
			go syncRoutine()
		case layer := <-s.clock:
			s.currentLayerMutex.Lock()
			s.currentLayer = layer
			s.currentLayerMutex.Unlock()
			s.Debug("sync got tick for layer %v", layer)
			go syncRoutine()
		}
	}
}

//fires a sync every sm.syncInterval or on force space from outside
func NewSync(srv service.Service, layers *mesh.Mesh, txpool TxMemPool, atxpool AtxMemPool, sv TxSigValidator, bv BlockValidator, poetdb PoetDb, conf Configuration, clock timesync.LayerTimer, currentLayer types.LayerID, logger log.Log) *Syncer {
	s := &Syncer{
		BlockValidator: bv,
		Configuration:  conf,
		Log:            logger,
		Mesh:           layers,
		Peers:          p2p.NewPeers(srv, logger.WithName("peers")),
		MessageServer:  server.NewMsgServer(srv.(server.Service), syncProtocol, conf.RequestTimeout, make(chan service.DirectMessage, config.ConfigValues.BufferSize), logger.WithName("srv")),
		sigValidator:   sv,
		SyncLock:       0,
		txpool:         txpool,
		atxpool:        atxpool,
		poetDb:         poetdb,
		startLock:      0,
		currentLayer:   currentLayer,
		forceSync:      make(chan bool),
		clock:          clock,
		exit:           make(chan struct{}),
	}

	s.RegisterBytesMsgHandler(LAYER_HASH, newLayerHashRequestHandler(layers, logger))
	s.RegisterBytesMsgHandler(MINI_BLOCK, newBlockRequestHandler(layers, logger))
	s.RegisterBytesMsgHandler(LAYER_IDS, newLayerBlockIdsRequestHandler(layers, logger))
	s.RegisterBytesMsgHandler(TX, newTxsRequestHandler(s, logger))
	s.RegisterBytesMsgHandler(ATX, newATxsRequestHandler(s, logger))
	s.RegisterBytesMsgHandler(POET, newPoetRequestHandler(s, logger))

	return s
}

func (s *Syncer) maxSyncLayer() types.LayerID {
	defer s.currentLayerMutex.RUnlock()
	s.currentLayerMutex.RLock()
	return s.currentLayer
}

func (s *Syncer) Synchronise() {
	mu := sync.Mutex{}
	for currentSyncLayer := s.ValidatedLayer() + 1; currentSyncLayer < s.maxSyncLayer(); currentSyncLayer++ {
		s.Info("syncing layer %v current consensus layer is %d", currentSyncLayer, s.currentLayer)
		lyr, err := s.GetLayer(types.LayerID(currentSyncLayer))
		if err != nil {
			s.Info("layer %v is not in the database", currentSyncLayer)
			if lyr, err = s.getLayerFromNeighbors(currentSyncLayer); err != nil {
				s.Info("could not get layer %v from neighbors %v", currentSyncLayer, err)
				return
			}
		}

		mu.Lock()
		go func(lyrToValidate types.Layer) {
			s.ValidateLayer(&lyrToValidate) //run one at a time
			mu.Unlock()
		}(*lyr)
	}
}

func (s *Syncer) getLayerFromNeighbors(currenSyncLayer types.LayerID) (*types.Layer, error) {

	//fetch layer hash from each peer
	m, err := s.fetchLayerHashes(currenSyncLayer)
	if err != nil {
		return nil, err
	}

	//fetch ids for each hash
	blockIds, err := s.fetchLayerBlockIds(m, currenSyncLayer)
	if err != nil {
		return nil, err
	}

	blocksArr := s.GetFullBlocks(blockIds)
	if len(blocksArr) == 0 {
		return nil, fmt.Errorf("could not any blocks  for layer  %v", currenSyncLayer)
	}

	return types.NewExistingLayer(types.LayerID(currenSyncLayer), blocksArr), nil
}

func (s *Syncer) GetFullBlocks(blockIds []types.BlockID) []*types.Block {
	output := s.fetchWithFactory(NewBlockWorker(s, s.Concurrency, BlockReqFactory(), blockSliceToChan(blockIds)))
	blocksArr := make([]*types.Block, 0, len(blockIds))
	for out := range output {
		//ignore blocks that we could not fetch

		block, ok := out.(*types.Block)
		if block != nil && ok {
			txs, atxs, err := s.BlockSyntacticValidation(block)
			if err != nil {
				s.Error("failed to validate block %v %v", block.ID(), err)
				continue
			}

			if err := s.AddBlockWithTxs(block, txs, atxs); err != nil {
				s.Error("failed to add block %v to database %v", block.ID(), err)
				continue
			}

			s.Info("added block %v to layer %v", block.ID(), block.Layer())
			blocksArr = append(blocksArr, block)
		}
	}

	s.Info("done getting full blocks")
	return blocksArr
}

func (s *Syncer) BlockSyntacticValidation(block *types.Block) ([]*types.AddressableSignedTransaction, []*types.ActivationTx, error) {
	if err := s.confirmBlockValidity(block); err != nil {
		s.Error("block %v validity failed %v", block.ID(), err)
		return nil, nil, errors.New(fmt.Sprintf("failed derefrencing block data %v %v", block.ID(), err))
	}

	blocklog := s.Log.WithFields(log.Uint64("block_id", uint64(block.Id)))

	blocklog.Info("Starting data availability check")
	//data availability
	txs, atxs, err := s.DataAvailabilty(block)
	if err != nil {
		return nil, nil, errors.New(fmt.Sprintf("data availabilty failed for block %v", block.ID()))
	}

	blocklog.Info("validating block view")
	//validate blocks view
	if valid := s.ValidateView(block); valid == false {
		return nil, nil, errors.New(fmt.Sprintf("block %v not syntacticly valid", block.ID()))
	}

	blocklog.Info("block is syntactically valid")

	return txs, atxs, nil
}

func (s *Syncer) confirmBlockValidity(blk *types.Block) error {
	blocklog := s.WithFields(log.Uint64("block_id", uint64(blk.Id)))
	blocklog.Info("extracting pubkey from block")

	//check block signature and is identity active
	pubKey, err := ed25519.ExtractPublicKey(blk.Bytes(), blk.Sig())
	if err != nil {
		return errors.New(fmt.Sprintf("could not extract block %v public key %v ", blk.ID(), err))
	}

	blocklog.Info("checking that identity in block is active")

	active, atxid, err := s.IsIdentityActive(signing.NewPublicKey(pubKey).String(), blk.Layer())
	if err != nil {
		return errors.New(fmt.Sprintf("error while checking IsIdentityActive for %v %v ", blk.ID(), err))
	}

	if !active {
		return errors.New(fmt.Sprintf("block %v identity activation check failed ", blk.ID()))
	}

	if atxid != blk.ATXID {
		return errors.New(fmt.Sprintf("wrong associated atx got %v expected %v ", blk.ATXID.ShortId(), atxid.ShortId()))
	}

	blocklog.Info("checking block eligibilty")

	//block eligibility
	if eligable, err := s.BlockEligible(&blk.BlockHeader); err != nil || !eligable {
		return errors.New(fmt.Sprintf("block %v eligablety check failed ", blk.ID()))
	}

	return nil
}

func (s *Syncer) ValidateView(blk *types.Block) bool {
	vq := NewValidationQueue(s.Log.WithName("validQ"))
	if err := vq.traverse(s, &blk.BlockHeader); err != nil {
		s.Warning("could not validate %v view %v", blk.ID(), err)
		return false
	}
	return true
}

func (s *Syncer) DataAvailabilty(blk *types.Block) ([]*types.AddressableSignedTransaction, []*types.ActivationTx, error) {
	blocklog := s.Log.WithFields(log.Uint64("block_id", uint64(blk.Id)))
	blocklog.Info("starting to sync atxs and txs")
	var txs []*types.AddressableSignedTransaction
	var txerr error
	wg := sync.WaitGroup{}
	wg.Add(2)
	go func() {
		//sync Transactions
		txs, txerr = s.syncTxs(blk.TxIds)
		for _, tx := range txs {
			id := types.GetTransactionId(tx.SerializableSignedTransaction)
			s.txpool.Put(id, tx)
		}
		wg.Done()
	}()

	var atxs []*types.ActivationTx
	var atxerr error

	//sync ATxs
	go func() {
<<<<<<< HEAD
		atxs, atxerr = s.syncAtxs(blk.ID(), blk.AtxIds)
=======
		atxs, atxerr = s.syncAtxs(blk.AtxIds)
		for _, atx := range atxs {
			s.atxpool.Put(atx.Id(), atx)
		}
>>>>>>> d482a812
		wg.Done()
	}()

	blocklog.Info("waiting sync atxs and txs")

	wg.Wait()

	if txerr != nil {
		blocklog.Warning("failed fetching block transactions %v", txerr)
		return txs, atxs, txerr
	}

	if atxerr != nil {
		blocklog.Warning("failed fetching block activation transactions %v", atxerr)
		return txs, atxs, atxerr
	}

	totstring := ""
	for _, mis := range blk.AtxIds {
		totstring += mis.ShortId() + ", "
	}
	atxsstring := ""
	cache := make(map[types.AtxId]struct{}, len(atxs))
	for _, mis := range atxs {
		if _, ok := cache[mis.Id()]; ok {
			blocklog.Info("aaa found duplicated atx %v", mis.ShortId())
		} else {
			cache[mis.Id()] = struct{}{}
		}
		atxsstring += mis.ShortId() + ", "
	}
	blocklog.Info("fetched all atxs (total %v, unprocessed %v) for block ", totstring, atxsstring)
	return txs, atxs, nil
}

func (s *Syncer) fetchLayerBlockIds(m map[string]p2p.Peer, lyr types.LayerID) ([]types.BlockID, error) {
	//send request to different users according to returned hashes
	v := make([]p2p.Peer, 0, len(m))
	for _, value := range m {
		v = append(v, value)
	}

	wrk, output := NewPeersWorker(s, v, &sync.Once{}, LayerIdsReqFactory(lyr))
	go wrk.Work()

	idSet := make(map[types.BlockID]struct{}, s.LayerSize)
	ids := make([]types.BlockID, 0, s.LayerSize)

	//unify results
	for out := range output {
		if out != nil {
			//filter double ids
			for _, bid := range out.([]types.BlockID) {
				if _, exists := idSet[bid]; !exists {
					idSet[bid] = struct{}{}
					ids = append(ids, bid)
				}
			}
		}
	}

	if len(ids) == 0 {
		return nil, errors.New("could not get layer ids from any peer")
	}

	return ids, nil
}

type peerHashPair struct {
	peer p2p.Peer
	hash []byte
}

func (s *Syncer) fetchLayerHashes(lyr types.LayerID) (map[string]p2p.Peer, error) {
	// get layer hash from each peer
	wrk, output := NewPeersWorker(s, s.GetPeers(), &sync.Once{}, HashReqFactory(lyr))
	go wrk.Work()
	m := make(map[string]p2p.Peer)
	for out := range output {
		pair, ok := out.(*peerHashPair)
		if pair != nil && ok { //do nothing on close channel
			m[string(pair.hash)] = pair.peer
		}
	}
	if len(m) == 0 {
		return nil, errors.New("could not get layer hashes from any peer")
	}
	return m, nil
}

func (s *Syncer) validateAndBuildTx(x *types.SerializableSignedTransaction) (*types.AddressableSignedTransaction, error) {
	addr, err := s.sigValidator.ValidateTransactionSignature(x)
	if err != nil {
		return nil, err
	}

	return &types.AddressableSignedTransaction{SerializableSignedTransaction: x, Address: addr}, nil
}

//returns txs out of txids that are not in the local database
func (s *Syncer) syncTxs(txids []types.TransactionId) ([]*types.AddressableSignedTransaction, error) {
	unprocessedTxs := make(map[types.TransactionId]*types.AddressableSignedTransaction)

	for out := range s.fetchWithFactory(NewNeighborhoodWorker(s, 1, TxReqFactory(txids, s))) {
		if ntxs, ok := out.([]types.SerializableSignedTransaction); ok {
			for _, tmp := range ntxs {
				tx := tmp
				ast, err := s.validateAndBuildTx(&tx)
				if err != nil {
					id := types.GetTransactionId(&tx)
					s.Warning("tx %v not valid %v", hex.EncodeToString(id[:]), err)
					continue
				}
				unprocessedTxs[types.GetTransactionId(&tx)] = ast
			}
		}
	}

	txs := make([]*types.AddressableSignedTransaction, 0, len(txids))
	for _, id := range txids {
		if tx, ok := unprocessedTxs[id]; ok {
			txs = append(txs, tx)
		} else if _, err := s.GetTransaction(id); err == nil {
			continue
		} else {
			return nil, errors.New(fmt.Sprintf("could not fetch tx %v", hex.EncodeToString(id[:])))
		}
	}
	return txs, nil
}

func (s *Syncer) checkLocalTxs(txids []types.TransactionId) ([]types.SerializableSignedTransaction, map[types.TransactionId]*types.AddressableSignedTransaction, []types.TransactionId) {
	//look in pool
	unprocessedTxs := make(map[types.TransactionId]*types.AddressableSignedTransaction)
	missing := make([]types.TransactionId, 0)
	for _, t := range txids {
		if tx, err := s.txpool.Get(t); err == nil {
			s.Debug("found tx, %v in tx pool", hex.EncodeToString(t[:]))
			unprocessedTxs[t] = &tx
		} else {
			missing = append(missing, t)
		}
	}
	//look in db
	dbTxs, missinDB := s.GetTransactions(missing)
	if len(dbTxs) > 0 {
		s.Info("found tx  in db")
	}

	unprocessedArr := make([]types.SerializableSignedTransaction, 0, len(unprocessedTxs))
	for _, tx := range unprocessedTxs {
		unprocessedArr = append(unprocessedArr, *tx.SerializableSignedTransaction)
	}

	return unprocessedArr, dbTxs, missinDB
}

//returns atxs out of txids that are not in the local database
func (s *Syncer) syncAtxs(blkId types.BlockID, atxIds []types.AtxId) ([]*types.ActivationTx, error) {

	unprocessedAtxs := make(map[types.AtxId]*types.ActivationTx, len(atxIds))
	output := s.fetchWithFactory(NewNeighborhoodWorker(s, 1, ATxReqFactory(atxIds, s)))
	for out := range output {
		if atxs, ok := out.([]types.ActivationTx); ok {
			for _, tmp := range atxs {
				atx := tmp
				if err := s.SyntacticallyValidateAtx(&atx); err != nil {
					s.Warning("atx %v not valid %v", atx.ShortId(), err)
					continue
				}
				unprocessedAtxs[atx.Id()] = &atx
			}
		}
	}

	atxs := make([]*types.ActivationTx, 0, len(atxIds))
	for _, id := range atxIds {
		if tx, ok := unprocessedAtxs[id]; ok {
			atxs = append(atxs, tx)
		} else if _, err := s.GetAtx(id); err == nil {
			continue
		} else {
			return nil, errors.New(fmt.Sprintf("could not fetch atx %v", id.ShortId()))
		}
	}
	return atxs, nil
}

func (s *Syncer) checkLocalAtxs(atxIds []types.AtxId) ([]types.ActivationTx, map[types.AtxId]*types.ActivationTx, []types.AtxId) {
	//look in pool
	unprocessedAtxs := make(map[types.AtxId]*types.ActivationTx, len(atxIds))
	missingInPool := make([]types.AtxId, 0, len(atxIds))
	for _, t := range atxIds {
		id := t
		if x, err := s.atxpool.Get(id); err == nil {
			atx := x
			if atx.Nipst == nil {
				s.Warning("atx %v nipst not found (found in block %v)", id.ShortId())
				missingInPool = append(missingInPool, id)
				continue
			}
			s.Info("found atx, %v in atx pool (found in block %v)", id.ShortId())
			unprocessedAtxs[id] = &atx
		} else {
			s.Warning("atx %v not in atx pool (found in block %v)", id.ShortId())
			missingInPool = append(missingInPool, id)
		}
	}

	unprocessedArr := []types.ActivationTx{}
	for _, tx := range unprocessedAtxs {
		unprocessedArr = append(unprocessedArr, *tx)
	}
	//look in db
	dbAtxs, missingInDb := s.GetATXs(missingInPool)
	return unprocessedArr, dbAtxs, missingInDb
}

func (s *Syncer) fetchWithFactory(wrk worker) chan interface{} {
	// each worker goroutine tries to fetch a block iteratively from each peer
	go wrk.Work()
	for i := 0; int32(i) < *wrk.workCount-1; i++ {
		cloneWrk := wrk.Clone()
		go cloneWrk.Work()
	}

	return wrk.output
}
func (s *Syncer) FetchPoetProof(poetProofRef []byte) error {
	if !s.poetDb.HasProof(poetProofRef) {
		out := <-s.fetchWithFactory(NewNeighborhoodWorker(s, 1, PoetReqFactory(poetProofRef)))
		if out == nil {
			return fmt.Errorf("could not find PoET proof with any neighbor")
		}
		proofMessage := out.(types.PoetProofMessage)
		err := s.poetDb.ValidateAndStore(&proofMessage)
		if err != nil {
			return err
		}
	}
	return nil
}<|MERGE_RESOLUTION|>--- conflicted
+++ resolved
@@ -347,14 +347,10 @@
 
 	//sync ATxs
 	go func() {
-<<<<<<< HEAD
 		atxs, atxerr = s.syncAtxs(blk.ID(), blk.AtxIds)
-=======
-		atxs, atxerr = s.syncAtxs(blk.AtxIds)
 		for _, atx := range atxs {
 			s.atxpool.Put(atx.Id(), atx)
 		}
->>>>>>> d482a812
 		wg.Done()
 	}()
 
