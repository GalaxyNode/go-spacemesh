package sync

import (
	"context"
	"errors"
	"fmt"
	fetch2 "github.com/spacemeshos/go-spacemesh/fetch"
	"github.com/spacemeshos/go-spacemesh/layerfetcher"
	"math/big"
	"os"
	"path/filepath"
	"strconv"
	"sync/atomic"
	"testing"
	"time"

	xdr "github.com/nullstyle/go-xdr/xdr3"
	"github.com/spacemeshos/sha256-simd"
	"github.com/stretchr/testify/assert"
	"github.com/stretchr/testify/require"
	"github.com/stretchr/testify/suite"

	"github.com/spacemeshos/go-spacemesh/activation"
	"github.com/spacemeshos/go-spacemesh/common/types"
	"github.com/spacemeshos/go-spacemesh/database"
	"github.com/spacemeshos/go-spacemesh/log"
	"github.com/spacemeshos/go-spacemesh/mesh"
	"github.com/spacemeshos/go-spacemesh/p2p"
	p2ppeers "github.com/spacemeshos/go-spacemesh/p2p/peers"
	"github.com/spacemeshos/go-spacemesh/p2p/service"
	"github.com/spacemeshos/go-spacemesh/rand"
	"github.com/spacemeshos/go-spacemesh/signing"
	"github.com/spacemeshos/go-spacemesh/state"
	"github.com/spacemeshos/go-spacemesh/timesync"
)

var (
	goldenATXID = types.ATXID(types.HexToHash32("77777"))
	conf        = Configuration{1000, 1, 300, 500 * time.Millisecond, 200 * time.Millisecond, 10 * time.Hour, 100, 5, false, goldenATXID}
)

func init() {
	rand.Seed(time.Now().UnixNano())
	types.SetLayersPerEpoch(3)
}

type fetchMock struct {
}

func (f fetchMock) PollLayer(layer types.LayerID) chan layerfetcher.LayerPromiseResult {
	return nil
}

func (f fetchMock) GetAtxs(IDs []types.ATXID) error {
	return nil
}

func (f fetchMock) GetEpochATXs(id types.EpochID) error {
	return nil
}

func (f fetchMock) GetBlocks(IDs []types.BlockID) error {
	return nil
}

func (f fetchMock) FetchBlock(ID types.BlockID) error {
	return nil
}

func (f fetchMock) GetPoetProof(id types.Hash32) error {
	return nil
}

type alwaysOkAtxDb struct {
}

func (alwaysOkAtxDb) ProcessAtx(atx *types.ActivationTx) error {
	return nil
}

func (alwaysOkAtxDb) GetFullAtx(id types.ATXID) (*types.ActivationTx, error) {
	return &types.ActivationTx{}, nil
}

func (alwaysOkAtxDb) GetEpochAtxs(epochID types.EpochID) (atxs []types.ATXID) {
	return []types.ATXID{*types.EmptyATXID}
}

type PeersMock struct {
	getPeers func() []p2ppeers.Peer
}

func (pm PeersMock) GetPeers() []p2ppeers.Peer {
	return pm.getPeers()
}

func (pm PeersMock) Close() {
	return
}

type storeMock struct {
	store  map[types.Hash32][]byte
	blocks map[types.Hash32]*types.Block
	msh    *mesh.Mesh
}

func (s storeMock) GetLayerHash(ID types.LayerID) types.Hash32 {
	return types.Hash32{}
}

func (s storeMock) GetLayerHashBlocks(hash types.Hash32) []types.BlockID {
	return []types.BlockID{}
}

func (s storeMock) GetLayerVerifyingVector(hash types.Hash32) []types.BlockID {
	return []types.BlockID{}
}

func (s storeMock) HandleTxSyncData(data []byte) error {
	return nil
}

func (s storeMock) GetEpochAtxs(epochID types.EpochID) (atxs []types.ATXID) {
	return nil
}

func (s storeMock) HasProof(proofRef []byte) bool {
	return true
}

func (s storeMock) ValidateAndStore(proofMessage *types.PoetProofMessage) error {
	return nil
}

func (s storeMock) ValidateAndStoreMsg(data []byte) error {
	return nil
}

func (s storeMock) HandleAtxData(ctx context.Context, data []byte, syncer service.Fetcher) error {
	return nil
}

func (s *storeMock) HandleBlockData(ctx context.Context, data []byte, fetcher service.Fetcher) error {
	var b types.Block

	err := types.BytesToInterface(data, &b)

	if err != nil {
		return err
	}
	b.Initialize()
	s.blocks[b.ID().AsHash32()] = &b

	return s.msh.AddBlock(&b)
}

const (
	levelDB        = "LevelDB"
	memoryDB       = "MemoryDB"
	Path           = "../tmp/sync/"
	layersPerEpoch = 10
)

var (
	tx1 = tx()
	tx2 = tx()
	tx3 = tx()
	tx4 = tx()
	tx5 = tx()
	tx6 = tx()
	tx7 = tx()
	tx8 = tx()
)

var commitment = &types.PostProof{
	Challenge:    []byte(nil),
	MerkleRoot:   []byte("1"),
	ProofNodes:   [][]byte(nil),
	ProvenLeaves: [][]byte(nil),
}

func newMemPoetDb() poetDb {
	return activation.NewPoetDb(database.NewMemDatabase(), log.NewDefault("poetDb"))
}

func newMockPoetDb() poetDb {
	return &poetDbMock{make(map[types.Hash32][]byte)}
}

func SyncMockFactory(number int, conf Configuration, name string, dbType string, poetDb func() poetDb) (syncs []*Syncer, p2ps []*service.Node, ticker *timesync.TimeClock) {
	tick := 200 * time.Millisecond
	timer := timesync.RealClock{}
	ticker = timesync.NewClock(timer, tick, timer.Now().Add(tick*-4), log.NewDefault("clock"))
	syncs, p2ps = SyncMockFactoryManClock(number, conf, name, dbType, poetDb, ticker)
	ticker.StartNotifying()
	return syncs, p2ps, ticker
}

func SyncMockFactoryManClock(number int, conf Configuration, name string, dbType string, poetDb func() poetDb, ticker ticker) ([]*Syncer, []*service.Node) {
	nodes := make([]*Syncer, 0, number)
	p2ps := make([]*service.Node, 0, number)
	sim := service.NewSimulator()
	for i := 0; i < number; i++ {
		net := sim.NewNode()
		name := fmt.Sprintf(name+"_%d", i)
		l := log.NewDefault(name)
		blockValidator := blockEligibilityValidatorMock{}
		txpool := state.NewTxMemPool()
		atxpool := activation.NewAtxMemPool()
		atxDB := database.NewMemDatabase()
		f := fetch2.NewFetch(context.TODO(), fetch2.DefaultConfig(), net, l)
		msh := getMesh(dbType, Path+name+"_"+time.Now().String(), atxDB)
		store := &storeMock{
			msh:    msh,
			blocks: make(map[types.Hash32]*types.Block),
		}
		layerFetcher := layerfetcher.NewLogic(context.TODO(), layerfetcher.Config{RequestTimeout: 3}, store, store, store, store, store, net, f, msh, l)
		poetDB := database.NewMemDatabase()
		poet := activation.NewPoetDb(poetDB, log.NewDefault("poetDb"))
		//poet := poetDb()
		layerFetcher.AddDBs(msh.Blocks(), atxDB, msh.Transactions(), poetDB, msh.InputVector())
		layerFetcher.Start()

		sync := NewSync(context.TODO(), net, msh, txpool, atxpool, blockValidator, poet, conf, ticker, layerFetcher, l)
		nodes = append(nodes, sync)
		p2ps = append(p2ps, net)
	}
	return nodes, p2ps
}

type mockBlocksProvider struct {
	mp map[types.BlockID]struct{}
}

func (mbp mockBlocksProvider) GetGoodPatternBlocks(layer types.LayerID) (map[types.BlockID]struct{}, error) {
	return nil, errors.New("not implemented")
}

var rewardConf = mesh.Config{
	BaseReward: big.NewInt(5000),
}

func getMeshWithLevelDB(id string) *mesh.Mesh {
	lg := log.NewDefault(id)
	mshdb, _ := mesh.NewPersistentMeshDB(id, 5, lg)
	atxdbStore, _ := database.NewLDBDatabase(id+"atx", 0, 0, lg.WithOptions(log.Nop))
	atxdb := activation.NewDB(atxdbStore, &mockIStore{}, mshdb, layersPerEpoch, goldenATXID, &validatorMock{}, lg.WithOptions(log.Nop))
	return mesh.NewMesh(mshdb, atxdb, rewardConf, &meshValidatorMock{}, &mockTxMemPool{}, &mockState{}, lg.WithOptions(log.Nop))
}

func persistenceTeardown() {
	os.RemoveAll(Path)
}

func getMeshWithMemoryDB(id string, atxDb database.Database) *mesh.Mesh {
	lg := log.NewDefault(id)
	mshdb := mesh.NewMemMeshDB(lg)
	if atxDb == nil {
		atxDb = database.NewMemDatabase()
	}
	atxdb := activation.NewDB(atxDb, &mockIStore{}, mshdb, layersPerEpoch, goldenATXID, &validatorMock{}, lg.WithName("atxDB"))
	return mesh.NewMesh(mshdb, atxdb, rewardConf, &meshValidatorMock{}, &mockTxMemPool{}, &mockState{}, lg)
}

func getMesh(dbType, id string, atxDB database.Database) *mesh.Mesh {
	if dbType == levelDB {
		return getMeshWithLevelDB(id)
	}

	return getMeshWithMemoryDB(id, atxDB)
}

func addTxsToPool(pool txMemPool, txs []*types.Transaction) {
	for _, t := range txs {
		pool.Put(t.ID(), t)
	}
}

func TestSyncer_Start(t *testing.T) {
	types.SetLayersPerEpoch(3)
	syncs, _, _ := SyncMockFactory(2, conf, t.Name(), memoryDB, newMockPoetDb)
	syn := syncs[0]

	syn.Start(context.TODO())
	syn.Start(context.TODO())
	syn.Close()
	syn.Start(context.TODO())
}

func createBlock(activationTx types.ActivationTx, signer *signing.EdSigner) *types.Block {
	block1 := types.NewExistingBlock(1, []byte(rand.String(8)), nil)
	block1.ATXID = activationTx.ID()
	block1.ActiveSet = &[]types.ATXID{activationTx.ID()}
	block1.Signature = signer.Sign(block1.Bytes())
	block1.Initialize()
	return block1
}

func TestSyncer_Close(t *testing.T) {
	types.SetLayersPerEpoch(3)
	syncs, _, _ := SyncMockFactory(2, conf, t.Name(), memoryDB, newMockPoetDb)

	sync := syncs[0]
	sync1 := syncs[1]

	block := types.NewExistingBlock(1, []byte(rand.String(8)), nil)
	block.TxIDs = append(block.TxIDs, tx1.ID())
	//block.ATXIDs = append(block.ATXIDs, atx1)

	sync1.AddBlockWithTxs(block)
	sync1.Close()
	sync.Start(context.TODO())
	sync.Close()
	_, ok := <-sync.forceSync
	assert.True(t, !ok, "channel 'forceSync' still open")
	_, ok = <-sync.exit
	assert.True(t, !ok, "channel 'exit' still open")
}

/*
func TestSyncProtocol_BlockRequest(t *testing.T) {
	signer := signing.NewEdSigner()
	atx1 := atx(signer.PublicKey().String())
	err := activation.SignAtx(signer, atx1)
	assert.NoError(t, err)
	syncs, nodes, _ := SyncMockFactory(2, conf, t.Name(), memoryDB, newMockPoetDb)
	syncObj := syncs[0]
	defer syncObj.Close()
	syncObj2 := syncs[1]
	defer syncObj2.Close()
	block := types.NewExistingBlock(1, []byte(rand.String(8)), nil)
	addTxsToPool(syncObj.txpool, []*types.Transaction{tx1})

	syncObj.AddBlockWithTxs(block)
	syncObj2.peers = getPeersMock([]p2ppeers.Peer{nodes[0].PublicKey()})

	ch := make(chan fetchRequest, 1)
	ch <- fetchRequest{ids: []types.Hash32{block.Hash32()}}

	output := fetchWithFactory(context.TODO(), newFetchWorker(context.TODO(), syncObj2, 1, newFetchReqFactory(blockMsg, blocksAsItems), ch, ""))

	timeout := time.NewTimer(2 * time.Second)
	emptyID := types.BlockID{}
	select {
	case a := <-output:
		assert.NotEqual(t, a.(fetchJob).items[0].(*types.Block).ID(), emptyID, "id not set")
		assert.Equal(t, a.(fetchJob).ids[0], block.Hash32(), "wrong block")
	case <-timeout.C:
		assert.Fail(t, "no message received on channel")
	}
}

func TestSyncProtocol_LayerHashRequest(t *testing.T) {
	syncs, nodes, _ := SyncMockFactory(2, conf, t.Name(), memoryDB, newMockPoetDb)
	signer := signing.NewEdSigner()
	atx1 := atx(signer.PublicKey().String())
	err := activation.SignAtx(signer, atx1)
	assert.NoError(t, err)
	syncObj1 := syncs[0]
	defer syncObj1.Close()
	syncObj2 := syncs[1]
	defer syncObj2.Close()
	lid := types.LayerID(1)
	block := types.NewExistingBlock(1, []byte(rand.String(8)), nil)
	addTxsToPool(syncObj1.txpool, []*types.Transaction{tx1})
	syncObj1.AddBlockWithTxs(block)
	timeout := time.NewTimer(2 * time.Second)

	wrk := newPeersWorker(context.TODO(), syncObj2, []p2ppeers.Peer{nodes[0].PublicKey()}, &sync.Once{}, hashReqFactory(lid))
	go wrk.Work(context.TODO())

	select {
	case <-wrk.output:
		return
	case <-timeout.C:
		assert.Fail(t, "no message received on channel")
	}
}*/

func TestSyncProtocol_FetchInputVector(t *testing.T) {
	r := require.New(t)

	syncs, nodes, _ := SyncMockFactory(2, conf, t.Name(), memoryDB, newMemPoetDb)
	s0 := syncs[0]
	s1 := syncs[1]
	s1.peers = getPeersMock([]p2ppeers.Peer{nodes[0].PublicKey()})

	input := []types.BlockID{types.RandomBlockID(), types.RandomBlockID(), types.RandomBlockID(), types.RandomBlockID()}

	_, err := types.InterfaceToBytes(input)
	r.NoError(err)
	r.NoError(s0.SaveLayerInputVectorByID(1, input))

	got, err := s0.GetLayerInputVectorByID(1)
	r.NoError(err)
	r.Equal(input, got)
<<<<<<< HEAD

	got, err = s1.GetLayerInputVector(types.LayerID(1))
	r.NoError(err)
=======
	//
	err = s1.GetInputVector(types.LayerID(1))
	r.NoError(err)
	bids, err := s1.GetLayerInputVectorByID(1)
	r.NoError(err)
	r.Equal(input, got)
	require.Equal(t, bids, input)
>>>>>>> 7b06f0ac
}

func TestSyncer_FetchPoetProofAvailableAndValid(t *testing.T) {
	r := require.New(t)

	syncs, nodes, _ := SyncMockFactory(2, conf, t.Name(), memoryDB, newMemPoetDb)
	s0 := syncs[0]
	s1 := syncs[1]
	s1.peers = getPeersMock([]p2ppeers.Peer{nodes[0].PublicKey()})

	proofMessage := makePoetProofMessage(t)

	err := s0.poetDb.ValidateAndStore(&proofMessage)
	r.NoError(err)

	poetProofBytes, err := types.InterfaceToBytes(&proofMessage.PoetProof)
	r.NoError(err)
	ref := sha256.Sum256(poetProofBytes)
	s0.fetcher.Start()
	defer s0.fetcher.Close()
	s1.fetcher.Start()
	defer s1.fetcher.Close()
	log.Info("new code")
	err = s1.GetPoetProof(context.TODO(), types.CalcHash32(ref[:]))
	r.NoError(err)
}

func TestSyncer_SyncAtxs_FetchPoetProof(t *testing.T) {
	r := require.New(t)
	signer := signing.NewEdSigner()
	syncs, nodes, _ := SyncMockFactory(2, conf, t.Name(), memoryDB, newMemPoetDb)
	s0 := syncs[0]
	s1 := syncs[1]
	s1.peers = getPeersMock([]p2ppeers.Peer{nodes[0].PublicKey()})

	// Store a poet proof and a respective atx in s0.

	proofMessage := makePoetProofMessage(t)

	err := s0.poetDb.ValidateAndStore(&proofMessage)
	r.NoError(err)

	poetProofBytes, err := types.InterfaceToBytes(&proofMessage.PoetProof)
	r.NoError(err)
	poetRef := sha256.Sum256(poetProofBytes)

	atx1 := atx(signer.PublicKey().String())
	atx1.Nipst.PostProof.Challenge = poetRef[:]
	err = activation.SignAtx(signer, atx1)
	r.NoError(err)
	err = s0.ProcessAtxs([]*types.ActivationTx{atx1})
	r.NoError(err)

	// Make sure that s1 syncAtxs would fetch the missing poet proof.

	/*r.False(s1.poetDb.HasProof(poetRef[:]))

	atxs, err := s1.atxQueue.handle(context.TODO(), []types.Hash32{atx1.Hash32()})
	r.NoError(err)
	r.Equal(1, len(atxs))

	_, found := atxs[atx1.Hash32()]
	r.True(found)

	r.True(s1.poetDb.HasProof(types.CalcHash32(poetRef[:]).Bytes()))*/
}

func makePoetProofMessage(t *testing.T) types.PoetProofMessage {
	r := require.New(t)
	file, err := os.Open(filepath.Join("..", "activation", "test_resources", "poet.proof"))
	r.NoError(err)

	var poetProof types.PoetProof
	_, err = xdr.Unmarshal(file, &poetProof)
	r.NoError(err)
	r.EqualValues([][]byte{[]byte("1"), []byte("2"), []byte("3")}, poetProof.Members)
	poetID := []byte("poet_id_12345")
	roundID := "1337"

	return types.PoetProofMessage{
		PoetProof:     poetProof,
		PoetServiceID: poetID,
		RoundID:       roundID,
		Signature:     nil,
	}
}

/*
func TestSyncProtocol_LayerIdsRequest(t *testing.T) {
	syncs, nodes, _ := SyncMockFactory(2, conf, t.Name(), memoryDB, newMockPoetDb)
	signer := signing.NewEdSigner()
	atx1 := atx(signer.PublicKey().String())
	atx2 := atx(signer.PublicKey().String())
	atx3 := atx(signer.PublicKey().String())
	atx4 := atx(signer.PublicKey().String())
	syncObj := syncs[0]
	defer syncObj.Close()
	syncObj1 := syncs[1]
	defer syncObj1.Close()
	lid := types.LayerID(1)
	layer := types.NewExistingLayer(lid, make([]*types.Block, 0, 10))
	block1 := types.NewExistingBlock(1, []byte(rand.String(8)), []types.TransactionID{tx1.ID()})
	addTxsToPool(syncObj1.txpool, []*types.Transaction{tx1, tx2, tx3, tx4})

	syncObj1.atxDb.ProcessAtx(atx1)
	syncObj1.atxDb.ProcessAtx(atx2)
	syncObj1.atxDb.ProcessAtx(atx3)
	syncObj1.atxDb.ProcessAtx(atx4)

	syncObj1.AddBlockWithTxs(block1)

	block2 := types.NewExistingBlock(1, []byte(rand.String(8)), []types.TransactionID{tx2.ID()})
	syncObj1.AddBlockWithTxs(block2)

	block3 := types.NewExistingBlock(1, []byte(rand.String(8)), []types.TransactionID{tx3.ID()})

	syncObj1.AddBlockWithTxs(block3)

	block4 := types.NewExistingBlock(1, []byte(rand.String(8)), []types.TransactionID{tx4.ID()})

	syncObj1.AddBlockWithTxs(block4)

	timeout := time.NewTimer(2 * time.Second)

	wrk := newPeersWorker(context.TODO(), syncObj, []p2ppeers.Peer{nodes[1].PublicKey()}, &sync.Once{}, layerIdsReqFactory(lid))
	go wrk.Work(context.TODO())

	select {
	case intr := <-wrk.output:
		ids := intr.([]types.BlockID)
		for _, a := range layer.Blocks() {
			found := false
			for _, id := range ids {
				if a.ID() == types.BlockID(id) {
					found = true
					break
				}
			}
			if !found {
				t.Error(errors.New("id list did not match"))
			}
		}
	case <-timeout.C:
		assert.Fail(t, "no message received on channel")
	}
}
*/

func TestSyncProtocol_FetchBlocks(t *testing.T) {
	syncs, nodes, _ := SyncMockFactory(2, conf, t.Name(), memoryDB, newMockPoetDb)
	signer := signing.NewEdSigner()
	atx1 := atx(signer.PublicKey().String())

	atx2 := atx(signer.PublicKey().String())
	atx3 := atx(signer.PublicKey().String())
	syncObj1 := syncs[0]
	defer syncObj1.Close()
	syncObj2 := syncs[1]
	defer syncObj2.Close()
	pm1 := getPeersMock([]p2ppeers.Peer{nodes[0].PublicKey()})
	syncObj1.Log.Info("started fetch_blocks")
	syncObj2.peers = pm1 //override peers with

	err := syncObj1.ProcessAtxs([]*types.ActivationTx{atx3})
	assert.NoError(t, err)
	block1 := types.NewExistingBlock(0, []byte(rand.String(8)), []types.TransactionID{tx1.ID(), tx2.ID(), tx3.ID(), tx4.ID(), tx5.ID(), tx6.ID(), tx7.ID(), tx8.ID()})
	block1.ATXID = atx3.ID()
	block2 := types.NewExistingBlock(1, []byte(rand.String(8)), []types.TransactionID{tx1.ID(), tx2.ID(), tx3.ID(), tx4.ID(), tx5.ID(), tx6.ID(), tx7.ID(), tx8.ID()})
	block2.ATXID = atx3.ID()
	block3 := types.NewExistingBlock(2, []byte(rand.String(8)), []types.TransactionID{tx1.ID(), tx2.ID(), tx3.ID(), tx4.ID(), tx5.ID(), tx6.ID(), tx7.ID(), tx8.ID()})
	block3.ATXID = atx3.ID()
	block1.Initialize()
	block2.Initialize()
	block3.Initialize()
	addTxsToPool(syncObj1.txpool, []*types.Transaction{tx1, tx2, tx3, tx4, tx5, tx6, tx7, tx8})
	syncObj1.atxDb.ProcessAtx(atx1)
	syncObj1.atxDb.ProcessAtx(atx2)
	syncObj1.atxDb.ProcessAtx(atx3)
	syncObj1.AddBlockWithTxs(block1)
	syncObj1.AddBlockWithTxs(block2)
	syncObj1.AddBlockWithTxs(block3)

	ch := make(chan []types.Hash32, 3)
	ch <- []types.Hash32{block1.Hash32()}
	ch <- []types.Hash32{block2.Hash32()}
	ch <- []types.Hash32{block3.Hash32()}
	close(ch)
}

func TestSyncProtocol_SyncNodes(t *testing.T) {
	syncs, nodes, ts := SyncMockFactory(3, conf, t.Name(), memoryDB, newMockPoetDb)
	defer ts.Close()
	pm1 := getPeersMock([]p2ppeers.Peer{nodes[2].PublicKey()})
	pm2 := getPeersMock([]p2ppeers.Peer{nodes[2].PublicKey()})
	pm3 := getPeersMock([]p2ppeers.Peer{nodes[0].PublicKey(), nodes[1].PublicKey()})
	syncObj1 := syncs[0]
	syncObj1.peers = pm1 //override peers with mock
	defer syncObj1.Close()

	syncObj2 := syncs[1]
	syncObj2.peers = pm2 //override peers with mock
	defer syncObj2.Close()

	syncObj3 := syncs[2]
	syncObj3.peers = pm3 //override peers with mock
	defer syncObj3.Close()
	defer ts.Close()

	signer := signing.NewEdSigner()

	block3 := types.NewExistingBlock(1, []byte(rand.String(8)), []types.TransactionID{tx1.ID(), tx2.ID(), tx3.ID()})
	block3.Signature = signer.Sign(block3.Bytes())
	block4 := types.NewExistingBlock(1, []byte(rand.String(8)), []types.TransactionID{tx1.ID(), tx2.ID(), tx3.ID()})
	block4.Signature = signer.Sign(block4.Bytes())
	block5 := types.NewExistingBlock(2, []byte(rand.String(8)), []types.TransactionID{tx1.ID(), tx2.ID(), tx3.ID()})
	block5.Signature = signer.Sign(block5.Bytes())
	block6 := types.NewExistingBlock(2, []byte(rand.String(8)), []types.TransactionID{tx1.ID(), tx2.ID(), tx3.ID()})
	block6.Signature = signer.Sign(block6.Bytes())
	block7 := types.NewExistingBlock(3, []byte(rand.String(8)), []types.TransactionID{tx4.ID(), tx5.ID(), tx6.ID()})
	block7.Signature = signer.Sign(block7.Bytes())
	block8 := types.NewExistingBlock(3, []byte(rand.String(8)), []types.TransactionID{tx4.ID(), tx5.ID(), tx6.ID()})
	block8.Signature = signer.Sign(block8.Bytes())
	block9 := types.NewExistingBlock(4, []byte(rand.String(8)), []types.TransactionID{tx7.ID(), tx8.ID()})
	block9.Signature = signer.Sign(block9.Bytes())
	block10 := types.NewExistingBlock(5, []byte(rand.String(8)), []types.TransactionID{tx7.ID(), tx8.ID()})
	block10.Signature = signer.Sign(block10.Bytes())

	addTxsToPool(syncObj1.txpool, []*types.Transaction{tx1, tx2, tx3, tx4, tx5, tx6, tx7, tx8})
	syncObj1.AddBlockWithTxs(block3)
	syncObj1.AddBlockWithTxs(block4)
	syncObj1.AddBlockWithTxs(block5)
	syncObj1.AddBlockWithTxs(block6)
	syncObj1.AddBlockWithTxs(block7)
	syncObj1.AddBlockWithTxs(block8)
	syncObj1.AddBlockWithTxs(block9)
	syncObj1.AddBlockWithTxs(block10)

	addTxsToPool(syncObj2.txpool, []*types.Transaction{tx1, tx2, tx3, tx4, tx5, tx6, tx7, tx8})
	syncObj2.AddBlockWithTxs(block3)
	syncObj2.AddBlockWithTxs(block4)
	syncObj2.AddBlockWithTxs(block5)
	syncObj2.AddBlockWithTxs(block6)
	syncObj2.AddBlockWithTxs(block7)
	syncObj2.AddBlockWithTxs(block8)
	syncObj2.AddBlockWithTxs(block9)
	syncObj2.AddBlockWithTxs(block10)

	syncObj1.getAndValidateLayer(1)
	syncObj1.getAndValidateLayer(2)
	syncObj1.getAndValidateLayer(3)
	syncObj1.getAndValidateLayer(4)
	syncObj1.getAndValidateLayer(5)

	syncObj2.getAndValidateLayer(1)
	syncObj2.getAndValidateLayer(2)
	syncObj2.getAndValidateLayer(3)
	syncObj2.getAndValidateLayer(4)
	syncObj2.getAndValidateLayer(5)

	syncObj3.SyncInterval = time.Millisecond * 20
	syncObj3.Start(context.TODO())

	timeout := time.After(5 * time.Second)

	//Keep trying until we're timed out or got a result or got an error
loop:
	for {
		select {
		// Got a timeout! fail with a timeout error
		case <-timeout:
			t.Error("timed out ")
			return
		default:
			log.Info("---------------- %d ---------------- %d", syncObj3.ProcessedLayer(), syncObj3.GetCurrentLayer())
			if syncObj3.ProcessedLayer() >= 5 {

				t.Log("done!")
				break loop
			}
			time.Sleep(1 * time.Second)
		}
	}
}

func getPeersMock(peers []p2ppeers.Peer) *p2ppeers.Peers {
	value := atomic.Value{}
	value.Store(peers)
	return p2ppeers.NewPeersImpl(&value, make(chan struct{}), log.NewDefault("peers"))
}

func syncTest(dpType string, t *testing.T) {

	syncs, nodes, clock := SyncMockFactory(4, conf, t.Name(), dpType, newMockPoetDb)
	syncObj1 := syncs[0]
	defer syncObj1.Close()
	syncObj2 := syncs[1]
	defer syncObj2.Close()
	syncObj3 := syncs[2]
	defer syncObj3.Close()
	syncObj4 := syncs[3]
	defer syncObj4.Close()
	n1 := nodes[0]
	n2 := nodes[1]
	//n4 := nodes[3]

	syncObj1.peers = getPeersMock([]p2ppeers.Peer{n2.PublicKey()})
	syncObj2.peers = getPeersMock([]p2ppeers.Peer{n1.PublicKey()})
	syncObj3.peers = getPeersMock([]p2ppeers.Peer{n1.PublicKey()})
	syncObj4.peers = getPeersMock([]p2ppeers.Peer{n1.PublicKey()})

	signer := signing.NewEdSigner()

	block2 := types.NewExistingBlock(0, []byte(rand.String(8)), nil)
	block2.Signature = signer.Sign(block2.Bytes())

	block3 := types.NewExistingBlock(1, []byte(rand.String(8)), []types.TransactionID{tx1.ID(), tx2.ID(), tx3.ID()})
	block3.Signature = signer.Sign(block3.Bytes())

	block4 := types.NewExistingBlock(1, []byte(rand.String(8)), []types.TransactionID{tx1.ID(), tx2.ID(), tx3.ID()})
	block4.Signature = signer.Sign(block4.Bytes())

	block5 := types.NewExistingBlock(2, []byte(rand.String(8)), []types.TransactionID{tx1.ID(), tx2.ID(), tx3.ID()})
	block5.Signature = signer.Sign(block5.Bytes())

	block6 := types.NewExistingBlock(2, []byte(rand.String(8)), []types.TransactionID{tx1.ID(), tx2.ID(), tx3.ID()})
	block6.Signature = signer.Sign(block6.Bytes())

	block7 := types.NewExistingBlock(3, []byte(rand.String(8)), []types.TransactionID{tx4.ID(), tx5.ID(), tx6.ID()})
	block7.Signature = signer.Sign(block7.Bytes())

	block8 := types.NewExistingBlock(3, []byte(rand.String(8)), []types.TransactionID{tx4.ID(), tx5.ID(), tx6.ID()})
	block8.Signature = signer.Sign(block8.Bytes())

	block9 := types.NewExistingBlock(4, []byte(rand.String(8)), []types.TransactionID{tx7.ID(), tx8.ID()})
	block9.Signature = signer.Sign(block9.Bytes())

	block10 := types.NewExistingBlock(4, []byte(rand.String(8)), []types.TransactionID{tx7.ID(), tx8.ID()})
	block10.Signature = signer.Sign(block10.Bytes())

	block11 := types.NewExistingBlock(5, []byte(rand.String(8)), []types.TransactionID{tx7.ID(), tx8.ID()})
	block10.Signature = signer.Sign(block10.Bytes())

	block12 := types.NewExistingBlock(6, []byte(rand.String(8)), []types.TransactionID{tx7.ID(), tx8.ID()})
	block10.Signature = signer.Sign(block10.Bytes())

	syncObj1.ValidateLayer(mesh.GenesisLayer())
	syncObj2.ValidateLayer(mesh.GenesisLayer())
	syncObj3.ValidateLayer(mesh.GenesisLayer())
	syncObj4.ValidateLayer(mesh.GenesisLayer())

	addTxsToPool(syncObj1.txpool, []*types.Transaction{tx1, tx2, tx3, tx4, tx5, tx6, tx7, tx8})
	syncObj1.AddBlock(block2)
	syncObj1.AddBlockWithTxs(block3)
	syncObj1.AddBlockWithTxs(block4)
	syncObj1.AddBlockWithTxs(block5)
	syncObj1.AddBlockWithTxs(block6)
	syncObj1.AddBlockWithTxs(block7)
	syncObj1.AddBlockWithTxs(block8)
	syncObj1.AddBlockWithTxs(block9)
	syncObj1.AddBlockWithTxs(block10)
	syncObj1.AddBlockWithTxs(block11)
	syncObj1.AddBlockWithTxs(block12)

	syncObj1.Start(context.TODO())

	syncObj2.Start(context.TODO())
	syncObj3.Start(context.TODO())
	syncObj4.Start(context.TODO())

	// Keep trying until we're timed out or got a result or got an error
	timeout := time.After(30 * time.Second)

	for {
		select {
		// Got a timeout! fail with a timeout error
		case <-timeout:
			t.Error("timed out ")
		default:
			if syncObj2.ProcessedLayer() >= 4 && syncObj3.ProcessedLayer() >= 4 {
				log.Info("done!", syncObj2.ProcessedLayer(), syncObj3.ProcessedLayer())
				// path for this UT calling sync.Close before we read from channel causes writing to closed channel
				x := clock.Subscribe()
				<-x
				<-x
				return
			}
		}
		time.Sleep(500 * time.Millisecond)
	}
}

func TestSyncProtocol_PersistenceIntegration(t *testing.T) {
	t.Skip("fails on CI") // TODO
	syncTest(levelDB, t)
}

func TestSyncProtocol_SyncMultipleNodes(t *testing.T) {
	syncTest(memoryDB, t)
}

// Integration

type SyncIntegrationSuite struct {
	p2p.IntegrationTestSuite
	syncers []*Syncer
	name    string
	// add more params you need
}

type syncIntegrationTwoNodes struct {
	SyncIntegrationSuite
}

func Test_TwoNodes_SyncIntegrationSuite(t *testing.T) {
	t.Skip("fails on CI") // TODO

	sis := &syncIntegrationTwoNodes{}
	sis.BootstrappedNodeCount = 2
	sis.BootstrapNodesCount = 1
	sis.NeighborsCount = 1
	sis.name = t.Name()
	i := uint32(1)
	tick := 20 * time.Second
	layout := "2006-01-02T15:04:05.000Z"
	str := "2016-11-12T11:45:26.371Z"
	start, _ := time.Parse(layout, str)
	ts := timesync.NewClock(timesync.RealClock{}, tick, start, log.NewDefault(t.Name()))
	sis.BeforeHook = func(idx int, s p2p.NodeTestInstance) {
		l := log.NewDefault(fmt.Sprintf("%s_%d", sis.name, atomic.LoadUint32(&i)))
		msh := getMesh(memoryDB, fmt.Sprintf("%s_%s", sis.name, time.Now()), nil)
		blockValidator := blockEligibilityValidatorMock{}
		poetDb := activation.NewPoetDb(database.NewMemDatabase(), l.WithName("poetDb"))
		sync := NewSync(context.TODO(), s, msh, state.NewTxMemPool(), activation.NewAtxMemPool(), blockValidator, poetDb, conf, ts, nil, l)
		sis.syncers = append(sis.syncers, sync)
		atomic.AddUint32(&i, 1)
	}
	ts.StartNotifying()
	suite.Run(t, sis)
}

func (sis *syncIntegrationTwoNodes) TestSyncProtocol_TwoNodes() {
	t := sis.T()
	signer := signing.NewEdSigner()

	block1 := types.NewExistingBlock(1, []byte(rand.String(8)), nil)
	block1.Signature = signer.Sign(block1.Bytes())
	block2 := types.NewExistingBlock(1, []byte(rand.String(8)), nil)
	block2.Signature = signer.Sign(block2.Bytes())
	block3 := types.NewExistingBlock(2, []byte(rand.String(8)), nil)
	block3.Signature = signer.Sign(block3.Bytes())
	block4 := types.NewExistingBlock(2, []byte(rand.String(8)), nil)
	block4.Signature = signer.Sign(block4.Bytes())
	block5 := types.NewExistingBlock(3, []byte(rand.String(8)), nil)
	block5.Signature = signer.Sign(block5.Bytes())
	block6 := types.NewExistingBlock(3, []byte(rand.String(8)), nil)
	block6.Signature = signer.Sign(block6.Bytes())
	block7 := types.NewExistingBlock(4, []byte(rand.String(8)), nil)
	block7.Signature = signer.Sign(block7.Bytes())
	block8 := types.NewExistingBlock(4, []byte(rand.String(8)), nil)
	block8.Signature = signer.Sign(block8.Bytes())
	block9 := types.NewExistingBlock(5, []byte(rand.String(8)), nil)
	block9.Signature = signer.Sign(block9.Bytes())
	block10 := types.NewExistingBlock(5, []byte(rand.String(8)), nil)
	block10.Signature = signer.Sign(block10.Bytes())

	syncObj0 := sis.syncers[0]
	defer syncObj0.Close()
	syncObj1 := sis.syncers[1]
	defer syncObj1.Close()
	syncObj2 := sis.syncers[2]
	defer syncObj2.Close()

	id1 := tx1.ID()
	id2 := tx2.ID()
	id3 := tx3.ID()
	id4 := tx4.ID()
	id5 := tx5.ID()
	id6 := tx6.ID()
	id7 := tx7.ID()
	id8 := tx8.ID()

	block3.TxIDs = []types.TransactionID{id1, id2, id3}
	block4.TxIDs = []types.TransactionID{id1, id2, id3}
	block5.TxIDs = []types.TransactionID{id4, id5, id6}
	block6.TxIDs = []types.TransactionID{id4, id5, id6}
	block7.TxIDs = []types.TransactionID{id7, id8}
	block8.TxIDs = []types.TransactionID{id7, id8}

	block1.Initialize()
	block2.Initialize()
	block3.Initialize()
	block4.Initialize()
	block5.Initialize()
	block6.Initialize()
	block7.Initialize()
	block8.Initialize()
	block9.Initialize()
	block10.Initialize()

	addTxsToPool(syncObj2.txpool, []*types.Transaction{tx1, tx2, tx3, tx4, tx5, tx6, tx7, tx8})
	syncObj2.AddBlock(block1)
	syncObj2.AddBlock(block2)
	syncObj2.AddBlockWithTxs(block3)
	syncObj2.AddBlockWithTxs(block4)
	syncObj2.AddBlockWithTxs(block5)
	syncObj2.AddBlockWithTxs(block6)
	syncObj2.AddBlockWithTxs(block7)
	syncObj2.AddBlockWithTxs(block8)
	syncObj2.AddBlock(block9)
	syncObj2.AddBlock(block10)

	timeout := time.After(60 * time.Second)
	syncObj1.SetLatestLayer(6)
	syncObj1.Start(context.TODO())

	syncObj0.Start(context.TODO())
	syncObj2.Start(context.TODO())

	// Keep trying until we're timed out or got a result or got an error
	for {
		select {
		// Got a timeout! fail with a timeout error
		case <-timeout:
			t.Error("timed out")
			return
		default:
			if syncObj1.ProcessedLayer() == 5 {
				t.Log("done!")
				return
			}
			time.Sleep(100 * time.Millisecond)
		}
	}
}

type syncIntegrationMultipleNodes struct {
	SyncIntegrationSuite
}

func Test_Multiple_SyncIntegrationSuite(t *testing.T) {
	t.Skip("fails on CI") // TODO

	sis := &syncIntegrationMultipleNodes{}
	sis.BootstrappedNodeCount = 4
	sis.BootstrapNodesCount = 1
	sis.NeighborsCount = 2
	sis.name = t.Name()
	i := uint32(1)
	tick := 2 * time.Second
	layout := "2006-01-02T15:04:05.000Z"
	str := "2018-11-12T11:45:26.371Z"
	start, _ := time.Parse(layout, str)
	ts := timesync.NewClock(timesync.RealClock{}, tick, start, log.NewDefault(t.Name()))
	sis.BeforeHook = func(idx int, s p2p.NodeTestInstance) {
		l := log.NewDefault(fmt.Sprintf("%s_%d", sis.name, atomic.LoadUint32(&i)))
		msh := getMesh(memoryDB, fmt.Sprintf("%s_%d", sis.name, atomic.LoadUint32(&i)), nil)
		blockValidator := blockEligibilityValidatorMock{}
		poetDb := activation.NewPoetDb(database.NewMemDatabase(), l.WithName("poetDb"))
		sync := NewSync(context.TODO(), s, msh, state.NewTxMemPool(), activation.NewAtxMemPool(), blockValidator, poetDb, conf, ts, nil, l)
		ts.StartNotifying()
		sis.syncers = append(sis.syncers, sync)
		atomic.AddUint32(&i, 1)
	}
	suite.Run(t, sis)
}

func (sis *syncIntegrationMultipleNodes) TestSyncProtocol_MultipleNodes() {
	t := sis.T()
	signer := signing.NewEdSigner()

	block2 := types.NewExistingBlock(0, []byte(rand.String(8)), nil)
	block2.Signature = signer.Sign(block2.Bytes())

	block3 := types.NewExistingBlock(1, []byte(rand.String(8)), []types.TransactionID{tx1.ID(), tx2.ID(), tx3.ID()})
	block3.Signature = signer.Sign(block3.Bytes())

	block4 := types.NewExistingBlock(2, []byte(rand.String(8)), []types.TransactionID{tx1.ID(), tx2.ID(), tx3.ID()})
	block4.Signature = signer.Sign(block4.Bytes())

	block5 := types.NewExistingBlock(3, []byte(rand.String(8)), []types.TransactionID{tx4.ID(), tx5.ID(), tx6.ID()})
	block5.Signature = signer.Sign(block5.Bytes())

	block6 := types.NewExistingBlock(3, []byte(rand.String(8)), []types.TransactionID{tx4.ID(), tx5.ID(), tx6.ID()})
	block6.Signature = signer.Sign(block6.Bytes())

	block7 := types.NewExistingBlock(4, []byte(rand.String(8)), []types.TransactionID{tx7.ID(), tx8.ID()})
	block7.Signature = signer.Sign(block7.Bytes())

	block8 := types.NewExistingBlock(4, []byte(rand.String(8)), []types.TransactionID{tx7.ID(), tx8.ID()})
	block8.Signature = signer.Sign(block8.Bytes())

	syncObj1 := sis.syncers[0]
	defer syncObj1.Close()
	syncObj2 := sis.syncers[1]
	defer syncObj2.Close()
	syncObj3 := sis.syncers[2]
	defer syncObj3.Close()
	syncObj4 := sis.syncers[3]
	defer syncObj4.Close()
	syncObj5 := sis.syncers[4]
	defer syncObj5.Close()

	err := syncObj1.AddBlock(block2)
	require.NoError(t, err)
	err = syncObj2.AddBlock(block2)
	require.NoError(t, err)
	err = syncObj3.AddBlock(block2)
	require.NoError(t, err)
	err = syncObj4.AddBlock(block2)
	require.NoError(t, err)
	err = syncObj5.AddBlock(block2)
	require.NoError(t, err)

	addTxsToPool(syncObj2.txpool, []*types.Transaction{tx1, tx2, tx3, tx4, tx5, tx6, tx7, tx8})
	err = syncObj1.AddBlockWithTxs(block3)
	err = syncObj1.AddBlockWithTxs(block4)
	err = syncObj1.AddBlockWithTxs(block5)
	err = syncObj1.AddBlockWithTxs(block6)
	err = syncObj1.AddBlockWithTxs(block7)
	err = syncObj1.AddBlockWithTxs(block8)

	timeout := time.After(30 * time.Second)
	syncObj1.Start(context.TODO())
	syncObj1.SetLatestLayer(5)
	syncObj2.Start(context.TODO())
	syncObj2.SetLatestLayer(5)
	syncObj3.Start(context.TODO())
	syncObj3.SetLatestLayer(5)
	syncObj4.Start(context.TODO())
	syncObj4.SetLatestLayer(5)
	syncObj5.Start(context.TODO())
	syncObj5.SetLatestLayer(5)

	// Keep trying until we're timed out or got a result or got an error
	for {
		select {
		// Got a timeout! fail with a timeout error
		case <-timeout:
			t.Error("timed out")
			goto end
		default:

			if syncObj1.ProcessedLayer() >= 3 || syncObj2.ProcessedLayer() >= 3 || syncObj3.ProcessedLayer() >= 3 || syncObj5.ProcessedLayer() >= 3 {
				t.Log("done!")
				goto end
			}
			time.Sleep(100 * time.Millisecond)
		}
	}
end:
	log.Debug("sync 1 ", syncObj1.ProcessedLayer())
	log.Debug("sync 2 ", syncObj2.ProcessedLayer())
	log.Debug("sync 3 ", syncObj3.ProcessedLayer())
	log.Debug("sync 4 ", syncObj4.ProcessedLayer())
	log.Debug("sync 5 ", syncObj5.ProcessedLayer())
}

func tx() *types.Transaction {
	fee := rand.Uint64()
	addr := rand.Int63n(1000000)
	tx, err := types.NewSignedTx(1, types.HexToAddress(strconv.FormatUint(uint64(addr), 10)), 10, 100, fee, signing.NewEdSigner())
	if err != nil {
		log.Panic("failed to create transaction: %v", err)
	}
	return tx
}

func atx(pubkey string) *types.ActivationTx {
	coinbase := types.HexToAddress("aaaa")
	chlng := types.HexToHash32("0x3333")
	poetRef := []byte{0xde, 0xad}
	npst := activation.NewNIPSTWithChallenge(&chlng, poetRef)

	atx := newActivationTx(types.NodeID{Key: pubkey, VRFPublicKey: []byte(rand.String(8))}, 0, *types.EmptyATXID, 5, 1, goldenATXID, coinbase, 0, nil, npst)
	atx.Commitment = commitment
	atx.CommitmentMerkleRoot = commitment.MerkleRoot
	atx.CalcAndSetID()
	return atx
}

/*
func TestSyncer_Txs(t *testing.T) {
	t.Skip()
	// check tx validation
	syncs, nodes, _ := SyncMockFactory(3, conf, t.Name(), memoryDB, newMockPoetDb)
	pm1 := getPeersMock([]p2ppeers.Peer{nodes[1].PublicKey()})
	pm2 := getPeersMock([]p2ppeers.Peer{nodes[0].PublicKey()})
	pm3 := getPeersMock([]p2ppeers.Peer{nodes[0].PublicKey()})
	syncObj1 := syncs[0]
	syncObj1.peers = pm1 //override peers with mock
	defer syncObj1.Close()
	syncObj2 := syncs[1]
	syncObj2.peers = pm2 //override peers with mock
	defer syncObj2.Close()
	syncObj3 := syncs[2]
	syncObj3.peers = pm3 //override peers with mock
	defer syncObj3.Close()

	block3 := types.NewExistingBlock(1, []byte(rand.String(8)), nil)
	id1 := tx1.ID()
	id2 := tx2.ID()
	id3 := tx3.ID()
	block3.TxIDs = []types.TransactionID{id1, id2, id3}
	addTxsToPool(syncObj1.txpool, []*types.Transaction{tx1, tx2, tx3})
	syncObj1.AddBlockWithTxs(block3)

	_, err := syncObj2.txQueue.handle(context.TODO(), []types.Hash32{id1.Hash32(), id2.Hash32(), id3.Hash32()})
	assert.Nil(t, err)
}*/

func TestFetchLayerBlockIds(t *testing.T) {
	// check tx validation
	syncs, nodes, _ := SyncMockFactory(3, conf, t.Name(), memoryDB, newMockPoetDb)

	pm1 := getPeersMock([]p2ppeers.Peer{nodes[2].PublicKey()})
	pm2 := getPeersMock([]p2ppeers.Peer{nodes[2].PublicKey()})
	pm3 := getPeersMock([]p2ppeers.Peer{nodes[0].PublicKey(), nodes[1].PublicKey()})

	block1 := types.NewExistingBlock(1, []byte(rand.String(8)), nil)
	block2 := types.NewExistingBlock(1, []byte(rand.String(8)), nil)

	syncObj1 := syncs[0]
	syncObj1.fetcher.Start()
	defer syncObj1.fetcher.Close()
	syncObj1.peers = pm1 //override peers with mock
	defer syncObj1.Close()
	syncObj2 := syncs[1]
	syncObj2.peers = pm2 //override peers with mock
	syncObj2.fetcher.Start()
	defer syncObj2.Close()
	defer syncObj2.fetcher.Close()
	syncObj3 := syncs[2]
	syncObj3.peers = pm3 //override peers with mock
	defer syncObj3.Close()
	syncObj3.fetcher.Start()
	defer syncObj3.fetcher.Close()

	syncObj1.AddBlock(block1)
	syncObj2.AddBlock(block1)
	syncObj1.AddBlock(block2)
	syncObj2.AddBlock(block2)

	require.NoError(t, syncObj1.SaveLayerInputVectorByID(1, []types.BlockID{block1.ID(), block2.ID()}))
	require.NoError(t, syncObj2.SaveLayerInputVectorByID(1, []types.BlockID{block1.ID(), block2.ID()}))

	syncObj1.SetZeroBlockLayer(2)
	syncObj2.SetZeroBlockLayer(2)

	mp := map[types.Hash32][]p2ppeers.Peer{}
	hash1 := types.CalcBlocksHash32([]types.BlockID{block1.ID()}, nil)
	mp[hash1] = append(mp[hash1], nodes[0].PublicKey())
	hash2 := types.CalcBlocksHash32([]types.BlockID{block2.ID()}, nil)
	mp[hash2] = append(mp[hash2], nodes[1].PublicKey())
	layerRes := syncObj3.fetcher.PollLayer(context.TODO(), 1)
	r := <-layerRes
	assert.NoError(t, r.Err)

	l, err := syncObj3.GetLayer(1)
	assert.NoError(t, err)
	assert.True(t, len(l.Blocks()) == 2)

	syncObj3.handleNotSynced(context.TODO(), 2)
	assert.NoError(t, syncObj3.getAndValidateLayer(2))
	l, err = syncObj3.GetLayer(2)
	assert.NoError(t, err)
	assert.True(t, len(l.Blocks()) == 0)
}

func TestFetchLayerBlockIdsNoResponse(t *testing.T) {
	t.Skip()
	// check tx validation
	types.SetLayersPerEpoch(1)
	signer := signing.NewEdSigner()
	atx := atx(signer.PublicKey().String())
	atx.PubLayerID = 1
	atx.CalcAndSetID()
	err := activation.SignAtx(signer, atx)
	assert.NoError(t, err)
	atxDb := activation.NewAtxMemPool()
	atxDb.Put(atx)

	clk := &mockClock{Layer: 6}
	syncs, nodes := SyncMockFactoryManClock(5, conf, t.Name(), memoryDB, newMockPoetDb, clk)
	pm1 := getPeersMock([]p2ppeers.Peer{nodes[2].PublicKey()})
	pm2 := getPeersMock([]p2ppeers.Peer{nodes[2].PublicKey()})
	pm3 := getPeersMock([]p2ppeers.Peer{nodes[2].PublicKey()})
	pm4 := getPeersMock([]p2ppeers.Peer{nodes[2].PublicKey()})
	pm5 := getPeersMock([]p2ppeers.Peer{nodes[0].PublicKey(), nodes[1].PublicKey()})

	block1 := createBlock(*atx, signer)
	block2 := createBlock(*atx, signer)
	block2.LayerIndex = 2
	block2.Initialize()
	block31 := createBlock(*atx, signer)
	block31.LayerIndex = 3
	block31.Initialize()
	block32 := createBlock(*atx, signer)
	block32.LayerIndex = 3
	block32.Initialize()
	block4 := createBlock(*atx, signer)
	block4.LayerIndex = 4
	block4.Initialize()
	block5 := createBlock(*atx, signer)
	block5.LayerIndex = 5
	block5.Initialize()

	syncObj1 := syncs[0]
	syncObj1.peers = pm1 //override peers with mock
	syncObj1.atxDb = atxDb
	syncObj1.fetcher.Start()
	defer syncObj1.fetcher.Close()
	defer syncObj1.Close()
	syncObj2 := syncs[1]
	syncObj2.peers = pm2 //override peers with mock
	syncObj2.fetcher.Start()
	defer syncObj2.fetcher.Close()
	defer syncObj2.Close()
	syncObj3 := syncs[2]
	syncObj3.peers = pm3 //override peers with mock
	syncObj3.atxDb = atxDb
	syncObj3.fetcher.Start()
	defer syncObj3.fetcher.Close()
	defer syncObj3.Close()
	syncObj4 := syncs[3]
	syncObj4.peers = pm4 //override peers with mock
	syncObj4.atxDb = atxDb
	syncObj4.fetcher.Start()
	defer syncObj4.fetcher.Close()
	defer syncObj4.Close()

	syncObj5 := syncs[4]
	syncObj5.peers = pm5 //override peers with mock
	syncObj5.fetcher.Start()
	defer syncObj5.fetcher.Close()
	defer syncObj5.Close()

	syncObj1.AddBlock(block1)
	syncObj2.AddBlock(block1)
	syncObj3.AddBlock(block1)
	syncObj4.AddBlock(block1)
	syncObj5.AddBlock(block1)

	syncObj1.AddBlock(block2)
	syncObj2.AddBlock(block2)
	syncObj3.AddBlock(block2)
	syncObj4.AddBlock(block2)
	syncObj5.AddBlock(block2)

	syncObj1.SetZeroBlockLayer(3)
	syncObj2.SetZeroBlockLayer(3)

	syncObj3.AddBlock(block31)
	syncObj4.AddBlock(block31)
	syncObj5.AddBlock(block31)

	syncObj3.AddBlock(block32)
	syncObj4.AddBlock(block32)

	syncObj3.AddBlock(block4)
	syncObj4.AddBlock(block4)
	syncObj3.AddBlock(block5)
	syncObj4.AddBlock(block5)
	if err := syncObj5.getAndValidateLayer(2); err != nil {
		t.Fail()
	}

	//sync5 only knows sync1 and sync2 so the response for 3 should be an empty layer
	syncObj5.synchronise(context.TODO())
	lyr, err := syncObj5.GetLayer(3)
	assert.NoError(t, err)

	//check that we did not override layer with empty layer
	assert.True(t, len(lyr.Blocks()) == 1)
	//switch sync5 peers to sync3 and sync4 that know layer 3 and lets see it recovers
	syncObj5.peers = getPeersMock([]p2ppeers.Peer{nodes[2].PublicKey(), nodes[3].PublicKey()})
	go func() { time.Sleep(1 * time.Second); clk.Tick(); time.Sleep(1 * time.Second); clk.Tick() }()
	syncObj5.synchronise(context.TODO())

	//now we should have 2 blocks in layer 3
	lyr, err = syncObj5.GetLayer(3)
	assert.NoError(t, err)
	assert.True(t, len(lyr.Blocks()) == 2)

	err = syncObj5.getAndValidateLayer(3)
	assert.NoError(t, err)

	//check that we got layer 4
	err = syncObj5.getAndValidateLayer(4)
	assert.NoError(t, err)

	//check that we got layer 5
	err = syncObj5.getAndValidateLayer(5)
	assert.NoError(t, err)
}

type mockLayerValidator struct {
	processedLayer  types.LayerID // the validated layer
	countValidated  int
	countValidate   int
	validatedLayers map[types.LayerID]struct{}
}

func (m *mockLayerValidator) ProcessedLayer() types.LayerID {
	m.countValidated++
	return m.processedLayer
}

func (m *mockLayerValidator) SetProcessedLayer(lyr types.LayerID) {
	m.processedLayer = lyr
}

func (m *mockLayerValidator) HandleLateBlock(bl *types.Block) {
	panic("implement me")
}

func (m *mockLayerValidator) ValidateLayer(lyr *types.Layer) {
	log.Info("mock Validate layer %d", lyr.Index())
	m.countValidate++
	m.processedLayer = lyr.Index()
	if m.validatedLayers == nil {
		m.validatedLayers = make(map[types.LayerID]struct{})
	}

	m.validatedLayers[lyr.Index()] = struct{}{}
	log.Info("Validated count %d", m.countValidate)
}

func TestSyncer_Synchronise(t *testing.T) {
	r := require.New(t)
	syncs, _, _ := SyncMockFactory(2, conf, t.Name(), memoryDB, newMockPoetDb)
	sync := syncs[0]
	lv := &mockLayerValidator{0, 0, 0, nil}
	sync.Mesh.Validator = lv

	sr := sync.synchronise
	sr(context.TODO())
	time.Sleep(100 * time.Millisecond) // handle go routine race
	r.Equal(0, lv.countValidate)

	sync.AddBlock(types.NewExistingBlock(1, []byte(rand.String(8)), nil))
	sync.AddBlock(types.NewExistingBlock(2, []byte(rand.String(8)), nil))
	sync.AddBlock(types.NewExistingBlock(3, []byte(rand.String(8)), nil))
	lv = &mockLayerValidator{1, 0, 0, nil}
	sync.Mesh.Validator = lv
	sync.ticker = &mockClock{Layer: 3}
	sr(context.TODO())
	time.Sleep(100 * time.Millisecond) // handle go routine race
	r.Equal(1, lv.countValidate)       // synced, expect only one call

	lv = &mockLayerValidator{1, 0, 0, nil}
	sync.Mesh.Validator = lv
	sync.ticker = &mockClock{Layer: 4} // simulate not synced
	sr(context.TODO())
	time.Sleep(100 * time.Millisecond) // handle go routine race
}

func TestSyncer_Synchronise2(t *testing.T) {
	r := require.New(t)
	types.SetLayersPerEpoch(1)
	syncs, _, _ := SyncMockFactory(2, conf, t.Name(), memoryDB, newMockPoetDb)
	sync := syncs[0]
	defer sync.Close()
	gen := types.GetEffectiveGenesis()
	sync.AddBlockWithTxs(types.NewExistingBlock(1+gen, []byte(rand.String(8)), nil))
	sync.AddBlockWithTxs(types.NewExistingBlock(2+gen, []byte(rand.String(8)), nil))
	sync.AddBlockWithTxs(types.NewExistingBlock(3+gen, []byte(rand.String(8)), nil))
	sync.AddBlockWithTxs(types.NewExistingBlock(4+gen, []byte(rand.String(8)), nil))
	sync.AddBlockWithTxs(types.NewExistingBlock(5+gen, []byte(rand.String(8)), nil))

	lv := &mockLayerValidator{types.GetEffectiveGenesis(), 0, 0, nil}
	sync.Mesh.Validator = lv
	sync.ticker = &mockClock{Layer: 1 + gen}
	r.False(sync.gossipSynced == done)

	// current layer = 0
	sync.ticker = &mockClock{Layer: 0 + gen}
	sync.synchronise(context.TODO())
	r.Equal(0, lv.countValidate)
	r.True(sync.gossipSynced == done)

	// current layer = 1
	sync.ticker = &mockClock{Layer: 1 + gen}
	sync.synchronise(context.TODO())
	r.Equal(0, lv.countValidate)
	r.True(sync.gossipSynced == done)

	// current layer != 1 && weakly-synced
	lv = &mockLayerValidator{types.GetEffectiveGenesis(), 0, 0, nil}
	sync.Mesh.Validator = lv
	sync.ticker = &mockClock{Layer: 2 + gen}
	sync.SetLatestLayer(2)
	sync.synchronise(context.TODO())
	r.Equal(1, lv.countValidate)
	r.True(sync.gossipSynced == done)

	// validated layer = 5 && current layer = 6 -> don't call validate
	lv = &mockLayerValidator{5, 0, 0, nil}
	sync.Mesh.Validator = lv
	sync.ticker = &mockClock{Layer: 6}
	sync.SetLatestLayer(5)
	log.Info("damn ", sync.ProcessedLayer())
	sync.synchronise(context.TODO())
	log.Info("damn ", sync.ProcessedLayer())
	r.Equal(0, lv.countValidate)
	r.True(sync.gossipSynced == done)
}

func TestSyncer_ListenToGossip(t *testing.T) {
	r := require.New(t)
	syncs, _, _ := SyncMockFactory(2, conf, t.Name(), memoryDB, newMockPoetDb)
	sync := syncs[0]
	defer sync.Close()
	sync.AddBlockWithTxs(types.NewExistingBlock(1, []byte(rand.String(8)), nil))
	lv := &mockLayerValidator{0, 0, 0, nil}
	sync.Mesh.Validator = lv
	sync.ticker = &mockClock{Layer: 1}
	sync.SetLatestLayer(1)
	r.False(sync.gossipSynced == done)
	assert.False(t, sync.ListenToGossip())

	//run sync
	sync.synchronise(context.TODO())

	//check gossip open
	assert.True(t, sync.ListenToGossip())
}

func TestSyncer_handleNotSyncedFlow(t *testing.T) {
	r := require.New(t)
	txpool := state.NewTxMemPool()
	atxpool := activation.NewAtxMemPool()
	ts := &mockClock{Layer: 10}
	sync := NewSync(context.TODO(), service.NewSimulator().NewNode(), getMesh(memoryDB, Path+t.Name()+"_"+time.Now().String(), nil), txpool, atxpool, blockEligibilityValidatorMock{}, newMockPoetDb(), conf, ts, nil, log.NewDefault(t.Name()))
	defer sync.Close()
	lv := &mockLayerValidator{0, 0, 0, nil}
	sync.Mesh.Validator = lv
	sync.SetLatestLayer(20)
	go sync.handleNotSynced(context.TODO(), 10)
	time.Sleep(100 * time.Millisecond)
	r.Equal(1, ts.countSub)
}

// Make sure this can be called successfully several times for the same layer
func TestSyncer_handleNotSyncedZeroBlocksLayer(t *testing.T) {
	r := require.New(t)
	// layers per epoch must be > 1 so layer 0 has no genesis block
	types.SetLayersPerEpoch(100)
	ts := &mockClock{Layer: 2}
	syncs, nodes := SyncMockFactoryManClock(1, conf, t.Name(), memoryDB, newMockPoetDb, ts)
	sync := syncs[0]
	defer sync.Close()
	sync.peers = getPeersMock([]p2ppeers.Peer{nodes[0].PublicKey()})
	lv := &mockLayerValidator{0, 0, 0, nil}
	sync.Mesh.Validator = lv
	sync.SetLatestLayer(1)
	r.NoError(sync.SetZeroBlockLayer(1))
	r.Equal(0, lv.countValidated)
	r.Equal(types.LayerID(0), lv.processedLayer)
	go sync.handleNotSynced(context.TODO(), 1)
	time.Sleep(100 * time.Millisecond)
	r.Equal(1, lv.countValidate)
	r.Equal(types.LayerID(1), lv.processedLayer)
}

func TestSyncer_SetZeroBlockLayer(t *testing.T) {
	r := require.New(t)
	// layers per epoch must be > 1 so layer 0 has no genesis block
	types.SetLayersPerEpoch(100)
	txpool := state.NewTxMemPool()
	atxpool := activation.NewAtxMemPool()
	ts := &mockClock{Layer: 10}
	sync := NewSync(context.TODO(), service.NewSimulator().NewNode(), getMesh(memoryDB, Path+t.Name()+"_"+time.Now().String(), database.NewMemDatabase()), txpool, atxpool, blockEligibilityValidatorMock{}, newMockPoetDb(), conf, ts, nil, log.NewDefault(t.Name()))
	defer sync.Close()
	sync.SetLatestLayer(1)

	// We should be able to perform this successfully multiple times for the same layer
	r.NoError(sync.SetZeroBlockLayer(1))
	r.NoError(sync.SetZeroBlockLayer(1))
}

func TestSyncer_p2pSyncForTwoLayers(t *testing.T) {
	types.SetLayersPerEpoch(3)
	r := require.New(t)
	timer := &mockClock{Layer: 5}
	sim := service.NewSimulator()
	l := log.NewDefault(t.Name())

	/* ###################### Setup Synced miner ####################333 */

	syncedMiner := sim.NewNode()
<<<<<<< HEAD
	syncedMsh := getMesh(memoryDB, Path+t.Name()+"synced_"+time.Now().String(), database.NewMemDatabase())
	synecdAtxPool := activation.NewAtxMemPool()
	_ = NewSync(context.TODO(), syncedMiner, syncedMsh, state.NewTxMemPool(), synecdAtxPool, blockEligibilityValidatorMock{}, newMockPoetDb(), conf, timer, nil, l.WithName("synced"))
=======
	synecdAtxPool := activation.NewAtxMemPool()
	atxDb := database.NewMemDatabase()
	syncedMsh := getMesh(memoryDB, Path+t.Name()+"_synced_"+time.Now().String(), atxDb)
	f := fetch2.NewFetch(fetch2.DefaultConfig(), syncedMiner, l)
	store := &storeMock{
		msh:    syncedMsh,
		blocks: make(map[types.Hash32]*types.Block),
	}
	layerFetcher := layerfetcher.NewLogic(layerfetcher.Config{RequestTimeout: 3}, store, store, store, store, store, syncedMiner, f, syncedMsh, l)
	layerFetcher.Start()
	defer layerFetcher.Close()
	poetDB := database.NewMemDatabase()
	//poet := activation.NewPoetDb(poetDB, log.NewDefault("poetDb"))
	//poet := poetDb()
	//atxdb := activation.NewDB(atxDb, &mockIStore{}, syncedMsh.DB, layersPerEpoch, goldenATXID, &validatorMock{}, l.WithName("atxDB"))
	layerFetcher.AddDBs(syncedMsh.Blocks(), atxDb, syncedMsh.Transactions(), poetDB, syncedMsh.InputVector())
	_ = NewSync(syncedMiner, syncedMsh, state.NewTxMemPool(), synecdAtxPool, blockEligibilityValidatorMock{}, newMockPoetDb(), conf, timer, layerFetcher, l.WithName("synced"))
>>>>>>> 7b06f0ac
	atx := types.NewActivationTx(types.NIPSTChallenge{}, types.Address{}, &types.NIPST{}, &types.PostProof{})
	atx.CalcAndSetID()
	fmt.Println("ATX ID ", atx.ShortString())

	var blocks []types.BlockID
	layers := types.LayerID(7)
	for i := types.LayerID(1); i < layers; i++ {
		blk := types.NewExistingBlock(i, []byte(rand.String(8)), nil)
		blk.ATXID = atx.ID()
		blk.ActiveSet = &[]types.ATXID{atx.ID()} // mock
		blk.Signature = signing.NewEdSigner().Sign(blk.Bytes())
		blk.Initialize()
		r.NoError(syncedMsh.AddBlock(blk))
		r.NoError(syncedMsh.SaveLayerInputVectorByID(i, []types.BlockID{blk.ID()}))
		fmt.Printf("Added block %v to layer %v \r\n", blk.ID(), blk.LayerIndex)
		blocks = append(blocks, blk.ID())
	}

	/*  ##################### Setup syncing miner #########################3 */

<<<<<<< HEAD
	sync := NewSync(context.TODO(), net, msh, txpool, atxpool, blockValidator, newMockPoetDb(), conf, timer, nil, l)
=======
	//blockValidator := blockEligibilityValidatorMock{}
>>>>>>> 7b06f0ac

	nsMiner := sim.NewNode()
	nsAtxPool := activation.NewAtxMemPool()
	nsatxDb := database.NewMemDatabase()
	nsMsh := getMesh(memoryDB, Path+t.Name()+"_synced_"+time.Now().String(), nsatxDb)
	nsF := fetch2.NewFetch(fetch2.DefaultConfig(), nsMiner, l)
	nsStore := &storeMock{
		msh:    nsMsh,
		blocks: make(map[types.Hash32]*types.Block),
	}
	nslayerFetcher := layerfetcher.NewLogic(layerfetcher.Config{RequestTimeout: 3}, nsStore, nsStore, nsStore, nsStore, nsStore, nsMiner, nsF, nsMsh, l)
	nslayerFetcher.Start()
	defer nslayerFetcher.Close()
	nspoetDB := database.NewMemDatabase()
	//poet := activation.NewPoetDb(poetDB, log.NewDefault("poetDb"))
	//poet := poetDb()
	//atxdb := activation.NewDB(atxDb, &mockIStore{}, syncedMsh.DB, layersPerEpoch, goldenATXID, &validatorMock{}, l.WithName("atxDB"))
	nslayerFetcher.AddDBs(nsMsh.Blocks(), nsatxDb, nsMsh.Transactions(), nspoetDB, nsMsh.InputVector())
	nssync := NewSync(nsMiner, nsMsh, state.NewTxMemPool(), nsAtxPool, blockEligibilityValidatorMock{}, newMockPoetDb(), conf, timer, nslayerFetcher, l.WithName("synced"))
	//atx := types.NewActivationTx(types.NIPSTChallenge{}, types.Address{}, &types.NIPST{}, &types.PostProof{})
	//atx.CalcAndSetID()

	//msh.AddBlock(types.NewExistingBlock(1, []byte(rand.String(8)), nil))
	//msh.AddBlock(types.NewExistingBlock(2, []byte(rand.String(8)), nil))
	//msh.AddBlock(types.NewExistingBlock(3, []byte(rand.String(8)), nil))
	//msh.AddBlock(types.NewExistingBlock(4, []byte(rand.String(8)), nil))
	//msh.AddBlock(types.NewExistingBlock(5, []byte(rand.String(8)), nil))
	//msh.AddBlock(types.NewExistingBlock(6, []byte(rand.String(8)), nil))
	//msh.AddBlock(types.NewExistingBlock(7, []byte(rand.String(8)), nil))

	nsAtxPool.Put(atx)
	err := nsMsh.ProcessAtxs([]*types.ActivationTx{atx})
	if err != nil {
		panic("WOWOWO")
	}

	lv := &mockLayerValidator{0, 0, 0, nil}
	nssync.syncLock.Lock()
	nssync.peers = PeersMock{func() []p2ppeers.Peer { return []p2ppeers.Peer{syncedMiner.PublicKey()} }}
	nssync.Mesh.Validator = lv
	nssync.SetLatestLayer(5)
	nssync.syncLock.Unlock()

<<<<<<< HEAD
	sync.Start(context.TODO())
=======
	//nssync.Start()
>>>>>>> 7b06f0ac
	time.Sleep(250 * time.Millisecond)
	current := nssync.GetCurrentLayer()

	// make sure not validated before the call
	_, ok := lv.validatedLayers[current]
	r.False(ok)
	timer.Tick()
	_, ok = lv.validatedLayers[current+1]
	r.False(ok)

	before := nssync.GetCurrentLayer()
	go func() {
<<<<<<< HEAD
		if err := sync.gossipSyncForOneFullLayer(context.TODO(), current); err != nil {
=======
		if err := nssync.gossipSyncForOneFullLayer(current); err != nil {
>>>>>>> 7b06f0ac
			t.Error(err)
		}
	}()

	time.Sleep(1 * time.Second)

	timer.Layer = timer.Layer + 1
	log.Info("layer %v", timer.GetCurrentLayer())
	timer.Tick()
	timer.Layer = timer.Layer + 1
	log.Info("layer %v", timer.GetCurrentLayer())
	timer.Tick()

	//time.Sleep(1 * time.Second)
	//
	//timer.Layer = timer.Layer + 1
	//log.Info("layer %v", timer.GetCurrentLayer())
	//timer.Tick()

	time.Sleep(1 * time.Second)

	after := nssync.GetCurrentLayer()
	_, _ = before, after // TODO: commented out due to flakyness
	//r.Equal(before+2, after)
	r.Equal(2, lv.countValidate)

	// make sure the layers were validated after the call
	_, ok = lv.validatedLayers[current]
	r.True(ok)
	_, ok = lv.validatedLayers[current+1]
	r.True(ok)
}

type mockTimedValidator struct {
	delay time.Duration
	calls int
}

func (m *mockTimedValidator) HandleLateBlock(bl *types.Block) {
	return
}

func (m *mockTimedValidator) ProcessedLayer() types.LayerID {
	return 1
}

func (m *mockTimedValidator) SetProcessedLayer(lyr types.LayerID) {
	panic("implement me")
}

func (m *mockTimedValidator) ValidateLayer(lyr *types.Layer) {
	log.Info("Validate layer %d", lyr.Index())
	m.calls++
	time.Sleep(m.delay)
}

func TestSyncer_ConcurrentSynchronise(t *testing.T) {
	r := require.New(t)
	syncs, _, _ := SyncMockFactory(2, conf, t.Name(), memoryDB, newMockPoetDb)
	sync := syncs[0]
	sync.ticker = &mockClock{Layer: 3}
	lv := &mockTimedValidator{1 * time.Second, 0}
	sync.Validator = lv
	sync.AddBlock(types.NewExistingBlock(1, []byte(rand.String(8)), nil))
	sync.AddBlock(types.NewExistingBlock(2, []byte(rand.String(8)), nil))
	sync.AddBlock(types.NewExistingBlock(3, []byte(rand.String(8)), nil))
	go sync.synchronise(context.TODO())
	time.Sleep(100 * time.Millisecond)
	sync.synchronise(context.TODO())
	time.Sleep(100 * time.Millisecond) // handle go routine race
	r.Equal(1, lv.calls)
}

/*
func TestSyncProtocol_NilResponse(t *testing.T) {
	t.Skip()
	syncs, nodes, _ := SyncMockFactory(2, conf, t.Name(), memoryDB, newMemPoetDb)
	defer syncs[0].Close()
	defer syncs[1].Close()

	var nonExistingLayerID = types.LayerID(0)
	var nonExistingBlockID = types.BlockID{}
	var nonExistingTxID types.TransactionID
	var nonExistingAtxID types.ATXID
	var nonExistingPoetRef []byte

	timeout := 1 * time.Second
	timeoutErrMsg := "no message received on channel"

	for i := 0; i < 10; i++ {
		if len(syncs[0].GetPeers()) > 0 {
			break
		}
		time.Sleep(20 * time.Millisecond)
	}

	if len(syncs[0].GetPeers()) == 0 {
		t.Error("syncer has no peers")
		t.Fail()
	}

	// Layer Hash

	wrk := newPeersWorker(context.TODO(), syncs[0], []p2ppeers.Peer{nodes[1].PublicKey()}, &sync.Once{}, hashReqFactory(nonExistingLayerID))
	go wrk.Work(context.TODO())

	select {
	case out := <-wrk.output:
		assert.Nil(t, out)
	case <-time.After(timeout):
		assert.Fail(t, timeoutErrMsg)
	}

	// Layer Block Ids

	wrk = newPeersWorker(context.TODO(), syncs[0], []p2ppeers.Peer{nodes[1].PublicKey()}, &sync.Once{}, layerIdsReqFactory(nonExistingLayerID))
	go wrk.Work(context.TODO())

	select {
	case out := <-wrk.output:
		assert.Nil(t, out)
	case <-time.After(timeout):
		assert.Fail(t, timeoutErrMsg)
	}

	// Block
	bch := make(chan fetchRequest, 1)
	bch <- fetchRequest{ids: []types.Hash32{nonExistingBlockID.AsHash32()}}

	output := fetchWithFactory(context.TODO(), newFetchWorker(context.TODO(), syncs[0], 1, newFetchReqFactory(blockMsg, blocksAsItems), bch, ""))

	select {
	case out := <-output:
		assert.True(t, out.(fetchJob).items == nil)
	case <-time.After(timeout):
		assert.Fail(t, timeoutErrMsg)
	}

	// Tx

	ch := syncs[0].txQueue.addToPendingGetCh(context.TODO(), []types.Hash32{nonExistingTxID.Hash32()})
	select {
	case out := <-ch:
		assert.False(t, out)
	case <-time.After(timeout):

	}

	// Atx
	ch = syncs[0].atxQueue.addToPendingGetCh(context.TODO(), []types.Hash32{nonExistingAtxID.Hash32()})
	// PoET
	select {
	case out := <-ch:
		assert.False(t, out)
	case <-time.After(timeout):

	}

	output = fetchWithFactory(context.TODO(), newNeighborhoodWorker(context.TODO(), syncs[0], 1, poetReqFactory(nonExistingPoetRef)))

	select {
	case out := <-output:
		assert.Nil(t, out)
	case <-time.After(timeout):
		assert.Fail(t, timeoutErrMsg)
	}
}


func TestSyncProtocol_BadResponse(t *testing.T) {
	syncs, _, _ := SyncMockFactory(2, conf, t.Name(), memoryDB, newMemPoetDb)
	defer syncs[0].Close()
	defer syncs[1].Close()

	timeout := 1 * time.Second
	timeoutErrMsg := "no message received on channel"

	bl1 := types.NewExistingBlock(1, []byte(rand.String(8)), nil)
	bl2 := types.NewExistingBlock(1, []byte(rand.String(8)), nil)
	bl3 := types.NewExistingBlock(1, []byte(rand.String(8)), nil)

	syncs[1].AddBlock(bl1)
	syncs[1].AddBlock(bl2)
	syncs[1].AddBlock(bl3)

	//setup mocks

	layerHashesMock := func(context.Context, []byte) []byte {
		t.Log("return fake atx")
		return util.Uint32ToBytes(11)
	}

	blockHandlerMock := func(context.Context, []byte) []byte {
		t.Log("return fake block")
		blk := types.NewExistingBlock(1, []byte(rand.String(8)), nil)
		byts, _ := types.InterfaceToBytes([]types.Block{*blk})
		return byts
	}

	txHandlerMock := func(context.Context, []byte) []byte {
		t.Log("return fake tx")
		byts, _ := types.InterfaceToBytes(tx())
		return byts
	}

	atxHandlerMock := func(context.Context, []byte) []byte {
		t.Log("return fake atx")
		byts, _ := types.InterfaceToBytes([]types.ActivationTx{*atx("")})
		return byts
	}

	//register mocks
	syncs[1].RegisterBytesMsgHandler(layerHashMsg, layerHashesMock)
	syncs[1].RegisterBytesMsgHandler(blockMsg, blockHandlerMock)
	syncs[1].RegisterBytesMsgHandler(txMsg, txHandlerMock)
	syncs[1].RegisterBytesMsgHandler(atxMsg, atxHandlerMock)

	for i := 0; i < 10; i++ {
		if len(syncs[0].GetPeers()) > 0 {
			break
		}
		time.Sleep(50 * time.Millisecond)
	}

	if len(syncs[0].GetPeers()) == 0 {
		t.Error("no peers for syncer")
		t.Fail()
		return
	}

	// ugly hack, just to see if this fixed CI failure
	time.Sleep(3 * time.Second)
	// layer hash
	_, err1 := syncs[0].getLayerFromNeighbors(context.TODO(), types.LayerID(1))

	assert.Nil(t, err1)

	// Block
	ch := make(chan fetchRequest, 1)
	ch <- fetchRequest{ids: []types.Hash32{bl1.ID().AsHash32()}}
	output := fetchWithFactory(context.TODO(), newFetchWorker(context.TODO(), syncs[0], 1, newFetchReqFactory(blockMsg, blocksAsItems), ch, ""))

	select {
	case out := <-output:
		assert.Nil(t, out.(fetchJob).items)
	case <-time.After(timeout):
		assert.Fail(t, timeoutErrMsg)
	}

	// Tx
	ch = make(chan fetchRequest, 1)
	ch <- fetchRequest{ids: []types.Hash32{[32]byte{1}}}
	output = fetchWithFactory(context.TODO(), newFetchWorker(context.TODO(), syncs[0], 1, newFetchReqFactory(txMsg, txsAsItems), ch, ""))

	select {
	case out := <-output:
		assert.Nil(t, out.(fetchJob).items)
	case <-time.After(timeout):
		assert.Fail(t, timeoutErrMsg)
	}

	// Atx
	ch = make(chan fetchRequest, 1)
	ch <- fetchRequest{ids: []types.Hash32{[32]byte{1}}}
	output = fetchWithFactory(context.TODO(), newFetchWorker(context.TODO(), syncs[0], 1, newFetchReqFactory(atxMsg, atxsAsItems), ch, ""))

	select {
	case out := <-output:
		assert.Nil(t, out.(fetchJob).items)
	case <-time.After(timeout):
		assert.Fail(t, timeoutErrMsg)
	}

	// PoET

	output = fetchWithFactory(context.TODO(), newNeighborhoodWorker(context.TODO(), syncs[0], 1, poetReqFactory([]byte{1})))

	select {
	case out := <-output:
		assert.Nil(t, out)
	case <-time.After(timeout):
		assert.Fail(t, timeoutErrMsg)
	}

}*/

func genByte32() [32]byte {
	var x [32]byte
	rand.Read(x[:])

	return x
}

var txid1 = types.TransactionID(genByte32())
var txid2 = types.TransactionID(genByte32())
var txid3 = types.TransactionID(genByte32())

var zero = types.CalcHash32([]byte("0"))
var one = types.CalcHash32([]byte("1"))
var two = types.CalcHash32([]byte("2"))
var three = types.CalcHash32([]byte("3"))

var atx0 = types.ATXID(zero)
var atx1 = types.ATXID(one)
var atx2 = types.ATXID(two)
var atx3 = types.ATXID(three)

func Test_validateUniqueTxAtx(t *testing.T) {
	r := require.New(t)
	b := &types.Block{}

	// unique
	b.TxIDs = []types.TransactionID{txid1, txid2, txid3}
	b.ActiveSet = &[]types.ATXID{atx1, atx2, atx3}
	r.Nil(validateUniqueTxAtx(b))

	// dup txs
	b.TxIDs = []types.TransactionID{txid1, txid2, txid1}
	b.ActiveSet = &[]types.ATXID{atx1, atx2, atx3}
	r.EqualError(validateUniqueTxAtx(b), errDupTx.Error())

	// dup atxs
	b.TxIDs = []types.TransactionID{txid1, txid2, txid3}
	b.ActiveSet = &[]types.ATXID{atx1, atx2, atx1}
	r.EqualError(validateUniqueTxAtx(b), errDupAtx.Error())
}

/*
func TestSyncer_BlockSyntacticValidation(t *testing.T) {
	t.Skip()
	r := require.New(t)
	syncs, _, _ := SyncMockFactory(2, conf, "TestSyncProtocol_NilResponse", memoryDB, newMemPoetDb)
	s := syncs[0]
	s.atxDb = alwaysOkAtxDb{}
	b := &types.Block{}

	b.ATXID = atx0

	b.TxIDs = []types.TransactionID{txid1, txid2, txid1}
	_, _, err := s.blockSyntacticValidation(context.TODO(), b)
	r.EqualError(err, errNoActiveSet.Error())

	b.ActiveSet = &[]types.ATXID{}
	_, _, err = s.blockSyntacticValidation(context.TODO(), b)
	r.EqualError(err, errZeroActiveSet.Error())

	b.ActiveSet = &[]types.ATXID{atx1, atx2, atx3}
	_, _, err = s.blockSyntacticValidation(context.TODO(), b)
	r.EqualError(err, errDupTx.Error())

	b.ActiveSet = &[]types.ATXID{atx1}

	b.ATXID = *types.EmptyATXID
	_, _, err = s.blockSyntacticValidation(context.TODO(), b)
	r.EqualError(err, errInvalidATXID.Error())

	b.ATXID = goldenATXID
	_, _, err = s.blockSyntacticValidation(context.TODO(), b)
	r.EqualError(err, errInvalidATXID.Error())
}

func TestSyncer_BlockSyntacticValidation_syncRefBlock(t *testing.T) {
	r := require.New(t)
	syncs, _, _ := SyncMockFactory(2, conf, "BlockSyntacticValidation_syncRefBlock", memoryDB, newMemPoetDb)
	atxpool := activation.NewAtxMemPool()
	s := syncs[0]
	s.atxDb = atxpool
	a := atx("")
	atxpool.Put(a)
	b := &types.Block{}
	b.TxIDs = []types.TransactionID{}
	block1 := types.NewExistingBlock(1, []byte(rand.String(8)), nil)
	block1.ActiveSet = &[]types.ATXID{a.ID()}
	block1.ATXID = a.ID()
	block1.Initialize()
	block1ID := block1.ID()
	b.RefBlock = &block1ID
	b.ATXID = a.ID()
	_, _, err := s.blockSyntacticValidation(context.TODO(), b)
	r.Equal(err, fmt.Errorf("failed to fetch ref block %v", *b.RefBlock))

	tries := 5
	for len(syncs[1].net.GetPeers()) == 0 {
		time.Sleep(1 * time.Second)
		tries--
		if tries == 0 {
			r.Fail("peers did not connect to network")
			break
		}
	}
	err = syncs[1].AddBlock(block1)
	r.NoError(err)
	_, _, err = s.blockSyntacticValidation(context.TODO(), b)
	r.NoError(err)
}

func TestSyncer_fetchBlock(t *testing.T) {
	r := require.New(t)
	atxPool := activation.NewAtxMemPool()
	syncs, _, _ := SyncMockFactory(2, conf, "fetchBlock", memoryDB, newMemPoetDb)
	s := syncs[0]
	s.atxDb = atxPool
	atx := atx("")
	atxPool.Put(atx)
	block1 := types.NewExistingBlock(1, []byte(rand.String(8)), nil)
	block1.ActiveSet = &[]types.ATXID{atx.ID()}
	block1.ATXID = atx.ID()
	block1.Initialize()
	block1ID := block1.ID()
	res := s.fetchBlock(context.TODO(), block1ID)
	r.False(res)

	tries := 5
	for len(s.net.GetPeers()) == 0 {
		time.Sleep(1 * time.Second)
		tries--
		if tries == 0 {
			r.Fail("peers did not connect to network")
			break
		}
	}
	err := syncs[1].AddBlock(block1)
	r.NoError(err)
	res = s.fetchBlock(context.TODO(), block1ID)
	r.True(res)

}

func TestSyncer_AtxSetID(t *testing.T) {
	a := atx("")
	bbytes, _ := types.InterfaceToBytes(*a)
	var b types.ActivationTx
	types.BytesToInterface(bbytes, &b)
	t.Log(fmt.Sprintf("%+v\n", *a))
	t.Log("---------------------")
	t.Log(fmt.Sprintf("%+v\n", b))
	t.Log("---------------------")
	assert.Equal(t, b.Nipst, a.Nipst)
	assert.Equal(t, b.Commitment, a.Commitment)

	assert.Equal(t, b.ActivationTxHeader.NodeID, a.ActivationTxHeader.NodeID)
	assert.Equal(t, b.ActivationTxHeader.PrevATXID, a.ActivationTxHeader.PrevATXID)
	assert.Equal(t, b.ActivationTxHeader.Coinbase, a.ActivationTxHeader.Coinbase)
	assert.Equal(t, b.ActivationTxHeader.CommitmentMerkleRoot, a.ActivationTxHeader.CommitmentMerkleRoot)
	assert.Equal(t, b.ActivationTxHeader.NIPSTChallenge, a.ActivationTxHeader.NIPSTChallenge)
	b.CalcAndSetID()
	assert.Equal(t, a.ShortString(), b.ShortString())
}*/

func TestSyncer_Await(t *testing.T) {
	r := require.New(t)

	syncs, _, _ := SyncMockFactory(2, conf, t.Name(), memoryDB, newMockPoetDb)
	syncer := syncs[0]
	defer syncer.Close()
	err := syncer.AddBlockWithTxs(types.NewExistingBlock(1, []byte(rand.String(8)), nil))
	r.NoError(err)
	lv := &mockLayerValidator{0, 0, 0, nil}
	syncer.Mesh.Validator = lv
	syncer.ticker = &mockClock{Layer: 1}
	syncer.SetLatestLayer(1)

	ch := syncer.Await()
	r.False(closed(ch))

	//run sync
	syncer.synchronise(context.TODO())

	r.True(closed(ch))
}

func TestSyncer_Await_LowLevel(t *testing.T) {
	r := require.New(t)

	syncer := &Syncer{
		gossipSynced: pending,
		awaitCh:      make(chan struct{}),
		Log:          log.NewDefault(""),
	}

	ch := syncer.Await()
	r.False(closed(ch))

	// pending -> inProgress keeps the channel open
	syncer.setGossipBufferingStatus(inProgress)
	r.False(closed(ch))

	// inProgress -> inProgress has no effect
	syncer.setGossipBufferingStatus(inProgress)
	r.False(closed(ch))

	// inProgress -> done closes the channel
	syncer.setGossipBufferingStatus(done)
	r.True(closed(ch))

	// done -> done has no effect
	syncer.setGossipBufferingStatus(done)
	r.True(closed(ch))

	// done -> pending...
	syncer.setGossipBufferingStatus(pending)
	// ...the channel from the previous call to `Await()` should still be closed...
	r.True(closed(ch))
	// ...but a new call to `Await()` should provide a new, open channel
	newCh := syncer.Await()
	r.False(closed(newCh))

	// pending -> done should close the new channel
	syncer.setGossipBufferingStatus(done)
	r.True(closed(newCh))
}

func closed(ch chan struct{}) bool {
	select {
	case <-ch:
		return true
	default:
		return false
	}
}<|MERGE_RESOLUTION|>--- conflicted
+++ resolved
@@ -40,8 +40,8 @@
 )
 
 func init() {
+	types.SetLayersPerEpoch(3)
 	rand.Seed(time.Now().UnixNano())
-	types.SetLayersPerEpoch(3)
 }
 
 type fetchMock struct {
@@ -277,7 +277,6 @@
 }
 
 func TestSyncer_Start(t *testing.T) {
-	types.SetLayersPerEpoch(3)
 	syncs, _, _ := SyncMockFactory(2, conf, t.Name(), memoryDB, newMockPoetDb)
 	syn := syncs[0]
 
@@ -394,11 +393,6 @@
 	got, err := s0.GetLayerInputVectorByID(1)
 	r.NoError(err)
 	r.Equal(input, got)
-<<<<<<< HEAD
-
-	got, err = s1.GetLayerInputVector(types.LayerID(1))
-	r.NoError(err)
-=======
 	//
 	err = s1.GetInputVector(types.LayerID(1))
 	r.NoError(err)
@@ -406,7 +400,6 @@
 	r.NoError(err)
 	r.Equal(input, got)
 	require.Equal(t, bids, input)
->>>>>>> 7b06f0ac
 }
 
 func TestSyncer_FetchPoetProofAvailableAndValid(t *testing.T) {
@@ -1455,10 +1448,10 @@
 	// layers per epoch must be > 1 so layer 0 has no genesis block
 	types.SetLayersPerEpoch(100)
 	ts := &mockClock{Layer: 2}
-	syncs, nodes := SyncMockFactoryManClock(1, conf, t.Name(), memoryDB, newMockPoetDb, ts)
+	syncs, nodes := SyncMockFactoryManClock(2, conf, t.Name(), memoryDB, newMockPoetDb, ts)
 	sync := syncs[0]
 	defer sync.Close()
-	sync.peers = getPeersMock([]p2ppeers.Peer{nodes[0].PublicKey()})
+	sync.peers = getPeersMock([]p2ppeers.Peer{nodes[1].PublicKey()})
 	lv := &mockLayerValidator{0, 0, 0, nil}
 	sync.Mesh.Validator = lv
 	sync.SetLatestLayer(1)
@@ -1497,20 +1490,15 @@
 	/* ###################### Setup Synced miner ####################333 */
 
 	syncedMiner := sim.NewNode()
-<<<<<<< HEAD
-	syncedMsh := getMesh(memoryDB, Path+t.Name()+"synced_"+time.Now().String(), database.NewMemDatabase())
-	synecdAtxPool := activation.NewAtxMemPool()
-	_ = NewSync(context.TODO(), syncedMiner, syncedMsh, state.NewTxMemPool(), synecdAtxPool, blockEligibilityValidatorMock{}, newMockPoetDb(), conf, timer, nil, l.WithName("synced"))
-=======
 	synecdAtxPool := activation.NewAtxMemPool()
 	atxDb := database.NewMemDatabase()
 	syncedMsh := getMesh(memoryDB, Path+t.Name()+"_synced_"+time.Now().String(), atxDb)
-	f := fetch2.NewFetch(fetch2.DefaultConfig(), syncedMiner, l)
+	f := fetch2.NewFetch(context.TODO(), fetch2.DefaultConfig(), syncedMiner, l)
 	store := &storeMock{
 		msh:    syncedMsh,
 		blocks: make(map[types.Hash32]*types.Block),
 	}
-	layerFetcher := layerfetcher.NewLogic(layerfetcher.Config{RequestTimeout: 3}, store, store, store, store, store, syncedMiner, f, syncedMsh, l)
+	layerFetcher := layerfetcher.NewLogic(context.TODO(), layerfetcher.Config{RequestTimeout: 3}, store, store, store, store, store, syncedMiner, f, syncedMsh, l)
 	layerFetcher.Start()
 	defer layerFetcher.Close()
 	poetDB := database.NewMemDatabase()
@@ -1518,8 +1506,7 @@
 	//poet := poetDb()
 	//atxdb := activation.NewDB(atxDb, &mockIStore{}, syncedMsh.DB, layersPerEpoch, goldenATXID, &validatorMock{}, l.WithName("atxDB"))
 	layerFetcher.AddDBs(syncedMsh.Blocks(), atxDb, syncedMsh.Transactions(), poetDB, syncedMsh.InputVector())
-	_ = NewSync(syncedMiner, syncedMsh, state.NewTxMemPool(), synecdAtxPool, blockEligibilityValidatorMock{}, newMockPoetDb(), conf, timer, layerFetcher, l.WithName("synced"))
->>>>>>> 7b06f0ac
+	_ = NewSync(context.TODO(), syncedMiner, syncedMsh, state.NewTxMemPool(), synecdAtxPool, blockEligibilityValidatorMock{}, newMockPoetDb(), conf, timer, layerFetcher, l.WithName("synced"))
 	atx := types.NewActivationTx(types.NIPSTChallenge{}, types.Address{}, &types.NIPST{}, &types.PostProof{})
 	atx.CalcAndSetID()
 	fmt.Println("ATX ID ", atx.ShortString())
@@ -1540,22 +1527,18 @@
 
 	/*  ##################### Setup syncing miner #########################3 */
 
-<<<<<<< HEAD
-	sync := NewSync(context.TODO(), net, msh, txpool, atxpool, blockValidator, newMockPoetDb(), conf, timer, nil, l)
-=======
 	//blockValidator := blockEligibilityValidatorMock{}
->>>>>>> 7b06f0ac
 
 	nsMiner := sim.NewNode()
 	nsAtxPool := activation.NewAtxMemPool()
 	nsatxDb := database.NewMemDatabase()
 	nsMsh := getMesh(memoryDB, Path+t.Name()+"_synced_"+time.Now().String(), nsatxDb)
-	nsF := fetch2.NewFetch(fetch2.DefaultConfig(), nsMiner, l)
+	nsF := fetch2.NewFetch(context.TODO(),fetch2.DefaultConfig(), nsMiner, l)
 	nsStore := &storeMock{
 		msh:    nsMsh,
 		blocks: make(map[types.Hash32]*types.Block),
 	}
-	nslayerFetcher := layerfetcher.NewLogic(layerfetcher.Config{RequestTimeout: 3}, nsStore, nsStore, nsStore, nsStore, nsStore, nsMiner, nsF, nsMsh, l)
+	nslayerFetcher := layerfetcher.NewLogic(context.TODO(),layerfetcher.Config{RequestTimeout: 3}, nsStore, nsStore, nsStore, nsStore, nsStore, nsMiner, nsF, nsMsh, l)
 	nslayerFetcher.Start()
 	defer nslayerFetcher.Close()
 	nspoetDB := database.NewMemDatabase()
@@ -1563,7 +1546,7 @@
 	//poet := poetDb()
 	//atxdb := activation.NewDB(atxDb, &mockIStore{}, syncedMsh.DB, layersPerEpoch, goldenATXID, &validatorMock{}, l.WithName("atxDB"))
 	nslayerFetcher.AddDBs(nsMsh.Blocks(), nsatxDb, nsMsh.Transactions(), nspoetDB, nsMsh.InputVector())
-	nssync := NewSync(nsMiner, nsMsh, state.NewTxMemPool(), nsAtxPool, blockEligibilityValidatorMock{}, newMockPoetDb(), conf, timer, nslayerFetcher, l.WithName("synced"))
+	nssync := NewSync(context.TODO(), nsMiner, nsMsh, state.NewTxMemPool(), nsAtxPool, blockEligibilityValidatorMock{}, newMockPoetDb(), conf, timer, nslayerFetcher, l.WithName("synced"))
 	//atx := types.NewActivationTx(types.NIPSTChallenge{}, types.Address{}, &types.NIPST{}, &types.PostProof{})
 	//atx.CalcAndSetID()
 
@@ -1588,11 +1571,7 @@
 	nssync.SetLatestLayer(5)
 	nssync.syncLock.Unlock()
 
-<<<<<<< HEAD
-	sync.Start(context.TODO())
-=======
 	//nssync.Start()
->>>>>>> 7b06f0ac
 	time.Sleep(250 * time.Millisecond)
 	current := nssync.GetCurrentLayer()
 
@@ -1605,11 +1584,7 @@
 
 	before := nssync.GetCurrentLayer()
 	go func() {
-<<<<<<< HEAD
-		if err := sync.gossipSyncForOneFullLayer(context.TODO(), current); err != nil {
-=======
-		if err := nssync.gossipSyncForOneFullLayer(current); err != nil {
->>>>>>> 7b06f0ac
+		if err := nssync.gossipSyncForOneFullLayer(context.TODO(), current); err != nil {
 			t.Error(err)
 		}
 	}()
