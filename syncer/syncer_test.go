package syncer

import (
	"context"
	"errors"
	"sync"
	"sync/atomic"
	"testing"
	"time"
	"unsafe"

	"github.com/spacemeshos/go-spacemesh/activation"
	"github.com/spacemeshos/go-spacemesh/common/types"
	"github.com/spacemeshos/go-spacemesh/database"
	"github.com/spacemeshos/go-spacemesh/layerfetcher"
	"github.com/spacemeshos/go-spacemesh/log"
	"github.com/spacemeshos/go-spacemesh/mesh"
	"github.com/spacemeshos/go-spacemesh/p2p/peers"
	"github.com/stretchr/testify/assert"
	"github.com/stretchr/testify/require"
)

const (
	layersPerEpoch = 3
)

func init() {
	types.SetLayersPerEpoch(layersPerEpoch)
}

type mockLayerTicker struct {
	now            time.Time
	current        unsafe.Pointer
	layerStartTime time.Time
}

func newMockLayerTicker() *mockLayerTicker {
	return &mockLayerTicker{current: unsafe.Pointer(&types.LayerID{})}
}

func (mlt *mockLayerTicker) advanceToLayer(layerID types.LayerID) {
	atomic.StorePointer(&mlt.current, unsafe.Pointer(&layerID))
}

func (mlt *mockLayerTicker) GetCurrentLayer() types.LayerID {
	return *(*types.LayerID)(atomic.LoadPointer(&mlt.current))
}

func (mlt *mockLayerTicker) LayerToTime(_ types.LayerID) time.Time {
	return mlt.layerStartTime
}

type mockFetcher struct {
	mu         sync.Mutex
	polled     map[types.LayerID]chan struct{}
	hashResult map[types.LayerID]chan layerfetcher.LayerHashResult
	result     map[types.LayerID]chan layerfetcher.LayerPromiseResult
	atxsError  map[types.EpochID]error
	atxsCalls  uint32
	tbError    map[types.EpochID]error
	tbCalls    uint32
}

func newMockFetcher() *mockFetcher {
	numLayers := layersPerEpoch * 5
	polled := make(map[types.LayerID]chan struct{}, numLayers)
	hashResult := make(map[types.LayerID]chan layerfetcher.LayerHashResult, numLayers)
	result := make(map[types.LayerID]chan layerfetcher.LayerPromiseResult, numLayers)
	for i := uint32(0); i <= uint32(numLayers); i++ {
		polled[types.NewLayerID(i)] = make(chan struct{}, 10)
		hashResult[types.NewLayerID(i)] = make(chan layerfetcher.LayerHashResult, 10)
		result[types.NewLayerID(i)] = make(chan layerfetcher.LayerPromiseResult, 10)
	}
	return &mockFetcher{hashResult: hashResult, result: result, polled: polled, atxsError: make(map[types.EpochID]error), tbError: make(map[types.EpochID]error)}
}

func (mf *mockFetcher) PollLayerHash(_ context.Context, layerID types.LayerID) chan layerfetcher.LayerHashResult {
	mf.mu.Lock()
	defer mf.mu.Unlock()
	mf.polled[layerID] <- struct{}{}
	return mf.hashResult[layerID]
}

func (mf *mockFetcher) PollLayerBlocks(_ context.Context, layerID types.LayerID, _ map[types.Hash32][]peers.Peer) chan layerfetcher.LayerPromiseResult {
	mf.mu.Lock()
	defer mf.mu.Unlock()
	return mf.result[layerID]
}

func (mf *mockFetcher) GetEpochATXs(_ context.Context, epoch types.EpochID) error {
	mf.mu.Lock()
	defer mf.mu.Unlock()
	mf.atxsCalls++
	return mf.atxsError[epoch]
}

func (mf *mockFetcher) GetTortoiseBeacon(_ context.Context, epoch types.EpochID) error {
	mf.mu.Lock()
	defer mf.mu.Unlock()
	mf.tbCalls++
	return mf.tbError[epoch]
}

func (mf *mockFetcher) getLayerPollChan(layerID types.LayerID) chan struct{} {
	mf.mu.Lock()
	defer mf.mu.Unlock()
	return mf.polled[layerID]
}

func (mf *mockFetcher) getLayerHashResultChan(layerID types.LayerID) chan layerfetcher.LayerHashResult {
	mf.mu.Lock()
	defer mf.mu.Unlock()
	return mf.hashResult[layerID]
}

func (mf *mockFetcher) getLayerResultChan(layerID types.LayerID) chan layerfetcher.LayerPromiseResult {
	mf.mu.Lock()
	defer mf.mu.Unlock()
	return mf.result[layerID]
}

func (mf *mockFetcher) feedLayerResult(from, to types.LayerID) {
	for i := from; !i.After(to); i = i.Add(1) {
		err := layerfetcher.ErrZeroLayer
		if i == types.GetEffectiveGenesis() {
			err = nil
		}
		mf.getLayerHashResultChan(i) <- layerfetcher.LayerHashResult{}
		mf.getLayerResultChan(i) <- layerfetcher.LayerPromiseResult{
			Layer: i,
			Err:   err,
		}
	}
}

func (mf *mockFetcher) setATXsErrors(epoch types.EpochID, err error) {
	mf.mu.Lock()
	defer mf.mu.Unlock()
	mf.atxsError[epoch] = err
}

func (mf *mockFetcher) setTBErrors(epoch types.EpochID, err error) {
	mf.mu.Lock()
	defer mf.mu.Unlock()
	mf.tbError[epoch] = err
}

type mockValidator struct{}

<<<<<<< HEAD
func (mv *mockValidator) LatestComplete() types.LayerID { return 0 }
func (mv *mockValidator) Persist(context.Context) error { return nil }
func (mv *mockValidator) HandleIncomingLayer(ctx context.Context, layer types.LayerID) (types.LayerID, types.LayerID, bool) {
	return layer, layer - 1, false
}
func (mv *mockValidator) HandleLateBlocks(ctx context.Context, blocks []*types.Block) (types.LayerID, types.LayerID) {
	if len(blocks) != 1 {
		panic("expected a single block as input")
	}
	return blocks[0].Layer(), blocks[0].Layer() - 1
=======
func (mv *mockValidator) LatestComplete() types.LayerID { return types.LayerID{} }
func (mv *mockValidator) Persist() error                { return nil }
func (mv *mockValidator) HandleIncomingLayer(layer *types.Layer) (types.LayerID, types.LayerID) {
	return layer.Index(), layer.Index().Sub(1)
}

func (mv *mockValidator) HandleLateBlock(block *types.Block) (types.LayerID, types.LayerID) {
	return block.Layer(), block.Layer().Sub(1)
>>>>>>> 1455be64
}

func newMemMesh(lg log.Log) *mesh.Mesh {
	memdb := mesh.NewMemMeshDB(lg.WithName("meshDB"))
	atxStore := database.NewMemDatabase()
	goldenATXID := types.ATXID(types.HexToHash32("77777"))
	atxdb := activation.NewDB(atxStore, activation.NewIdentityStore(database.NewMemDatabase()), memdb, layersPerEpoch, goldenATXID, nil, log.NewDefault("storeAtx").WithName("atxDB"))
	return mesh.NewMesh(memdb, atxdb, mesh.Config{}, &mockValidator{}, nil, nil, lg.WithName("mesh"))
}

var conf = Configuration{
	SyncInterval:    100 * time.Millisecond,
	ValidationDelta: 30 * time.Millisecond,
	AlwaysListen:    false,
}

func TestStartAndShutdown(t *testing.T) {
	lg := log.NewDefault("syncer")
	ticker := newMockLayerTicker()
	ctx, cancel := context.WithCancel(context.TODO())
	syncer := NewSyncer(ctx, conf, ticker, newMemMesh(lg), newMockFetcher(), lg)
	syncedCh := make(chan struct{})
	syncer.RegisterChForSynced(context.TODO(), syncedCh)

	assert.False(t, syncer.IsSynced(context.TODO()))
	assert.False(t, syncer.ListenToGossip())

	// the node is synced when current layer is 0
	var wg sync.WaitGroup
	wg.Add(1)
	go func() {
		syncer.Start(context.TODO())
		wg.Done()
	}()
	<-syncedCh
	assert.True(t, syncer.IsSynced(context.TODO()))
	assert.True(t, syncer.ListenToGossip())

	cancel()
	assert.True(t, syncer.isClosed())
	assert.False(t, syncer.synchronize(context.TODO()))
	wg.Wait()
}

func TestSynchronize_OnlyOneSynchronize(t *testing.T) {
	lg := log.NewDefault("syncer")
	ticker := newMockLayerTicker()
	mf := newMockFetcher()
	syncer := NewSyncer(context.TODO(), conf, ticker, newMemMesh(lg), mf, lg)
	ticker.advanceToLayer(types.NewLayerID(1))

	var wg sync.WaitGroup
	wg.Add(2)
	first, second := true, true
	started := make(chan struct{}, 2)
	go func() {
		started <- struct{}{}
		first = syncer.synchronize(context.TODO())
		wg.Done()
	}()
	go func() {
		started <- struct{}{}
		second = syncer.synchronize(context.TODO())
		wg.Done()
	}()

	current := ticker.GetCurrentLayer()
	// wait for both calls to start
	<-started
	<-started
	// allow synchronize to finish
	mf.feedLayerResult(current, current)
	wg.Wait()

	// one of the synchronize call should fail
	assert.False(t, first && second)
	assert.Equal(t, uint64(1), syncer.run)
}

func TestSynchronize_AllGood(t *testing.T) {
	lg := log.NewDefault("syncer")
	ticker := newMockLayerTicker()
	mf := newMockFetcher()
	mm := newMemMesh(lg)
	syncer := NewSyncer(context.TODO(), conf, ticker, mm, mf, lg)
	ticker.advanceToLayer(mm.LatestLayer())

	var wg sync.WaitGroup
	wg.Add(1)
	go func() {
		assert.True(t, syncer.synchronize(context.TODO()))
		wg.Done()
	}()

	// allow synchronize to finish
	mf.feedLayerResult(types.NewLayerID(0), mm.LatestLayer())
	wg.Wait()

	assert.True(t, syncer.ListenToGossip())
	assert.False(t, syncer.IsSynced(context.TODO()))
}

func TestSynchronize_getLayerFromPeersFailed(t *testing.T) {
	lg := log.NewDefault("syncer")
	ticker := newMockLayerTicker()
	mf := newMockFetcher()
	mm := newMemMesh(lg)
	syncer := NewSyncer(context.TODO(), conf, ticker, mm, mf, lg)
	ticker.advanceToLayer(mm.LatestLayer())

	var wg sync.WaitGroup
	wg.Add(1)
	go func() {
		assert.False(t, syncer.synchronize(context.TODO()))
		wg.Done()
	}()

	// this will cause getLayerFromPeers to return an error
	mf.getLayerHashResultChan(types.NewLayerID(1)) <- layerfetcher.LayerHashResult{}
	mf.getLayerResultChan(types.NewLayerID(1)) <- layerfetcher.LayerPromiseResult{
		Layer: types.NewLayerID(1),
		Err:   errors.New("something baaahhhhhhd"),
	}
	wg.Wait()

	assert.False(t, syncer.ListenToGossip())
	assert.False(t, syncer.IsSynced(context.TODO()))
}

func TestSynchronize_getATXsFailedEpochZero(t *testing.T) {
	lg := log.NewDefault("syncer")
	ticker := newMockLayerTicker()
	mf := newMockFetcher()
	mm := newMemMesh(lg)
	syncer := NewSyncer(context.TODO(), conf, ticker, mm, mf, lg)
	ticker.advanceToLayer(types.NewLayerID(numGossipSyncLayers * 2))

	var wg sync.WaitGroup
	wg.Add(1)
	go func() {
		assert.True(t, syncer.synchronize(context.TODO()))
		wg.Done()
	}()

	mf.setATXsErrors(0, errors.New("no ATXs. in epoch 0. should be ignored"))
	mf.feedLayerResult(types.NewLayerID(0), ticker.GetCurrentLayer())
	wg.Wait()

	assert.True(t, syncer.ListenToGossip())
	assert.False(t, syncer.IsSynced(context.TODO()))
}

func TestSynchronize_getATXsFailed(t *testing.T) {
	lg := log.NewDefault("syncer")
	ticker := newMockLayerTicker()
	mf := newMockFetcher()
	mm := newMemMesh(lg)
	syncer := NewSyncer(context.TODO(), conf, ticker, mm, mf, lg)
	ticker.advanceToLayer(types.NewLayerID(layersPerEpoch * 2))

	var wg sync.WaitGroup
	wg.Add(1)
	go func() {
		assert.False(t, syncer.synchronize(context.TODO()))
		wg.Done()
	}()

	mf.setATXsErrors(1, errors.New("no ATXs. should fail sync"))
	mf.feedLayerResult(types.NewLayerID(0), ticker.GetCurrentLayer())
	wg.Wait()

	assert.False(t, syncer.ListenToGossip())
	assert.False(t, syncer.IsSynced(context.TODO()))
}

func TestSynchronize_getTBFailed(t *testing.T) {
	lg := log.NewDefault("syncer")
	ticker := newMockLayerTicker()
	mf := newMockFetcher()
	mm := newMemMesh(lg)
	syncer := NewSyncer(context.TODO(), conf, ticker, mm, mf, lg)
	ticker.advanceToLayer(types.NewLayerID(layersPerEpoch * 3))

	var wg sync.WaitGroup
	wg.Add(1)
	go func() {
		assert.False(t, syncer.synchronize(context.TODO()))
		wg.Done()
	}()

	mf.setTBErrors(3, errors.New("no tortoise beacon: should fail sync"))
	mf.feedLayerResult(types.NewLayerID(0), ticker.GetCurrentLayer())
	wg.Wait()

	assert.False(t, syncer.ListenToGossip())
	assert.False(t, syncer.IsSynced(context.TODO()))
}

func TestSynchronize_SyncZeroBlockFailed(t *testing.T) {
	lg := log.NewDefault("syncer")
	ticker := newMockLayerTicker()
	mf := newMockFetcher()
	mm := newMemMesh(lg)
	syncer := NewSyncer(context.TODO(), conf, ticker, mm, mf, lg)
	ticker.advanceToLayer(mm.LatestLayer())

	var wg sync.WaitGroup
	wg.Add(1)
	go func() {
		assert.False(t, syncer.synchronize(context.TODO()))
		wg.Done()
	}()

	gLayer := types.GetEffectiveGenesis()
	mf.feedLayerResult(types.NewLayerID(0), gLayer.Sub(1))
	// genesis block has data. this LayerPromiseResult will cause SetZeroBlockLayer() to fail
	mf.getLayerHashResultChan(gLayer) <- layerfetcher.LayerHashResult{}
	mf.getLayerResultChan(gLayer) <- layerfetcher.LayerPromiseResult{
		Layer: gLayer,
		Err:   layerfetcher.ErrZeroLayer,
	}
	wg.Wait()

	assert.False(t, syncer.ListenToGossip())
	assert.False(t, syncer.IsSynced(context.TODO()))
}

// test the case where the node originally starts from notSynced and eventually becomes synced
func TestFromNotSyncedToSynced(t *testing.T) {
	lg := log.NewDefault("syncer")
	ticker := newMockLayerTicker()
	mf := newMockFetcher()
	mm := newMemMesh(lg)
	syncer := NewSyncer(context.TODO(), conf, ticker, mm, mf, lg)

	assert.False(t, syncer.ListenToGossip())
	assert.False(t, syncer.IsSynced(context.TODO()))

	current := mm.LatestLayer()
	ticker.advanceToLayer(current)
	var wg sync.WaitGroup
	wg.Add(1)
	go func() {
		assert.True(t, syncer.synchronize(context.TODO()))
		wg.Done()
	}()
	firstLayer := types.NewLayerID(1)
	mf.feedLayerResult(firstLayer, firstLayer)
	// wait till layer 1's content is requested to check whether sync state has changed
	<-mf.getLayerPollChan(firstLayer)
	// the node should remain not synced and not gossiping
	assert.False(t, syncer.ListenToGossip())
	assert.False(t, syncer.IsSynced(context.TODO()))
	mf.feedLayerResult(types.NewLayerID(2), current)
	wg.Wait()
	// node should be in gossip sync state
	assert.True(t, syncer.ListenToGossip())
	assert.False(t, syncer.IsSynced(context.TODO()))

	waitOutGossipSync(t, current, syncer, ticker, mf)
}

// test the case where the node originally starts from notSynced, advances to gossipSync, but falls behind
// to notSynced..
func TestFromGossipSyncToNotSynced(t *testing.T) {
	lg := log.NewDefault("syncer")
	ticker := newMockLayerTicker()
	mf := newMockFetcher()
	mm := newMemMesh(lg)
	syncer := NewSyncer(context.TODO(), conf, ticker, mm, mf, lg)

	assert.False(t, syncer.ListenToGossip())
	assert.False(t, syncer.IsSynced(context.TODO()))

	current := mm.LatestLayer()
	ticker.advanceToLayer(current)
	var wg sync.WaitGroup
	wg.Add(1)
	go func() {
		assert.True(t, syncer.synchronize(context.TODO()))
		wg.Done()
	}()
	firstLayer := types.NewLayerID(1)
	mf.feedLayerResult(firstLayer, firstLayer)
	// wait till layer 1's content is requested to check whether sync state has changed
	<-mf.getLayerPollChan(firstLayer)
	// the node should remain not synced and not gossiping
	assert.False(t, syncer.ListenToGossip())
	assert.False(t, syncer.IsSynced(context.TODO()))
	mf.feedLayerResult(types.NewLayerID(2), current)
	wg.Wait()
	// node should be in gossip sync state
	assert.True(t, syncer.ListenToGossip())
	assert.False(t, syncer.IsSynced(context.TODO()))

	// cause the node to be out of sync again
	newCurrent := current.Add(2)
	ticker.advanceToLayer(newCurrent)
	wg.Add(1)
	go func() {
		assert.True(t, syncer.synchronize(context.TODO()))
		wg.Done()
	}()
	mf.feedLayerResult(current.Add(1), current.Add(1))
	<-mf.getLayerPollChan(current.Add(1))
	// the node should falls to notSynced
	assert.False(t, syncer.ListenToGossip())
	assert.False(t, syncer.IsSynced(context.TODO()))

	// allow for sync to complete
	mf.feedLayerResult(newCurrent, newCurrent)
	wg.Wait()

	// the node should enter gossipSync again
	assert.True(t, syncer.ListenToGossip())
	assert.False(t, syncer.IsSynced(context.TODO()))

	waitOutGossipSync(t, newCurrent, syncer, ticker, mf)
}

// test the case where the node was originally synced, and somehow gets out of sync, but
// eventually become synced again
func TestFromSyncedToNotSynced(t *testing.T) {
	lg := log.NewDefault("syncer")
	ticker := newMockLayerTicker()
	mf := newMockFetcher()
	mm := newMemMesh(lg)
	syncer := NewSyncer(context.TODO(), conf, ticker, mm, mf, lg)
	syncedCh := make(chan struct{})
	syncer.RegisterChForSynced(context.TODO(), syncedCh)

	assert.False(t, syncer.ListenToGossip())
	assert.False(t, syncer.IsSynced(context.TODO()))

	// the node is synced when it starts syncing when current layer is 0
	var wg sync.WaitGroup
	wg.Add(1)
	go func() {
		assert.True(t, syncer.synchronize(context.TODO()))
		wg.Done()
	}()
	<-syncedCh
	assert.True(t, syncer.IsSynced(context.TODO()))
	// wait for the first synchronize to finish
	wg.Wait()

	// cause the syncer to get out of synced and then wait again
	current := mm.LatestLayer().Add(outOfSyncThreshold)
	ticker.advanceToLayer(current)
	wg.Add(1)
	go func() {
		assert.True(t, syncer.synchronize(context.TODO()))
		wg.Done()
	}()
	firstLayer := types.NewLayerID(1)
	mf.feedLayerResult(firstLayer, firstLayer)
	// wait till layer 1's content is requested to check whether sync state has changed
	<-mf.getLayerPollChan(firstLayer)
	// the node should realized it's behind now and set the node to be notSynced
	assert.False(t, syncer.ListenToGossip())
	assert.False(t, syncer.IsSynced(context.TODO()))

	mf.feedLayerResult(types.NewLayerID(2), current)
	wg.Wait()
	// node should be in gossip sync state
	assert.True(t, syncer.ListenToGossip())
	assert.False(t, syncer.IsSynced(context.TODO()))

	waitOutGossipSync(t, current, syncer, ticker, mf)
}

func waitOutGossipSync(t *testing.T, current types.LayerID, syncer *Syncer, mlt *mockLayerTicker, mf *mockFetcher) {
	assert.True(t, syncer.ListenToGossip())
	assert.False(t, syncer.IsSynced(context.TODO()))

	// next layer will be still gossip syncing
	assert.Equal(t, types.NewLayerID(2).Uint32(), numGossipSyncLayers)
	assert.Equal(t, current.Add(numGossipSyncLayers), syncer.getTargetSyncedLayer())

	var wg sync.WaitGroup
	current = current.Add(1)
	mlt.advanceToLayer(current)
	wg.Add(1)
	go func() {
		assert.True(t, syncer.synchronize(context.TODO()))
		wg.Done()
	}()
	mf.feedLayerResult(syncer.mesh.ProcessedLayer().Add(1), current)
	wg.Wait()
	assert.True(t, syncer.ListenToGossip())
	assert.False(t, syncer.IsSynced(context.TODO()))

	// done one full layer of gossip sync, now it is synced
	syncedCh := make(chan struct{})
	syncer.RegisterChForSynced(context.TODO(), syncedCh)
	current = current.Add(1)
	mlt.advanceToLayer(current)
	wg.Add(1)
	go func() {
		assert.True(t, syncer.synchronize(context.TODO()))
		wg.Done()
	}()
	mf.feedLayerResult(syncer.mesh.ProcessedLayer().Add(1), current)
	<-syncedCh
	assert.True(t, syncer.ListenToGossip())
	assert.True(t, syncer.IsSynced(context.TODO()))
	wg.Wait()
}

func TestForceSync(t *testing.T) {
	lg := log.NewDefault("syncer")
	syncer := NewSyncer(context.TODO(), conf, newMockLayerTicker(), newMemMesh(lg), newMockFetcher(), lg)
	syncedCh := make(chan struct{})
	syncer.RegisterChForSynced(context.TODO(), syncedCh)

	assert.False(t, syncer.ListenToGossip())
	assert.False(t, syncer.IsSynced(context.TODO()))

	syncer.ForceSync(context.TODO())
	<-syncedCh
	assert.True(t, syncer.ListenToGossip())
	assert.True(t, syncer.IsSynced(context.TODO()))
}

func TestShouldValidateLayer(t *testing.T) {
	lg := log.NewDefault("syncer")
	ticker := newMockLayerTicker()
	syncer := NewSyncer(context.TODO(), conf, ticker, newMemMesh(lg), newMockFetcher(), lg)
	assert.False(t, syncer.shouldValidateLayer(types.NewLayerID(0)))

	ticker.advanceToLayer(types.NewLayerID(3))
	assert.False(t, syncer.shouldValidateLayer(types.NewLayerID(0)))
	assert.True(t, syncer.shouldValidateLayer(types.NewLayerID(1)))
	assert.True(t, syncer.shouldValidateLayer(types.NewLayerID(2)))
	// current layer
	ticker.layerStartTime = time.Now()
	assert.False(t, syncer.shouldValidateLayer(types.NewLayerID(3)))
	// but if current layer has elapsed ValidationDelta ms, we will validate
	ticker.layerStartTime = time.Now().Add(-conf.ValidationDelta)
	assert.True(t, syncer.shouldValidateLayer(types.NewLayerID(3)))
}

func TestGetATXsCurrentEpoch(t *testing.T) {
	lg := log.NewDefault("syncer")
	mf := newMockFetcher()
	ticker := newMockLayerTicker()
	syncer := NewSyncer(context.TODO(), conf, ticker, newMemMesh(lg), mf, lg)
	require.Equal(t, 3, layersPerEpoch)
	mf.setATXsErrors(0, errors.New("no ATXs for epoch 0, expected for epoch 0"))
	mf.setATXsErrors(1, errors.New("no ATXs for epoch 1, error out"))

	// epoch 0
	ticker.advanceToLayer(types.NewLayerID(2))
	// epoch 0, ATXs not requested at any layer
	assert.NoError(t, syncer.getATXs(context.TODO(), types.NewLayerID(0)))
	assert.Equal(t, uint32(0), atomic.LoadUint32(&mf.atxsCalls))
	assert.NoError(t, syncer.getATXs(context.TODO(), types.NewLayerID(1)))
	assert.Equal(t, uint32(0), atomic.LoadUint32(&mf.atxsCalls))
	assert.NoError(t, syncer.getATXs(context.TODO(), types.NewLayerID(2)))
	assert.Equal(t, uint32(0), atomic.LoadUint32(&mf.atxsCalls))

	// epoch 1
	ticker.advanceToLayer(types.NewLayerID(5))
	assert.Error(t, syncer.getATXs(context.TODO(), types.NewLayerID(3)))
	assert.Equal(t, uint32(1), atomic.LoadUint32(&mf.atxsCalls))
	assert.Error(t, syncer.getATXs(context.TODO(), types.NewLayerID(4)))
	assert.Equal(t, uint32(2), atomic.LoadUint32(&mf.atxsCalls))
	assert.Error(t, syncer.getATXs(context.TODO(), types.NewLayerID(5)))
	assert.Equal(t, uint32(3), atomic.LoadUint32(&mf.atxsCalls))

	// epoch 2
	ticker.advanceToLayer(types.NewLayerID(8))
	assert.NoError(t, syncer.getATXs(context.TODO(), types.NewLayerID(6)))
	assert.Equal(t, uint32(4), atomic.LoadUint32(&mf.atxsCalls))
	assert.NoError(t, syncer.getATXs(context.TODO(), types.NewLayerID(7)))
	assert.Equal(t, uint32(5), atomic.LoadUint32(&mf.atxsCalls))
	assert.NoError(t, syncer.getATXs(context.TODO(), types.NewLayerID(8)))
	assert.Equal(t, uint32(6), atomic.LoadUint32(&mf.atxsCalls))
}

func TestGetATXsOldAndCurrentEpoch(t *testing.T) {
	lg := log.NewDefault("syncer")
	mf := newMockFetcher()
	ticker := newMockLayerTicker()
	syncer := NewSyncer(context.TODO(), conf, ticker, newMemMesh(lg), mf, lg)
	require.Equal(t, 3, layersPerEpoch)
	mf.setATXsErrors(0, errors.New("no ATXs for epoch 0, expected for epoch 0"))
	mf.setATXsErrors(1, errors.New("no ATXs for epoch 1"))

	ticker.advanceToLayer(types.NewLayerID(8)) // epoch 2
	// epoch 0, ATXs not requested at any layer
	assert.NoError(t, syncer.getATXs(context.TODO(), types.NewLayerID(0)))
	assert.Equal(t, uint32(0), atomic.LoadUint32(&mf.atxsCalls))
	assert.NoError(t, syncer.getATXs(context.TODO(), types.NewLayerID(1)))
	assert.Equal(t, uint32(0), atomic.LoadUint32(&mf.atxsCalls))
	assert.NoError(t, syncer.getATXs(context.TODO(), types.NewLayerID(2)))
	assert.Equal(t, uint32(0), atomic.LoadUint32(&mf.atxsCalls))

	// epoch 1, has error but not requested at layer 3/4
	assert.NoError(t, syncer.getATXs(context.TODO(), types.NewLayerID(3)))
	assert.Equal(t, uint32(0), atomic.LoadUint32(&mf.atxsCalls))
	assert.NoError(t, syncer.getATXs(context.TODO(), types.NewLayerID(4)))
	assert.Equal(t, uint32(0), atomic.LoadUint32(&mf.atxsCalls))
	// will be requested at layer 5
	assert.Error(t, syncer.getATXs(context.TODO(), types.NewLayerID(5)))
	assert.Equal(t, uint32(1), atomic.LoadUint32(&mf.atxsCalls))

	// epoch 2 is the current epoch. ATXs will be requested at every layer
	assert.NoError(t, syncer.getATXs(context.TODO(), types.NewLayerID(6)))
	assert.Equal(t, uint32(2), atomic.LoadUint32(&mf.atxsCalls))
	assert.NoError(t, syncer.getATXs(context.TODO(), types.NewLayerID(7)))
	assert.Equal(t, uint32(3), atomic.LoadUint32(&mf.atxsCalls))
	assert.NoError(t, syncer.getATXs(context.TODO(), types.NewLayerID(8)))
	assert.Equal(t, uint32(4), atomic.LoadUint32(&mf.atxsCalls))
}

func TestGetTBCurrentEpoch(t *testing.T) {
	lg := log.NewDefault("syncer")
	mf := newMockFetcher()
	ticker := newMockLayerTicker()
	syncer := NewSyncer(context.TODO(), conf, ticker, newMemMesh(lg), mf, lg)
	require.Equal(t, 3, layersPerEpoch)
	mf.setTBErrors(0, errors.New("no tortoise beacon for epoch 0, expected for epoch 0"))
	mf.setTBErrors(1, errors.New("no tortoise beacon for epoch 1, expected for epoch 1"))
	mf.setTBErrors(3, errors.New("no tortoise beacon for epoch 3, error out"))

	ticker.advanceToLayer(types.NewLayerID(2))
	// epoch 0, tortoise beacon not requested at any layer
	assert.NoError(t, syncer.getTortoiseBeacon(context.TODO(), types.NewLayerID(0)))
	assert.Equal(t, uint32(0), atomic.LoadUint32(&mf.tbCalls))
	assert.NoError(t, syncer.getTortoiseBeacon(context.TODO(), types.NewLayerID(1)))
	assert.Equal(t, uint32(0), atomic.LoadUint32(&mf.tbCalls))
	assert.NoError(t, syncer.getTortoiseBeacon(context.TODO(), types.NewLayerID(2)))
	assert.Equal(t, uint32(0), atomic.LoadUint32(&mf.tbCalls))

	// epoch 1, still genesis, tortoise beacon not requested still
	ticker.advanceToLayer(types.NewLayerID(5))
	assert.NoError(t, syncer.getTortoiseBeacon(context.TODO(), types.NewLayerID(3)))
	assert.Equal(t, uint32(0), atomic.LoadUint32(&mf.tbCalls))
	assert.NoError(t, syncer.getTortoiseBeacon(context.TODO(), types.NewLayerID(4)))
	assert.Equal(t, uint32(0), atomic.LoadUint32(&mf.tbCalls))
	assert.NoError(t, syncer.getTortoiseBeacon(context.TODO(), types.NewLayerID(5)))
	assert.Equal(t, uint32(0), atomic.LoadUint32(&mf.tbCalls))

	// epoch 2, no error
	ticker.advanceToLayer(types.NewLayerID(8))
	assert.NoError(t, syncer.getTortoiseBeacon(context.TODO(), types.NewLayerID(6)))
	assert.Equal(t, uint32(1), atomic.LoadUint32(&mf.tbCalls))
	assert.NoError(t, syncer.getTortoiseBeacon(context.TODO(), types.NewLayerID(7)))
	assert.Equal(t, uint32(2), atomic.LoadUint32(&mf.tbCalls))
	assert.NoError(t, syncer.getTortoiseBeacon(context.TODO(), types.NewLayerID(8)))
	assert.Equal(t, uint32(3), atomic.LoadUint32(&mf.tbCalls))

	// epoch 3
	ticker.advanceToLayer(types.NewLayerID(11))
	assert.Error(t, syncer.getTortoiseBeacon(context.TODO(), types.NewLayerID(9)))
	assert.Equal(t, uint32(4), atomic.LoadUint32(&mf.tbCalls))
	assert.Error(t, syncer.getTortoiseBeacon(context.TODO(), types.NewLayerID(10)))
	assert.Equal(t, uint32(5), atomic.LoadUint32(&mf.tbCalls))
	assert.Error(t, syncer.getTortoiseBeacon(context.TODO(), types.NewLayerID(11)))
	assert.Equal(t, uint32(6), atomic.LoadUint32(&mf.tbCalls))
}

func TestGetTBOldAndCurrentEpoch(t *testing.T) {
	lg := log.NewDefault("syncer")
	mf := newMockFetcher()
	ticker := newMockLayerTicker()
	syncer := NewSyncer(context.TODO(), conf, ticker, newMemMesh(lg), mf, lg)
	require.Equal(t, 3, layersPerEpoch)
	mf.setTBErrors(0, errors.New("no tortoise beacon for epoch 0, expected for epoch 0"))
	mf.setTBErrors(1, errors.New("no tortoise beacon for epoch 1, expected for epoch 1"))
	mf.setTBErrors(3, errors.New("no tortoise beacon for epoch 3, error out"))

	ticker.advanceToLayer(types.NewLayerID(11)) // epoch 3
	// epoch 0, tortoise beacon not requested
	assert.NoError(t, syncer.getTortoiseBeacon(context.TODO(), types.NewLayerID(0)))
	assert.Equal(t, uint32(0), atomic.LoadUint32(&mf.tbCalls))
	assert.NoError(t, syncer.getTortoiseBeacon(context.TODO(), types.NewLayerID(1)))
	assert.Equal(t, uint32(0), atomic.LoadUint32(&mf.tbCalls))
	assert.NoError(t, syncer.getTortoiseBeacon(context.TODO(), types.NewLayerID(2)))
	assert.Equal(t, uint32(0), atomic.LoadUint32(&mf.tbCalls))

	// epoch 1, tortoise beacon still not requested
	assert.NoError(t, syncer.getTortoiseBeacon(context.TODO(), types.NewLayerID(3)))
	assert.Equal(t, uint32(0), atomic.LoadUint32(&mf.tbCalls))
	assert.NoError(t, syncer.getTortoiseBeacon(context.TODO(), types.NewLayerID(4)))
	assert.Equal(t, uint32(0), atomic.LoadUint32(&mf.tbCalls))
	assert.NoError(t, syncer.getTortoiseBeacon(context.TODO(), types.NewLayerID(5)))
	assert.Equal(t, uint32(0), atomic.LoadUint32(&mf.tbCalls))

	// epoch 2, tortoise beacon will be requested at the last layer
	assert.NoError(t, syncer.getTortoiseBeacon(context.TODO(), types.NewLayerID(6)))
	assert.Equal(t, uint32(0), atomic.LoadUint32(&mf.tbCalls))
	assert.NoError(t, syncer.getTortoiseBeacon(context.TODO(), types.NewLayerID(7)))
	assert.Equal(t, uint32(0), atomic.LoadUint32(&mf.tbCalls))
	assert.NoError(t, syncer.getTortoiseBeacon(context.TODO(), types.NewLayerID(8)))
	assert.Equal(t, uint32(1), atomic.LoadUint32(&mf.tbCalls))

	// epoch 3 is the current epoch. ATXs will be requested at every layer
	assert.Error(t, syncer.getTortoiseBeacon(context.TODO(), types.NewLayerID(9)))
	assert.Equal(t, uint32(2), atomic.LoadUint32(&mf.tbCalls))
	assert.Error(t, syncer.getTortoiseBeacon(context.TODO(), types.NewLayerID(10)))
	assert.Equal(t, uint32(3), atomic.LoadUint32(&mf.tbCalls))
	assert.Error(t, syncer.getTortoiseBeacon(context.TODO(), types.NewLayerID(11)))
	assert.Equal(t, uint32(4), atomic.LoadUint32(&mf.tbCalls))
}<|MERGE_RESOLUTION|>--- conflicted
+++ resolved
@@ -147,27 +147,14 @@
 
 type mockValidator struct{}
 
-<<<<<<< HEAD
-func (mv *mockValidator) LatestComplete() types.LayerID { return 0 }
-func (mv *mockValidator) Persist(context.Context) error { return nil }
-func (mv *mockValidator) HandleIncomingLayer(ctx context.Context, layer types.LayerID) (types.LayerID, types.LayerID, bool) {
-	return layer, layer - 1, false
-}
-func (mv *mockValidator) HandleLateBlocks(ctx context.Context, blocks []*types.Block) (types.LayerID, types.LayerID) {
-	if len(blocks) != 1 {
-		panic("expected a single block as input")
-	}
-	return blocks[0].Layer(), blocks[0].Layer() - 1
-=======
 func (mv *mockValidator) LatestComplete() types.LayerID { return types.LayerID{} }
-func (mv *mockValidator) Persist() error                { return nil }
-func (mv *mockValidator) HandleIncomingLayer(layer *types.Layer) (types.LayerID, types.LayerID) {
+func (mv *mockValidator) Persist(context.Context()) error                { return nil }
+func (mv *mockValidator) HandleIncomingLayer(ctx context.Context, layer *types.Layer) (types.LayerID, types.LayerID) {
 	return layer.Index(), layer.Index().Sub(1)
 }
 
-func (mv *mockValidator) HandleLateBlock(block *types.Block) (types.LayerID, types.LayerID) {
+func (mv *mockValidator) HandleLateBlock(ctx context.Context, block *types.Block) (types.LayerID, types.LayerID) {
 	return block.Layer(), block.Layer().Sub(1)
->>>>>>> 1455be64
 }
 
 func newMemMesh(lg log.Log) *mesh.Mesh {
