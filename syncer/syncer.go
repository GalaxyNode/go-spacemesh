--- conflicted
+++ resolved
@@ -330,15 +330,8 @@
 			return false
 		}
 
-<<<<<<< HEAD
-		if s.shouldValidateLayer(layerID) {
-			vQueue <- layer
-		}
+		vQueue <- layer
 		logger.With().Debug("finished data sync for layer", layerID)
-=======
-		vQueue <- layer
-		logger.With().Debug("finished data sync", layerID)
->>>>>>> f0af7029
 	}
 	logger.With().Debug("data is synced, waiting for validation",
 		log.FieldNamed("current", s.ticker.GetCurrentLayer()),
