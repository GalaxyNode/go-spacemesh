--- conflicted
+++ resolved
@@ -4,7 +4,6 @@
 	"context"
 	"errors"
 	"fmt"
-	"github.com/spacemeshos/go-spacemesh/p2p"
 	"sync"
 	"time"
 
@@ -18,29 +17,6 @@
 	"github.com/spacemeshos/go-spacemesh/system"
 )
 
-<<<<<<< HEAD
-//go:generate mockgen -package=mocks -destination=./mocks/mocks.go -source=./syncer.go
-
-type layerTicker interface {
-	GetCurrentLayer() types.LayerID
-	LayerToTime(types.LayerID) time.Time
-}
-
-type layerFetcher interface {
-	PollLayerContent(ctx context.Context, layerID types.LayerID) chan layerfetcher.LayerPromiseResult
-	GetEpochATXs(ctx context.Context, peer p2p.Peer, id types.EpochID) error
-}
-
-type layerPatrol interface {
-	IsHareInCharge(types.LayerID) bool
-}
-
-type layerValidator interface {
-	ProcessLayer(context.Context, types.LayerID) error
-}
-
-=======
->>>>>>> 8dd04882
 // Configuration is the config params for syncer.
 type Configuration struct {
 	SyncInterval time.Duration
