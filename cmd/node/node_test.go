package node

import (
	"bytes"
	"context"
	"fmt"
<<<<<<< HEAD
=======
	"github.com/spacemeshos/go-spacemesh/activation"
	"github.com/spacemeshos/go-spacemesh/eligibility"
	"github.com/spacemeshos/go-spacemesh/p2p/service"
	"github.com/spacemeshos/go-spacemesh/timesync"
	"github.com/stretchr/testify/assert"
>>>>>>> 233360c9
	"io"
	"io/ioutil"
	inet "net"
	"net/http"
	"os"
	"path/filepath"
	"strconv"
	"strings"
	"sync"
	"testing"
	"time"

	"github.com/golang/protobuf/jsonpb"
	"github.com/golang/protobuf/proto"
	pb "github.com/spacemeshos/api/release/go/spacemesh/v1"
	apiConfig "github.com/spacemeshos/go-spacemesh/api/config"
	cmdp "github.com/spacemeshos/go-spacemesh/cmd"
	"github.com/spacemeshos/go-spacemesh/common/types"
	"github.com/spacemeshos/go-spacemesh/common/util"
	"github.com/spacemeshos/go-spacemesh/config"
	"github.com/spacemeshos/go-spacemesh/events"
	"github.com/spacemeshos/go-spacemesh/log"
	"github.com/spacemeshos/go-spacemesh/p2p"
	"github.com/spacemeshos/go-spacemesh/p2p/net"
	"github.com/spacemeshos/go-spacemesh/p2p/node"
	"github.com/spacemeshos/go-spacemesh/p2p/p2pcrypto"
	"github.com/spacemeshos/go-spacemesh/signing"
	"github.com/spf13/cobra"
	"github.com/stretchr/testify/require"
	"go.uber.org/zap"
	"go.uber.org/zap/zapcore"
	"google.golang.org/genproto/googleapis/rpc/code"
	"google.golang.org/grpc"
	"google.golang.org/grpc/codes"
	"google.golang.org/grpc/status"
)

func tempDir() (dir string, cleanup func() error, err error) {
<<<<<<< HEAD
	path, err := ioutil.TempDir("", "datadir_")
=======
	path, err := ioutil.TempDir("/tmp", "datadir_")
>>>>>>> 233360c9
	if err != nil {
		return "", nil, err
	}
	cleanup = func() error {
		return os.RemoveAll(path)
	}
<<<<<<< HEAD
	return
=======
	return path, cleanup, err
>>>>>>> 233360c9
}

func TestSpacemeshApp_getEdIdentity(t *testing.T) {
	r := require.New(t)
	tempdir, _ := ioutil.TempDir("", "sm-id-test")

	defer func() {
		err := os.RemoveAll(tempdir)
		r.NoError(err)
	}()

	app := NewSpacemeshApp()
	app.Config.POST.DataDir = tempdir
	app.log = log.NewDefault("logger")

	// Create new identity.
	signer1, err := app.LoadOrCreateEdSigner()
	r.NoError(err)
	infos, err := ioutil.ReadDir(tempdir)
	r.NoError(err)
	r.Len(infos, 1)

	// Load existing identity.
	signer2, err := app.LoadOrCreateEdSigner()
	r.NoError(err)
	infos, err = ioutil.ReadDir(tempdir)
	r.NoError(err)
	r.Len(infos, 1)
	r.Equal(signer1.PublicKey(), signer2.PublicKey())

	// Invalidate the identity by changing its file name.
	filename := filepath.Join(tempdir, infos[0].Name())
	err = os.Rename(filename, filename+"_")
	r.NoError(err)

	// Create new identity.
	signer3, err := app.LoadOrCreateEdSigner()
	r.NoError(err)
	infos, err = ioutil.ReadDir(tempdir)
	r.NoError(err)
	r.Len(infos, 2)
	r.NotEqual(signer1.PublicKey(), signer3.PublicKey())
}

func newLogger(buf *bytes.Buffer) log.Log {
	lvl := zap.NewAtomicLevelAt(zapcore.InfoLevel)
	syncer := zapcore.AddSync(buf)
	encConfig := zap.NewDevelopmentEncoderConfig()
	encConfig.TimeKey = ""
	enc := zapcore.NewConsoleEncoder(encConfig)
	core := zapcore.NewCore(enc, syncer, lvl)
	return log.NewFromLog(zap.New(core))
}

func TestSpacemeshApp_SetLoggers(t *testing.T) {
	r := require.New(t)

	var buf1, buf2 bytes.Buffer

	app := NewSpacemeshApp()
	mylogger := "anton"
	myLog := newLogger(&buf1)
	myLog2 := newLogger(&buf2)

	app.log = app.addLogger(mylogger, myLog)
	msg1 := "hi there"
	app.log.Info(msg1)
	r.Equal(fmt.Sprintf("INFO\t%-13s\t%s\n", mylogger, msg1), buf1.String())
	r.NoError(app.SetLogLevel(mylogger, "warn"))
	r.Equal("warn", app.loggers[mylogger].String())
	buf1.Reset()

	msg1 = "other logger"
	myLog2.Info(msg1)
	msg2 := "hi again"
	msg3 := "be careful"
	// This one should not be printed
	app.log.Info(msg2)
	// This one should be printed
	app.log.Warning(msg3)
	r.Equal(fmt.Sprintf("WARN\t%-13s\t%s\n", mylogger, msg3), buf1.String())
	r.Equal(fmt.Sprintf("INFO\t%s\n", msg1), buf2.String())
	buf1.Reset()

	r.NoError(app.SetLogLevel(mylogger, "info"))

	msg4 := "nihao"
	app.log.Info(msg4)
	r.Equal("info", app.loggers[mylogger].String())
	r.Equal(fmt.Sprintf("INFO\t%-13s\t%s\n", mylogger, msg4), buf1.String())

	// test bad logger name
	r.Error(app.SetLogLevel("anton3", "warn"))

	// test bad loglevel
	r.Error(app.SetLogLevel(mylogger, "lulu"))
	r.Equal("info", app.loggers[mylogger].String())
}

func TestSpacemeshApp_AddLogger(t *testing.T) {
	r := require.New(t)

	var buf bytes.Buffer

	lg := newLogger(&buf)
	app := NewSpacemeshApp()
	mylogger := "anton"
	subLogger := app.addLogger(mylogger, lg)
	subLogger.Debug("should not get printed")
	teststr := "should get printed"
	subLogger.Info(teststr)
	r.Equal(fmt.Sprintf("INFO\t%-13s\t%s\n", mylogger, teststr), buf.String())
}

func testArgs(args ...string) (string, error) {
	root := Cmd
	buf := new(bytes.Buffer)
	root.SetOut(buf)
	root.SetErr(buf)
	// Workaround: will fail if args is nil (defaults to os args)
	if args == nil {
		args = []string{""}
	}
	root.SetArgs(args)
	_, err := root.ExecuteC() // runs Run()
	return buf.String(), err
}

func TestSpacemeshApp_Cmd(t *testing.T) {
	r := require.New(t)
	app := NewSpacemeshApp()

	expected := `unknown command "illegal" for "node"`
	expected2 := "Error: " + expected + "\nRun 'node --help' for usage.\n"
	r.Equal(false, app.Config.TestMode)

	// Test an illegal flag
	Cmd.Run = func(*cobra.Command, []string) {
		// We don't expect this to be called at all
		r.Fail("Command.Run not expected to run")
	}
	str, err := testArgs("illegal")
	r.Error(err)
	r.Equal(expected, err.Error())
	r.Equal(expected2, str)

	// Test a legal flag
	Cmd.Run = func(cmd *cobra.Command, args []string) {
		r.NoError(app.Initialize(cmd, args))
	}
	str, err = testArgs("--test-mode")

	// We must manually disable this, it's a global and simply removing the flag isn't sufficient
	defer log.JSONLog(false)

	r.NoError(err)
	r.Empty(str)
	r.Equal(true, app.Config.TestMode)
}

// This must be called in between each test that changes flags
func resetFlags() {
	Cmd.ResetFlags()
	cmdp.AddCommands(Cmd)
}

func setup() {
	// Reset the shutdown context
	// oof, globals make testing really difficult
	ctx, cancel := context.WithCancel(context.Background())
	cmdp.Ctx = ctx
	cmdp.Cancel = cancel

	events.CloseEventReporter()
	resetFlags()
}

func TestSpacemeshApp_GrpcFlags(t *testing.T) {
	setup()

	// Use a unique port
	port := 1244

	r := require.New(t)
	app := NewSpacemeshApp()
	r.Equal(9092, app.Config.API.GrpcServerPort)
	r.Equal(false, app.Config.API.StartNodeService)

	// Try enabling an illegal service
	Cmd.Run = func(cmd *cobra.Command, args []string) {
		err := app.Initialize(cmd, args)
		r.Error(err)
		r.Equal("unrecognized GRPC service requested: illegal", err.Error())
	}
	str, err := testArgs("--grpc-port", strconv.Itoa(port), "--grpc", "illegal")
	r.NoError(err)
	r.Empty(str)
	// This should still be set
	r.Equal(port, app.Config.API.GrpcServerPort)
	r.Equal(false, app.Config.API.StartNodeService)

	resetFlags()
	events.CloseEventReporter()

	// Try enabling two services, one with a legal name and one with an illegal name
	// In this case, the node service will be enabled because it comes first
	// Uses Cmd.Run as defined above
	str, err = testArgs("--grpc-port", strconv.Itoa(port), "--grpc", "node", "--grpc", "illegal")
	r.NoError(err)
	r.Empty(str)
	r.Equal(true, app.Config.API.StartNodeService)

	resetFlags()
	events.CloseEventReporter()

	// Try the same thing but change the order of the flags
	// In this case, the node service will not be enabled because it comes second
	// Uses Cmd.Run as defined above
	str, err = testArgs("--grpc", "illegal", "--grpc-port", strconv.Itoa(port), "--grpc", "node")
	r.NoError(err)
	r.Empty(str)
	r.Equal(false, app.Config.API.StartNodeService)

	resetFlags()
	events.CloseEventReporter()

	// Use commas instead
	// In this case, the node service will be enabled because it comes first
	// Uses Cmd.Run as defined above
	str, err = testArgs("--grpc", "node,illegal", "--grpc-port", strconv.Itoa(port))
	r.NoError(err)
	r.Empty(str)
	r.Equal(true, app.Config.API.StartNodeService)

	resetFlags()
	events.CloseEventReporter()

	// This should work
	Cmd.Run = func(cmd *cobra.Command, args []string) {
		r.NoError(app.Initialize(cmd, args))
	}
	str, err = testArgs("--grpc", "node")
	r.Empty(str)
	r.NoError(err)
	r.Equal(true, app.Config.API.StartNodeService)

	resetFlags()
	events.CloseEventReporter()

	// This should work too
	str, err = testArgs("--grpc", "node,node")
	r.Empty(str)
	r.NoError(err)
	r.Equal(true, app.Config.API.StartNodeService)

	// Test enabling two services both ways

	// Reset flags and config
	resetFlags()
	events.CloseEventReporter()
	app.Config.API = apiConfig.DefaultTestConfig()

	r.Equal(false, app.Config.API.StartNodeService)
	r.Equal(false, app.Config.API.StartMeshService)
	str, err = testArgs("--grpc", "node,mesh")
	r.Empty(str)
	r.NoError(err)
	r.Equal(true, app.Config.API.StartNodeService)
	r.Equal(true, app.Config.API.StartMeshService)

	// Reset flags and config
	resetFlags()
	events.CloseEventReporter()
	app.Config.API = apiConfig.DefaultTestConfig()

	r.Equal(false, app.Config.API.StartNodeService)
	r.Equal(false, app.Config.API.StartMeshService)
	str, err = testArgs("--grpc", "node", "--grpc", "mesh")
	r.Empty(str)
	r.NoError(err)
	r.Equal(true, app.Config.API.StartNodeService)
	r.Equal(true, app.Config.API.StartMeshService)
}

func TestSpacemeshApp_JsonFlags(t *testing.T) {
	setup()

	r := require.New(t)
	app := NewSpacemeshApp()
	r.Equal(9093, app.Config.API.JSONServerPort)
	r.Equal(false, app.Config.API.StartJSONServer)
	r.Equal(false, app.Config.API.StartNodeService)

	// Try enabling just the JSON service (without the GRPC service)
	Cmd.Run = func(cmd *cobra.Command, args []string) {
		err := app.Initialize(cmd, args)
		r.Error(err)
		r.Equal("must enable at least one GRPC service along with JSON gateway service", err.Error())
	}
	str, err := testArgs("--json-server")
	r.NoError(err)
	r.Empty(str)
	r.Equal(true, app.Config.API.StartJSONServer)
	r.Equal(false, app.Config.API.StartNodeService)

	resetFlags()
	events.CloseEventReporter()

	// Try enabling both the JSON and the GRPC services
	Cmd.Run = func(cmd *cobra.Command, args []string) {
		r.NoError(app.Initialize(cmd, args))
	}
	str, err = testArgs("--grpc", "node", "--json-server")
	r.NoError(err)
	r.Empty(str)
	r.Equal(true, app.Config.API.StartNodeService)
	r.Equal(true, app.Config.API.StartJSONServer)

	resetFlags()
	events.CloseEventReporter()

	// Try changing the port
	// Uses Cmd.Run as defined above
	str, err = testArgs("--json-port", "1234")
	r.NoError(err)
	r.Empty(str)
	r.Equal(false, app.Config.API.StartNodeService)
	r.Equal(false, app.Config.API.StartJSONServer)
	r.Equal(1234, app.Config.API.JSONServerPort)
}

type NetMock struct {
}

func (NetMock) SubscribePeerEvents() (conn, disc chan p2pcrypto.PublicKey) {
	return nil, nil
}
func (NetMock) Broadcast(context.Context, string, []byte) error {
	return nil
}

func marshalProto(t *testing.T, msg proto.Message) string {
	var buf bytes.Buffer
	var m jsonpb.Marshaler
	require.NoError(t, m.Marshal(&buf, msg))
	return buf.String()
}

func callEndpoint(t *testing.T, endpoint, payload string, port int) (string, int) {
	url := fmt.Sprintf("http://127.0.0.1:%d/%s", port, endpoint)
	resp, err := http.Post(url, "application/json", strings.NewReader(payload))
	require.NoError(t, err)
	require.Equal(t, "application/json", resp.Header.Get("Content-Type"))
	buf, err := ioutil.ReadAll(resp.Body)
	require.NoError(t, err)
	require.NoError(t, resp.Body.Close())

	return string(buf), resp.StatusCode
}

func TestSpacemeshApp_GrpcService(t *testing.T) {
	setup()

	// Use a unique port
	port := 1242

	r := require.New(t)
	app := NewSpacemeshApp()

	path, cleanup, err := tempDir()
	r.NoError(err)
	defer cleanup()

	Cmd.Run = func(cmd *cobra.Command, args []string) {
		r.NoError(app.Initialize(cmd, args))
		app.Config.API.GrpcServerPort = port
		app.Config.DataDirParent = path
<<<<<<< HEAD
		app.startAPIServices(NetMock{})

		// MERGE FIX
		//app.Config.API.NewGrpcServerPort = port
		//app.startAPIServices(NetMock{})
=======
		app.startAPIServices(context.TODO(), NetMock{})
>>>>>>> 233360c9
	}
	defer app.stopServices()

	// Make sure the service is not running by default
	str, err := testArgs() // no args
	r.Empty(str)
	r.NoError(err)
	r.Equal(false, app.Config.API.StartNodeService)

	// Give the services a few seconds to start running - this is important on CI.
	time.Sleep(2 * time.Second)

	// Try talking to the server
	const message = "Hello World"

	// Set up a connection to the server.
	conn, err := grpc.Dial(fmt.Sprintf("localhost:%d", port), grpc.WithInsecure())
	r.NoError(err)
	c := pb.NewNodeServiceClient(conn)

	// We expect this one to fail
	response, err := c.Echo(context.Background(), &pb.EchoRequest{
		Msg: &pb.SimpleString{Value: message}})
	r.Error(err)
	r.Contains(err.Error(), "rpc error: code = Unavailable desc = connection error: desc = \"transport: Error while dialing dial tcp")
	r.NoError(conn.Close())

	resetFlags()
	events.CloseEventReporter()

	// Test starting the server from the commandline
	// uses Cmd.Run from above
	str, err = testArgs("--grpc-port", strconv.Itoa(port), "--grpc", "node")
	r.Empty(str)
	r.NoError(err)
	r.Equal(port, app.Config.API.GrpcServerPort)
	r.Equal(true, app.Config.API.StartNodeService)

	// Give the services a few seconds to start running - this is important on CI.
	time.Sleep(2 * time.Second)

	// Set up a new connection to the server
	conn, err = grpc.Dial(fmt.Sprintf("localhost:%d", port), grpc.WithInsecure())
	defer func() {
		r.NoError(conn.Close())
	}()
	r.NoError(err)
	c = pb.NewNodeServiceClient(conn)

	// call echo and validate result
	// We expect this one to succeed
	response, err = c.Echo(context.Background(), &pb.EchoRequest{
		Msg: &pb.SimpleString{Value: message}})
	r.NoError(err)
	r.Equal(message, response.Msg.Value)
}

func TestSpacemeshApp_JsonService(t *testing.T) {
	setup()

	r := require.New(t)
	app := NewSpacemeshApp()

	path, cleanup, err := tempDir()
	r.NoError(err)
	defer cleanup()

	// Make sure the service is not running by default
	Cmd.Run = func(cmd *cobra.Command, args []string) {
		r.NoError(app.Initialize(cmd, args))
		app.Config.DataDirParent = path
<<<<<<< HEAD
		app.startAPIServices(NetMock{})
=======
		app.startAPIServices(context.TODO(), NetMock{})
>>>>>>> 233360c9
	}
	defer app.stopServices()
	str, err := testArgs()
	r.Empty(str)
	r.NoError(err)
	r.Equal(false, app.Config.API.StartJSONServer)
	r.Equal(false, app.Config.API.StartNodeService)
	r.Equal(false, app.Config.API.StartMeshService)
	r.Equal(false, app.Config.API.StartGlobalStateService)
	r.Equal(false, app.Config.API.StartSmesherService)
	r.Equal(false, app.Config.API.StartTransactionService)

	// Try talking to the server
	const message = "nihao shijie"

	// generate request payload (api input params)
	payload := marshalProto(t, &pb.EchoRequest{Msg: &pb.SimpleString{Value: message}})

	// We expect this one to fail
	url := fmt.Sprintf("http://127.0.0.1:%d/%s", app.Config.API.JSONServerPort, "v1/node/echo")
	_, err = http.Post(url, "application/json", strings.NewReader(payload))
	r.Error(err)
	r.Contains(err.Error(), fmt.Sprintf(
		"dial tcp 127.0.0.1:%d: connect: connection refused",
		app.Config.API.JSONServerPort))

	resetFlags()
	events.CloseEventReporter()

	// Test starting the JSON server from the commandline
	// uses Cmd.Run from above
	str, err = testArgs("--json-server", "--grpc", "node", "--json-port", "1234")
	r.Empty(str)
	r.NoError(err)
	r.Equal(1234, app.Config.API.JSONServerPort)
	r.Equal(true, app.Config.API.StartJSONServer)
	r.Equal(true, app.Config.API.StartNodeService)

	// Give the server a chance to start up
	time.Sleep(2 * time.Second)

	// We expect this one to succeed
	respBody, respStatus := callEndpoint(t, "v1/node/echo", payload, app.Config.API.JSONServerPort)
	log.Info("Got echo response: %v", respBody)
	var msg pb.EchoResponse
	r.NoError(jsonpb.UnmarshalString(respBody, &msg))
	r.Equal(message, msg.Msg.Value)
	require.Equal(t, http.StatusOK, respStatus)
	require.NoError(t, jsonpb.UnmarshalString(respBody, &msg))
	require.Equal(t, message, msg.Msg.Value)
}

// E2E app test of the stream endpoints in the NodeService
func TestSpacemeshApp_NodeService(t *testing.T) {
	setup()

	// Use a unique port
	port := 1240

<<<<<<< HEAD
	app := NewSpacemeshApp()
	cfg := config.DefaultTestConfig()
	app.Config = &cfg

	path, cleanup, err := tempDir()
	require.NoError(t, err)
	defer cleanup()
=======
	path, cleanup, err := tempDir()
	require.NoError(t, err)
	defer cleanup()

	clock := timesync.NewClock(timesync.RealClock{}, time.Duration(1)*time.Second, time.Now(), log.NewDefault("clock"))
	net := service.NewSimulator()
	cfg := getTestDefaultConfig(1)
	poetHarness, err := activation.NewHTTPPoetHarness(false)
	assert.NoError(t, err)
	app, err := InitSingleInstance(*cfg, 0, time.Now().Add(1*time.Second).Format(time.RFC3339), path, eligibility.New(), poetHarness.HTTPPoetClient, clock, net)

	//app := NewSpacemeshApp()
>>>>>>> 233360c9

	Cmd.Run = func(cmd *cobra.Command, args []string) {
		defer app.Cleanup(cmd, args)
		require.NoError(t, app.Initialize(cmd, args))

		// Give the error channel a buffer
		events.CloseEventReporter()
		require.NoError(t, events.InitializeEventReporterWithOptions("", 10, true))

		// Speed things up a little
		app.Config.SyncInterval = 1
		app.Config.LayerDurationSec = 2
		app.Config.DataDirParent = path

		// This will block. We need to run the full app here to make sure that
		// the various services are reporting events correctly. This could probably
		// be done more surgically, and we don't need _all_ of the services.
		app.Start(cmd, args)
	}

	// Run the app in a goroutine. As noted above, it blocks if it succeeds.
	// If there's an error in the args, it will return immediately.
	wg := sync.WaitGroup{}
	wg.Add(1)
	go func() {
		// This makes sure the test doesn't end until this goroutine closes
		defer wg.Done()
		str, err := testArgs("--grpc-port", strconv.Itoa(port), "--grpc", "node", "--acquire-port=false", "--tcp-interface", "127.0.0.1", "--grpc-interface", "localhost")
		require.Empty(t, str)
		require.NoError(t, err)
	}()

	// Wait for the app and services to start
	// Strictly speaking, this does not indicate that all of the services
	// have started, we could add separate channels for that.
	<-app.started

	// Unfortunately sometimes we need to wait even longer
	time.Sleep(3 * time.Second)

	// Set up a new connection to the server
	addr := fmt.Sprintf("localhost:%d", port)
	conn, err := grpc.Dial(addr, grpc.WithInsecure())
	defer func() {
		require.NoError(t, conn.Close())
	}()
	require.NoError(t, err)
	c := pb.NewNodeServiceClient(conn)

	// Use a channel to coordinate ending the test
	end := make(chan struct{})

	go func() {
		// Don't close the channel twice
		var once sync.Once
		oncebody := func() { close(end) }
		defer once.Do(oncebody)

		// Open an error stream and a status stream
		streamErr, err := c.ErrorStream(context.Background(), &pb.ErrorStreamRequest{})
		require.NoError(t, err)

		nextError := func() *pb.NodeError {
			in, err := streamErr.Recv()
			require.NoError(t, err)
			log.Info("Got streamed error: %v", in.Error)
			return in.Error
		}

		// We expect a specific series of errors in a specific order!
		// Check each one
		var myError *pb.NodeError

		myError = nextError()

		// Ignore this error which happens if you have a local database file
		if strings.Contains(myError.Msg, "error adding genesis block, block already exists in database") {
			myError = nextError()
		}

		require.Equal(t, "test123", myError.Msg)
		require.Equal(t, pb.LogLevel_LOG_LEVEL_ERROR, myError.Level)

		myError = nextError()
		require.Equal(t, "test456", myError.Msg)
		require.Equal(t, pb.LogLevel_LOG_LEVEL_ERROR, myError.Level)

		// The panic gets wrapped in an ERROR, and we get both, in this order
		myError = nextError()
		require.Contains(t, myError.Msg, "Fatal: goroutine panicked.")
		require.Equal(t, pb.LogLevel_LOG_LEVEL_ERROR, myError.Level)

		myError = nextError()
		require.Equal(t, "testPANIC", myError.Msg)
		require.Equal(t, pb.LogLevel_LOG_LEVEL_PANIC, myError.Level)

		// Let the test end
		once.Do(oncebody)
	}()

	wg.Add(1)
	go func() {
		// This makes sure the test doesn't end until this goroutine closes
		defer wg.Done()

		streamStatus, err := c.StatusStream(context.Background(), &pb.StatusStreamRequest{})
		require.NoError(t, err)

		// We don't really control the order in which these are received,
		// unlike the errorStream. So just loop and listen here while the
		// app is running, and make sure there are no errors.
		for {
			in, err := streamStatus.Recv()
			if err == io.EOF {
				return
			}
			errCode := status.Code(err)
			// We expect this to happen when the server disconnects
			if errCode == codes.Unavailable {
				return
			}
			require.NoError(t, err)

			// Note that, for some reason, protobuf does not display fields
			// that still have their default value, so the output here will
			// only be partial.
			log.Info("Got status message: %s", in.Status)

			// Check if the test should end
			select {
			case <-end:
				return
			default:
				continue
			}
		}
	}()
	time.Sleep(4 * time.Second)

	// Report two errors and make sure they're both received
	log.Error("test123")
	log.Error("test456")
	time.Sleep(4 * time.Second)

	// Trap a panic
	func() {
		defer func() {
			if r := recover(); r != nil {
				fmt.Println("Recovered", r)
			}
		}()
		log.Panic("testPANIC")
	}()

	// Wait for messages to be received
	<-end

	// This stops the app
	cmdp.Cancel()

	// Wait for everything to stop cleanly before ending test
	wg.Wait()
}

// E2E app test of the transaction service
func TestSpacemeshApp_TransactionService(t *testing.T) {
	setup()
	r := require.New(t)

	// Use a unique port
	port := 1236

	// Use a unique dir for data so we don't read existing state
	path, cleanup, err := tempDir()
	r.NoError(err, "error creating tempdir")
	defer cleanup()

	app := NewSpacemeshApp()
	cfg := config.DefaultTestConfig()
	app.Config = &cfg

	Cmd.Run = func(cmd *cobra.Command, args []string) {
		defer app.Cleanup(cmd, args)
		r.NoError(app.Initialize(cmd, args))

		app.Config.DataDirParent = path

		// GRPC configuration
		app.Config.API.GrpcServerPort = port
		app.Config.API.GrpcServerInterface = "localhost"
		app.Config.API.StartTransactionService = true

		// Prevent obnoxious warning in macOS
		app.Config.P2P.AcquirePort = false
		app.Config.P2P.TCPInterface = "127.0.0.1"

		// Avoid waiting for new connections.
		app.Config.P2P.SwarmConfig.RandomConnections = 0

		// Speed things up a little
		app.Config.SyncInterval = 1
		app.Config.LayerDurationSec = 2

		// Force gossip to always listen, even when not synced
		app.Config.AlwaysListen = true

		app.Config.GenesisTime = time.Now().Add(20 * time.Second).Format(time.RFC3339)

		// This will block. We need to run the full app here to make sure that
		// the various services are reporting events correctly. This could probably
		// be done more surgically, and we don't need _all_ of the services.
		app.Start(cmd, args)
	}

	// Run the app in a goroutine. As noted above, it blocks if it succeeds.
	// If there's an error in the args, it will return immediately.
	wg := sync.WaitGroup{}
	wg.Add(1)
	go func() {
		str, err := testArgs()
		r.Empty(str)
		r.NoError(err)
		wg.Done()
	}()

	// Wait for the app and services to start
	// Strictly speaking, this does not indicate that all of the services
	// have started, we could add separate channels for that, but it seems
	// to work well enough for testing.
	<-app.started
	time.Sleep(2 * time.Second)

	// Set up a new connection to the server
	addr := fmt.Sprintf("localhost:%d", port)
	conn, err := grpc.Dial(addr, grpc.WithInsecure())
	defer func() {
		r.NoError(conn.Close())
	}()
	r.NoError(err)
	c := pb.NewTransactionServiceClient(conn)

	// Construct some mock tx data
	// The tx origin must be the hardcoded test account or else it will have no balance.
	signer, err := signing.NewEdSignerFromBuffer(util.FromHex(apiConfig.Account1Private))
	require.NoError(t, err)
	txorigin := types.Address{}
	txorigin.SetBytes(signer.PublicKey().Bytes())
	dst := types.BytesToAddress([]byte{0x02})
	tx, err := types.NewSignedTx(0, dst, 10, 1, 1, signer)
	require.NoError(t, err, "unable to create signed mock tx")
	txbytes, _ := types.InterfaceToBytes(tx)

	// Coordinate ending the test
	wg2 := sync.WaitGroup{}
	wg2.Add(1)
	go func() {
		// Make sure the channel is closed if we encounter an unexpected
		// error, but don't close the channel twice if we don't!
		var once sync.Once
		oncebody := func() { wg2.Done() }
		defer once.Do(oncebody)

		// Open a transaction stream
		stream, err := c.TransactionsStateStream(context.Background(), &pb.TransactionsStateStreamRequest{
			TransactionId:       []*pb.TransactionId{{Id: tx.ID().Bytes()}},
			IncludeTransactions: true,
		})
		require.NoError(t, err)

		// Now listen on the stream
		res, err := stream.Recv()
		require.NoError(t, err)
		require.Equal(t, tx.ID().Bytes(), res.TransactionState.Id.Id)

		// We expect the tx to go to the mempool
		inTx := res.Transaction
		require.Equal(t, pb.TransactionState_TRANSACTION_STATE_MEMPOOL, res.TransactionState.State)
		require.Equal(t, tx.ID().Bytes(), inTx.Id.Id)
		require.Equal(t, tx.Origin().Bytes(), inTx.Sender.Address)
		require.Equal(t, tx.GasLimit, inTx.GasOffered.GasProvided)
		require.Equal(t, tx.Amount, inTx.Amount.Value)
		require.Equal(t, tx.AccountNonce, inTx.Counter)
		require.Equal(t, tx.Origin().Bytes(), inTx.Signature.PublicKey)
		switch x := inTx.Datum.(type) {
		case *pb.Transaction_CoinTransfer:
			require.Equal(t, tx.Recipient.Bytes(), x.CoinTransfer.Receiver.Address,
				"inner coin transfer tx has bad recipient")
		default:
			require.Fail(t, "inner tx has wrong tx data type")
		}

		// Let the test end
		once.Do(oncebody)

		// Wait for the app to exit
		wg.Wait()
	}()

	time.Sleep(4 * time.Second)

	// Submit the tx
	res, err := c.SubmitTransaction(context.Background(), &pb.SubmitTransactionRequest{
		Transaction: txbytes,
	})
	require.NoError(t, err)
	require.Equal(t, int32(code.Code_OK), res.Status.Code)
	require.Equal(t, tx.ID().Bytes(), res.Txstate.Id.Id)
	require.Equal(t, pb.TransactionState_TRANSACTION_STATE_MEMPOOL, res.Txstate.State)

	// Wait for messages to be received
	wg2.Wait()

	// This stops the app
	cmdp.Cancel()

	// Wait for it to stop
	wg.Wait()
}

func TestSpacemeshApp_P2PInterface(t *testing.T) {
	setup()

	// Use a unique port
	port := 1238
	addr := "127.0.0.1"

	r := require.New(t)
	app := NewSpacemeshApp()

	// Initialize the network: we don't want to listen but this lets us dial out
	l, err := node.NewNodeIdentity()
	r.NoError(err)
	p2pnet, err := net.NewNet(context.TODO(), app.Config.P2P, l, log.AppLog)
	r.NoError(err)
	// We need to listen on a different port
	listener, err := inet.Listen("tcp", fmt.Sprintf("%s:%d", addr, 9270))
	r.NoError(err)
	p2pnet.Start(context.TODO(), listener)
	defer p2pnet.Shutdown()

	// Try to connect before we start the P2P service: this should fail
	tcpAddr := inet.TCPAddr{IP: inet.ParseIP(addr), Port: port}
	_, err = p2pnet.Dial(cmdp.Ctx, &tcpAddr, l.PublicKey())
	r.Error(err)

	// Start P2P services
	app.Config.P2P.TCPPort = port
	app.Config.P2P.TCPInterface = addr
	app.Config.P2P.AcquirePort = false
	swarm, err := p2p.New(cmdp.Ctx, app.Config.P2P, log.AppLog, app.Config.DataDir())
	r.NoError(err)
	r.NoError(swarm.Start(context.TODO()))
	defer swarm.Shutdown()

	// Try to connect again: this should succeed
	conn, err := p2pnet.Dial(cmdp.Ctx, &tcpAddr, l.PublicKey())
	r.NoError(err)
	defer conn.Close()
	r.Equal(fmt.Sprintf("%s:%d", addr, app.Config.P2P.TCPPort), conn.RemoteAddr().String())
	r.Equal(l.PublicKey(), conn.RemotePublicKey())
}<|MERGE_RESOLUTION|>--- conflicted
+++ resolved
@@ -4,14 +4,6 @@
 	"bytes"
 	"context"
 	"fmt"
-<<<<<<< HEAD
-=======
-	"github.com/spacemeshos/go-spacemesh/activation"
-	"github.com/spacemeshos/go-spacemesh/eligibility"
-	"github.com/spacemeshos/go-spacemesh/p2p/service"
-	"github.com/spacemeshos/go-spacemesh/timesync"
-	"github.com/stretchr/testify/assert"
->>>>>>> 233360c9
 	"io"
 	"io/ioutil"
 	inet "net"
@@ -50,35 +42,28 @@
 )
 
 func tempDir() (dir string, cleanup func() error, err error) {
-<<<<<<< HEAD
-	path, err := ioutil.TempDir("", "datadir_")
-=======
 	path, err := ioutil.TempDir("/tmp", "datadir_")
->>>>>>> 233360c9
 	if err != nil {
 		return "", nil, err
 	}
 	cleanup = func() error {
 		return os.RemoveAll(path)
 	}
-<<<<<<< HEAD
-	return
-=======
 	return path, cleanup, err
->>>>>>> 233360c9
 }
 
 func TestSpacemeshApp_getEdIdentity(t *testing.T) {
 	r := require.New(t)
-	tempdir, _ := ioutil.TempDir("", "sm-id-test")
 
 	defer func() {
-		err := os.RemoveAll(tempdir)
+		// cleanup
+		err := os.RemoveAll("tmp")
 		r.NoError(err)
 	}()
 
+	// setup spacemesh app
 	app := NewSpacemeshApp()
-	app.Config.POST.DataDir = tempdir
+	app.Config.Smeshing.Opts.DataDir = "tmp"
 	app.log = log.NewDefault("logger")
 
 	// Create new identity.
@@ -443,15 +428,7 @@
 		r.NoError(app.Initialize(cmd, args))
 		app.Config.API.GrpcServerPort = port
 		app.Config.DataDirParent = path
-<<<<<<< HEAD
-		app.startAPIServices(NetMock{})
-
-		// MERGE FIX
-		//app.Config.API.NewGrpcServerPort = port
-		//app.startAPIServices(NetMock{})
-=======
 		app.startAPIServices(context.TODO(), NetMock{})
->>>>>>> 233360c9
 	}
 	defer app.stopServices()
 
@@ -523,11 +500,7 @@
 	Cmd.Run = func(cmd *cobra.Command, args []string) {
 		r.NoError(app.Initialize(cmd, args))
 		app.Config.DataDirParent = path
-<<<<<<< HEAD
-		app.startAPIServices(NetMock{})
-=======
 		app.startAPIServices(context.TODO(), NetMock{})
->>>>>>> 233360c9
 	}
 	defer app.stopServices()
 	str, err := testArgs()
@@ -587,15 +560,6 @@
 	// Use a unique port
 	port := 1240
 
-<<<<<<< HEAD
-	app := NewSpacemeshApp()
-	cfg := config.DefaultTestConfig()
-	app.Config = &cfg
-
-	path, cleanup, err := tempDir()
-	require.NoError(t, err)
-	defer cleanup()
-=======
 	path, cleanup, err := tempDir()
 	require.NoError(t, err)
 	defer cleanup()
@@ -608,7 +572,6 @@
 	app, err := InitSingleInstance(*cfg, 0, time.Now().Add(1*time.Second).Format(time.RFC3339), path, eligibility.New(), poetHarness.HTTPPoetClient, clock, net)
 
 	//app := NewSpacemeshApp()
->>>>>>> 233360c9
 
 	Cmd.Run = func(cmd *cobra.Command, args []string) {
 		defer app.Cleanup(cmd, args)
