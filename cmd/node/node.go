--- conflicted
+++ resolved
@@ -619,29 +619,13 @@
 		clock,
 		app.addLogger(TBeaconLogger, lg))
 
-<<<<<<< HEAD
-=======
 	var msh *mesh.Mesh
 	var trtl *tortoise.ThreadSafeVerifyingTortoise
->>>>>>> e803e533
 	trtlStateDB, err := database.NewLDBDatabase(filepath.Join(dbStorepath, "turtle"), 0, 0, app.addLogger(StateDbLogger, lg))
 	if err != nil {
 		return err
 	}
 	app.closers = append(app.closers, trtlStateDB)
-<<<<<<< HEAD
-	trtl := tortoise.NewVerifyingTortoise(tortoise.Config{
-		LayerSize:    int(layerSize),
-		Database:     trtlStateDB,
-		MeshDatabase: mdb,
-		Hdist:        app.Config.Hdist,
-		Log:          app.addLogger(TrtlLogger, lg),
-	})
-
-	var msh *mesh.Mesh
-	if mdb.PersistentData() {
-		msh = mesh.NewRecoveredMesh(mdb, atxDB, app.Config.REWARD, trtl, app.txPool, processor, app.addLogger(MeshLogger, lg))
-=======
 	trtlCfg := tortoise.Config{
 		LayerSize:       int(layerSize),
 		Database:        trtlStateDB,
@@ -662,7 +646,6 @@
 
 	if mdb.PersistentData() {
 		msh = mesh.NewRecoveredMesh(ctx, mdb, atxDB, app.Config.REWARD, trtl, app.txPool, processor, app.addLogger(MeshLogger, lg))
->>>>>>> e803e533
 		go msh.CacheWarmUp(app.Config.LayerAvgSize)
 	} else {
 		msh = mesh.NewMesh(mdb, atxDB, app.Config.REWARD, trtl, app.txPool, processor, app.addLogger(MeshLogger, lg))
