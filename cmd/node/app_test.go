// +build !exclude_app_test

package node

import (
	"bufio"
	"fmt"
	"io"
	"io/ioutil"
	lg "log"
	"os"
	"path/filepath"
	"regexp"
	"runtime"
	"testing"
	"time"

	"github.com/spacemeshos/amcl"
	"github.com/spacemeshos/amcl/BLS381"
	"github.com/stretchr/testify/assert"
	"github.com/stretchr/testify/require"
	"github.com/stretchr/testify/suite"

	pb "github.com/spacemeshos/api/release/go/spacemesh/v1"
	"github.com/spacemeshos/go-spacemesh/activation"
	apicfg "github.com/spacemeshos/go-spacemesh/api/config"
	"github.com/spacemeshos/go-spacemesh/common/types"
	"github.com/spacemeshos/go-spacemesh/common/util"
	"github.com/spacemeshos/go-spacemesh/config"
	"github.com/spacemeshos/go-spacemesh/database"
	"github.com/spacemeshos/go-spacemesh/eligibility"
	"github.com/spacemeshos/go-spacemesh/log"
	"github.com/spacemeshos/go-spacemesh/p2p/service"
	"github.com/spacemeshos/go-spacemesh/signing"
	"github.com/spacemeshos/go-spacemesh/timesync"
)

type AppTestSuite struct {
	suite.Suite

	apps        []*SpacemeshApp
	dbs         []string
	poetCleanup func(cleanup bool) error
}

func (suite *AppTestSuite) SetupTest() {
	suite.apps = make([]*SpacemeshApp, 0, 0)
	suite.dbs = make([]string, 0, 0)
	suite.poetCleanup = func(bool) error { return nil }
}

func (suite *AppTestSuite) TearDownTest() {
	if err := suite.poetCleanup(true); err != nil {
		log.Error("error while cleaning up PoET: %v", err)
	}
	for _, dbinst := range suite.dbs {
		if err := os.RemoveAll(dbinst); err != nil {
			panic(fmt.Sprintf("what happened : %v", err))
		}
	}
<<<<<<< HEAD
	if err := os.RemoveAll("../tmp"); err != nil {
		log.Error("error while cleaning up tmp dir: %v", err)
	}
	// poet should clean up after himself
=======
	// poet should clean up after itself
>>>>>>> f76c8b99
	if matches, err := filepath.Glob("*.bin"); err != nil {
		log.Error("error while finding PoET bin files: %v", err)
	} else {
		for _, f := range matches {
			if err = os.Remove(f); err != nil {
				log.Error("error while cleaning up PoET bin files: %v", err)
			}
		}
	}
}

func Test_PoETHarnessSanity(t *testing.T) {
	h, err := activation.NewHTTPPoetHarness(true)
	require.NoError(t, err)
	require.NotNil(t, h)
}

func (suite *AppTestSuite) initMultipleInstances(cfg *config.Config, rolacle *eligibility.FixedRolacle, rng *amcl.RAND, numOfInstances int, storeFormat string, genesisTime string, poetClient *activation.HTTPPoetClient, clock TickProvider, network network) {
	name := 'a'
	for i := 0; i < numOfInstances; i++ {
		dbStorepath := storeFormat + string(name)
		database.SwitchCreationContext(dbStorepath, string(name))
		smApp, err := InitSingleInstance(*cfg, i, genesisTime, rng, dbStorepath, rolacle, poetClient, clock, network)
		assert.NoError(suite.T(), err)
		suite.apps = append(suite.apps, smApp)
		suite.dbs = append(suite.dbs, dbStorepath)
		name++
	}
}

var tests = []TestScenario{txWithRunningNonceGenerator([]int{}), sameRootTester([]int{0}), reachedEpochTester([]int{}), txWithUnorderedNonceGenerator([]int{1})}

func (suite *AppTestSuite) TestMultipleNodes() {
<<<<<<< HEAD
	// suite.T().Skip()
	// EntryPointCreated <- true
	net := service.NewSimulator()
	const (
		numberOfEpochs = 5 // first 2 epochs are genesis
		numOfInstances = 5
	)
	// addr := address.BytesToAddress([]byte{0x01})
	cfg := getTestDefaultConfig(numOfInstances)
=======
	net := service.NewSimulator()
	const numberOfEpochs = 5 // first 2 epochs are genesis
	cfg := getTestDefaultConfig()
>>>>>>> f76c8b99
	types.SetLayersPerEpoch(int32(cfg.LayersPerEpoch))
	path, err := ioutil.TempDir("", "state_")
	require.NoError(suite.T(), err, "failed to create tempdir")
	defer os.RemoveAll(path)

	genesisTime := time.Now().Add(20 * time.Second).Format(time.RFC3339)
	poetHarness, err := activation.NewHTTPPoetHarness(false)
	require.NoError(suite.T(), err, "failed creating poet client harness: %v", err)
	suite.poetCleanup = poetHarness.Teardown

	// Scan and print the poet output, and catch errors early
	l := lg.New(os.Stderr, "[poet]\t", 0)
	failChan := make(chan struct{})
	go func() {
		scanner := bufio.NewScanner(io.MultiReader(poetHarness.Stdout, poetHarness.Stderr))
		for scanner.Scan() {
			line := scanner.Text()
			matched, err := regexp.MatchString(`\bERROR\b`, line)
			require.NoError(suite.T(), err)
			// Fail fast if we encounter a poet error
			// Must use a channel since we're running inside a goroutine
			if matched {
				close(failChan)
				suite.T().Fatalf("got error from poet: %s", line)
			}
			l.Println(line)
		}
	}()

	rolacle := eligibility.New()
	rng := BLS381.DefaultSeed()

	gTime, err := time.Parse(time.RFC3339, genesisTime)
	if err != nil {
		log.Error("cannot parse genesis time %v", err)
	}
	ld := time.Duration(20) * time.Second
	clock := timesync.NewClock(timesync.RealClock{}, ld, gTime, log.NewDefault("clock"))
<<<<<<< HEAD
	suite.initMultipleInstances(cfg, rolacle, rng, numOfInstances, path, genesisTime, poetHarness.HTTPPoetClient, false, clock, net)
	for _, a := range suite.apps {
		a.startServices()
	}
=======
	suite.initMultipleInstances(cfg, rolacle, rng, 5, path, genesisTime, poetHarness.HTTPPoetClient, clock, net)
>>>>>>> f76c8b99

	// We must shut down before running the rest of the tests or we'll get an error about resource unavailable
	// when we try to allocate more database files. Wrap this context neatly in an inline func.
	var oldRoot types.Hash32
	func() {
		defer GracefulShutdown(suite.apps)

<<<<<<< HEAD
	if err := poetHarness.Start([]string{"127.0.0.1:9094"}); err != nil {
		log.Panic("failed to start poet server: %v", err)
	}

	// defer GracefulShutdown(suite.apps)
=======
		for _, a := range suite.apps {
			a.startServices()
		}

		ActivateGrpcServer(suite.apps[0])
>>>>>>> f76c8b99

		if err := poetHarness.Start([]string{"127.0.0.1:9092"}); err != nil {
			suite.T().Fatalf("failed to start poet server: %v", err)
		}

		timeout := time.After(6 * time.Minute)

		// Run setup first. We need to allow this to timeout, and monitor the failure channel too,
		// as this can also loop forever.
		doneChan := make(chan struct{})
		go func() {
			setupTests(suite)
			close(doneChan)
		}()

	loopSetup:
		for {
			select {
			case <-doneChan:
				break loopSetup
			case <-timeout:
				suite.T().Fatal("timed out")
			case <-failChan:
				suite.T().Fatal("error from poet harness")
			}
		}

<<<<<<< HEAD
	// this tests loading of previous state, maybe it's not the best place to put this here...
	smApp, err := InitSingleInstance(*cfg, 0, genesisTime, rng, path+"a", rolacle, poetHarness.HTTPPoetClient, clock, net)
	assert.NoError(suite.T(), err)
	// test that loaded root equals
=======
		finished := map[int]bool{}
	loop:
		for {
			select {
			case <-timeout:
				suite.T().Fatal("timed out")
			case <-failChan:
				suite.T().Fatal("error from poet harness")
			default:
				if runTests(suite, finished) {
					break loop
				}
				time.Sleep(10 * time.Second)
			}
		}
		suite.validateBlocksAndATXs(types.LayerID(numberOfEpochs*suite.apps[0].Config.LayersPerEpoch) - 1)
		oldRoot = suite.apps[0].state.GetStateRoot()
	}()

	// this tests loading of previous state, maybe it's not the best place to put this here...
	smApp, err := InitSingleInstance(*cfg, 0, genesisTime, rng, path+"a", rolacle, poetHarness.HTTPPoetClient, clock, net)
	assert.NoError(suite.T(), err)
	// test that loaded root is equal
>>>>>>> f76c8b99
	assert.Equal(suite.T(), oldRoot, smApp.state.GetStateRoot())
	// start and stop and test for no panics
	smApp.startServices()
	smApp.stopServices()
}

type ScenarioSetup func(suit *AppTestSuite, t *testing.T)

type ScenarioTestCriteria func(suit *AppTestSuite, t *testing.T) bool

type TestScenario struct {
	Setup        ScenarioSetup
	Criteria     ScenarioTestCriteria
	Dependencies []int
}

func txWithUnorderedNonceGenerator(dependencies []int) TestScenario {
<<<<<<< HEAD

=======
>>>>>>> f76c8b99
	acc1Signer, err := signing.NewEdSignerFromBuffer(util.FromHex(apicfg.Account2Private))
	if err != nil {
		log.Panic("Could not build ed signer err=%v", err)
	}
	addr := types.Address{}
	addr.SetBytes(acc1Signer.PublicKey().Bytes())
	dst := types.BytesToAddress([]byte{0x09})
	txsSent := 25
	setup := func(suite *AppTestSuite, t *testing.T) {
		for i := 0; i < txsSent; i++ {
			tx, err := types.NewSignedTx(uint64(txsSent-i), dst, 10, 1, 1, acc1Signer)
			if err != nil {
				log.Panic("panicked creating signed tx err=%v", err)
			}
			txbytes, _ := types.InterfaceToBytes(tx)
			pbMsg := &pb.SubmitTransactionRequest{Transaction: txbytes}
			_, err = suite.apps[0].txService.SubmitTransaction(nil, pbMsg)
			assert.Error(suite.T(), err)
		}
	}

	teardown := func(suite *AppTestSuite, t *testing.T) bool {
		ok := true
		for _, app := range suite.apps {
			log.Info("zero acc current balance: %d nonce %d", app.state.GetBalance(dst), app.state.GetNonce(addr))
			ok = ok && 0 == app.state.GetBalance(dst) && app.state.GetNonce(addr) == 0
		}
		if ok {
			log.Info("zero addresses ok")
		}
		return ok
	}

	return TestScenario{setup, teardown, dependencies}
}

func txWithRunningNonceGenerator(dependencies []int) TestScenario {
<<<<<<< HEAD

=======
>>>>>>> f76c8b99
	acc1Signer, err := signing.NewEdSignerFromBuffer(util.FromHex(apicfg.Account1Private))
	if err != nil {
		log.Panic("Could not build ed signer err=%v", err)
	}

	addr := types.Address{}
	addr.SetBytes(acc1Signer.PublicKey().Bytes())
	dst := types.BytesToAddress([]byte{0x02})
	txsSent := 25
	setup := func(suite *AppTestSuite, t *testing.T) {
		accountRequest := &pb.AccountRequest{AccountId: &pb.AccountId{Address: addr.Bytes()}}
		getNonce := func() int {
			accountResponse, err := suite.apps[0].globalstateSvc.Account(nil, accountRequest)
			assert.NoError(suite.T(), err)
			// Check the projected state. We just want to know that the tx has entered
			// the mempool successfully.
			return int(accountResponse.AccountWrapper.StateProjected.Counter)
		}

		for i := 0; i < txsSent; i++ {
			actNonce := getNonce()
			log.Info("waiting for nonce: %d, current projected nonce: %d", i, actNonce)

			// Note: this may loop forever if the nonce is not advancing for some reason, but the entire
			// setup process will timeout above if this happens
			for i != actNonce {
				time.Sleep(250 * time.Millisecond)
				actNonce = getNonce()
			}
			tx, err := types.NewSignedTx(uint64(i), dst, 10, 1, 1, acc1Signer)
			suite.NoError(err, "failed to create signed tx: %s", err)
			txbytes, _ := types.InterfaceToBytes(tx)
<<<<<<< HEAD
			pbMsg := pb.SignedTransaction{Tx: txbytes}
			// _ = suite.apps[0].P2P.Broadcast(miner.IncomingTxProtocol, txbytes)
			_, err = suite.apps[0].grpcAPIService.SubmitTransaction(nil, &pbMsg)
			assert.NoError(suite.T(), err)
=======
			pbMsg := &pb.SubmitTransactionRequest{Transaction: txbytes}
			_, err = suite.apps[0].txService.SubmitTransaction(nil, pbMsg)
			suite.NoError(err, "error submitting transaction")
>>>>>>> f76c8b99
		}
	}

	teardown := func(suite *AppTestSuite, t *testing.T) bool {
		ok := true
		for _, app := range suite.apps {
			log.Info("current balance: %d nonce %d", app.state.GetBalance(dst), app.state.GetNonce(addr))
			ok = ok && 250 <= app.state.GetBalance(dst) && app.state.GetNonce(addr) == uint64(txsSent)
		}
		if ok {
			log.Info("addresses ok")
		}
		return ok
	}

	return TestScenario{setup, teardown, dependencies}
}

func reachedEpochTester(dependencies []int) TestScenario {
	const numberOfEpochs = 5 // first 2 epochs are genesis
	setup := func(suite *AppTestSuite, t *testing.T) {}

	test := func(suite *AppTestSuite, t *testing.T) bool {
		expectedTotalWeight := configuredTotalWeight(suite.apps)
		for _, app := range suite.apps {
			if uint32(app.mesh.LatestLayer()) < numberOfEpochs*uint32(app.Config.LayersPerEpoch) {
				return false
			}
			suite.validateLastATXTotalWeight(app, numberOfEpochs, expectedTotalWeight)
		}
		log.Info("epoch ok")
		return true
	}
	return TestScenario{setup, test, dependencies}
}

<<<<<<< HEAD
func configuredTotalWeight(apps []*SpacemeshApp) uint64 {
	expectedTotalWeight := uint64(0)
	for _, app := range apps {
		expectedTotalWeight += app.Config.SpaceToCommit
	}
	return expectedTotalWeight
}

=======
>>>>>>> f76c8b99
func sameRootTester(dependencies []int) TestScenario {
	setup := func(suite *AppTestSuite, t *testing.T) {}

	test := func(suite *AppTestSuite, t *testing.T) bool {
		stickyClientsDone := 0
		maxClientsDone := 0
		for idx, app := range suite.apps {
			clientsDone := 0
			for idx2, app2 := range suite.apps {
				if idx != idx2 {
					r1 := app.state.IntermediateRoot(false).String()
					r2 := app2.state.IntermediateRoot(false).String()
					if r1 == r2 {
						clientsDone++
						if clientsDone == len(suite.apps)-1 {
							log.Info("%d roots confirmed out of %d return ok", clientsDone, len(suite.apps))
							return true
						}
					}
				}
			}
			if clientsDone > maxClientsDone {
				maxClientsDone = clientsDone
			}
		}

		if maxClientsDone != stickyClientsDone {
			stickyClientsDone = maxClientsDone
			log.Info("%d roots confirmed out of %d", maxClientsDone, len(suite.apps))
		}
		return false
	}

	return TestScenario{setup, test, dependencies}
}

// run setup on all tests
func setupTests(suite *AppTestSuite) {
	for _, test := range tests {
		test.Setup(suite, suite.T())
	}
}

// run test criterias after setup
func runTests(suite *AppTestSuite, finished map[int]bool) bool {
	for i, test := range tests {
		depsOk := true
		for _, x := range test.Dependencies {
			done, has := finished[x]
			depsOk = depsOk && done && has
		}
		if depsOk && !finished[i] {
			finished[i] = test.Criteria(suite, suite.T())
			log.Info("test %d completion state: %v", i, finished[i])
		}
<<<<<<< HEAD
	}
	for i := 0; i < len(tests); i++ {
		testOk, hasTest := finished[i]
		if hasTest {
			if !testOk {
				return false
			}
		} else {
			// test didnt run yet
=======
		if !finished[i] {
			// at least one test isn't completed, pre-empt and return to keep looping
>>>>>>> f76c8b99
			return false
		}
	}
	return true
}

func (suite *AppTestSuite) validateBlocksAndATXs(untilLayer types.LayerID) {
	log.Info("untilLayer=%v", untilLayer)

	type nodeData struct {
		layertoblocks map[types.LayerID][]types.BlockID
		atxPerEpoch   map[types.EpochID]uint32
	}

	layersPerEpoch := suite.apps[0].Config.LayersPerEpoch
	datamap := make(map[string]*nodeData)

	// assert all nodes validated untilLayer-1
	for _, ap := range suite.apps {
		curNodeLastLayer := ap.mesh.ProcessedLayer()
		assert.True(suite.T(), int(untilLayer)-1 <= int(curNodeLastLayer))
	}

	for _, ap := range suite.apps {
		if _, ok := datamap[ap.nodeID.Key]; !ok {
			datamap[ap.nodeID.Key] = new(nodeData)
			datamap[ap.nodeID.Key].atxPerEpoch = make(map[types.EpochID]uint32)
			datamap[ap.nodeID.Key].layertoblocks = make(map[types.LayerID][]types.BlockID)
		}

		for i := types.LayerID(5); i <= untilLayer; i++ {
			lyr, err := ap.mesh.GetLayer(i)
			assert.NoError(suite.T(), err, "couldn't get a validated layer from db layer %v", i)
			for _, b := range lyr.Blocks() {
				datamap[ap.nodeID.Key].layertoblocks[lyr.Index()] = append(datamap[ap.nodeID.Key].layertoblocks[lyr.Index()], b.ID())
			}
		}
	}

	lateNodeKey := suite.apps[len(suite.apps)-1].nodeID.Key
	for i, d := range datamap {
		log.Info("Node %v in len(layerstoblocks) %v", i, len(d.layertoblocks))
		if i == lateNodeKey { // skip late node
			continue
		}
		for i2, d2 := range datamap {
			if i == i2 {
				continue
			}
			if i2 == lateNodeKey { // skip late node
				continue
			}

			assert.Equal(suite.T(), len(d.layertoblocks), len(d2.layertoblocks), "%v has not matching layer to %v. %v not %v", i, i2, len(d.layertoblocks), len(d2.layertoblocks))

			for l, bl := range d.layertoblocks {
				assert.Equal(suite.T(), len(bl), len(d2.layertoblocks[l]),
					fmt.Sprintf("%v and %v had different block maps for layer: %v: %v: %v \r\n %v: %v", i, i2, l, i, bl, i2, d2.layertoblocks[l]))
			}

			for e, atx := range d.atxPerEpoch {
				assert.Equal(suite.T(), atx, d2.atxPerEpoch[e],
					fmt.Sprintf("%v and %v had different atx counts for epoch: %v: %v: %v \r\n %v: %v", i, i2, e, i, atx, i2, d2.atxPerEpoch[e]))
			}
		}
	}

	// assuming all nodes have the same results
	layerAvgSize := suite.apps[0].Config.LayerAvgSize
	patient := datamap[suite.apps[0].nodeID.Key]

	lastLayer := len(patient.layertoblocks) + 5
	log.Info("patient %v", suite.apps[0].nodeID.ShortString())

	totalBlocks := 0
	for id, l := range patient.layertoblocks {
		totalBlocks += len(l)
		log.Info("patient %v layer %v, blocks %v", suite.apps[0].nodeID.ShortString(), id, len(l))
	}

	genesisBlocks := 0
	for i := 0; i < layersPerEpoch*2; i++ {
		if l, ok := patient.layertoblocks[types.LayerID(i)]; ok {
			genesisBlocks += len(l)
		}
	}

	// assert number of blocks
	totalEpochs := int(untilLayer.GetEpoch()) + 1
	expectedEpochWeight := configuredTotalWeight(suite.apps)
	blocksPerEpochTarget := layerAvgSize * layersPerEpoch
	expectedBlocksPerEpoch := 0
	for _, app := range suite.apps {
		expectedBlocksPerEpoch += max(blocksPerEpochTarget*int(app.Config.SpaceToCommit)/int(expectedEpochWeight), 1)
	}

	expectedTotalBlocks := (totalEpochs - 2) * expectedBlocksPerEpoch
	actualTotalBlocks := totalBlocks - genesisBlocks
	assert.Equal(suite.T(), expectedTotalBlocks, actualTotalBlocks,
		fmt.Sprintf("not good num of blocks got: %v, want: %v. totalBlocks: %v, genesisBlocks: %v, lastLayer: %v, layersPerEpoch: %v layerAvgSize: %v totalEpochs: %v datamap: %v",
			actualTotalBlocks, expectedTotalBlocks, totalBlocks, genesisBlocks, lastLayer, layersPerEpoch, layerAvgSize, totalEpochs, datamap))

	totalWeightAllEpochs := calcTotalWeight(assert.New(suite.T()), suite.apps)

	// assert number of ATXs
	allMiners := len(suite.apps)
	expectedTotalWeight := uint64(totalEpochs) * expectedEpochWeight
	assert.Equal(suite.T(), expectedTotalWeight, totalWeightAllEpochs, fmt.Sprintf("not good total atx weight. got: %v, want: %v.\ntotalEpochs: %v, allMiners: %v", totalWeightAllEpochs, expectedTotalWeight, totalEpochs, allMiners))
}

func max(i, j int) int {
	if i > j {
		return i
	}
	return j
}

func calcTotalWeight(assert *assert.Assertions, apps []*SpacemeshApp) (totalWeightAllEpochs uint64) {
	app := apps[0]
	atxDb := app.atxDb

	for _, app := range apps {
		atxID, err := atxDb.GetNodeLastAtxID(app.nodeID)
		assert.NoError(err)

		for atxID != *types.EmptyATXID {
			atx, err := atxDb.GetAtxHeader(atxID)
			assert.NoError(err)
			totalWeightAllEpochs += atx.GetWeight()
			log.Info("added atx. pub layer: %v, target epoch: %v, weight: %v",
				atx.PubLayerID, atx.TargetEpoch(), atx.GetWeight())
			atxID = atx.PrevATXID
		}
	}
	return totalWeightAllEpochs
}

func (suite *AppTestSuite) validateLastATXTotalWeight(app *SpacemeshApp, numberOfEpochs int, expectedTotalWeight uint64) {
	atxs := app.atxDb.GetEpochAtxs(types.EpochID(numberOfEpochs - 1))
	suite.Len(atxs, len(suite.apps), "node: %v", app.nodeID.ShortString())

	totalWeight := uint64(0)
	for _, atxID := range atxs {
		atx, _ := app.atxDb.GetAtxHeader(atxID)
		totalWeight += atx.GetWeight()
	}
	suite.Equal(expectedTotalWeight, totalWeight, "node: %v", app.nodeID.ShortString())
}

// CI has a 10 minute timeout
// this ensures we print something before the timeout
func patchCITimeout(termchan chan struct{}) {
	ticker := time.NewTimer(5 * time.Minute)
	for {
		select {
		case <-ticker.C:
			fmt.Printf("CI timeout patch\n")
			ticker = time.NewTimer(5 * time.Minute)
		case <-termchan:
			return
		}
	}
}

func TestAppTestSuite(t *testing.T) {
	if testing.Short() {
		t.Skip()
	}
	// defer leaktest.Check(t)()
	term := make(chan struct{})
	go patchCITimeout(term)
	suite.Run(t, new(AppTestSuite))
	close(term)
}

func TestShutdown(t *testing.T) {
	if testing.Short() {
		t.Skip()
	}

	// make sure previous goroutines has stopped
	time.Sleep(3 * time.Second)
	gCount := runtime.NumGoroutine()
	net := service.NewSimulator()
	// defer leaktest.Check(t)()
	r := require.New(t)

	smApp := NewSpacemeshApp()
	genesisTime := time.Now().Add(time.Second * 10)
	smApp.Config.POST = activation.DefaultConfig()
	smApp.Config.POST.Difficulty = 5
	smApp.Config.POST.NumProvenLabels = 10
	smApp.Config.POST.SpacePerUnit = 1 << 10 // 1KB.
	smApp.Config.POST.NumFiles = 1

	smApp.Config.HARE.N = 5
	smApp.Config.HARE.F = 2
	smApp.Config.HARE.RoundDuration = 3
	smApp.Config.HARE.WakeupDelta = 5
	smApp.Config.HARE.ExpectedLeaders = 5
	smApp.Config.CoinbaseAccount = "0x123"
	smApp.Config.LayerAvgSize = 5
	smApp.Config.LayersPerEpoch = 3
	smApp.Config.TxsPerBlock = 100
	smApp.Config.Hdist = 5
	smApp.Config.GenesisTime = genesisTime.Format(time.RFC3339)
	smApp.Config.LayerDurationSec = 20
	smApp.Config.HareEligibility.ConfidenceParam = 3
	smApp.Config.HareEligibility.EpochOffset = 0
	smApp.Config.StartMining = true

	rolacle := eligibility.New()
	types.SetLayersPerEpoch(int32(smApp.Config.LayersPerEpoch))

	edSgn := signing.NewEdSigner()
	pub := edSgn.PublicKey()

	poetHarness, err := activation.NewHTTPPoetHarness(false)
	r.NoError(err, "failed creating poet client harness: %v", err)

	vrfPriv, vrfPub := BLS381.GenKeyPair(BLS381.DefaultSeed())
	vrfSigner := BLS381.NewBlsSigner(vrfPriv)
	nodeID := types.NodeID{Key: pub.String(), VRFPublicKey: vrfPub}

	swarm := net.NewNode()
	dbStorepath, err := ioutil.TempDir("", pub.String())
	r.NoError(err, "failed to create tempdir")
	defer os.RemoveAll(dbStorepath)

	hareOracle := newLocalOracle(rolacle, 5, nodeID)
	hareOracle.Register(true, pub.String())

	postClient, err := activation.NewPostClient(&smApp.Config.POST, util.Hex2Bytes(nodeID.Key))
	r.NoError(err)
	r.NotNil(postClient)
	gTime := genesisTime
	ld := time.Duration(20) * time.Second
	clock := timesync.NewClock(timesync.RealClock{}, ld, gTime, log.NewDefault("clock"))
	err = smApp.initServices(nodeID, swarm, dbStorepath, edSgn, false, hareOracle, uint32(smApp.Config.LayerAvgSize), postClient, poetHarness.HTTPPoetClient, vrfSigner, uint16(smApp.Config.LayersPerEpoch), clock)

	r.NoError(err)

	smApp.startServices()
	ActivateGrpcServer(smApp)

	r.NoError(poetHarness.Teardown(true))
	smApp.stopServices()

	time.Sleep(5 * time.Second)
	gCount2 := runtime.NumGoroutine()

	if gCount != gCount2 {
		buf := make([]byte, 4096)
		runtime.Stack(buf, true)
		log.Error(string(buf))
	}
	require.Equal(t, gCount, gCount2)
}<|MERGE_RESOLUTION|>--- conflicted
+++ resolved
@@ -58,14 +58,7 @@
 			panic(fmt.Sprintf("what happened : %v", err))
 		}
 	}
-<<<<<<< HEAD
-	if err := os.RemoveAll("../tmp"); err != nil {
-		log.Error("error while cleaning up tmp dir: %v", err)
-	}
-	// poet should clean up after himself
-=======
 	// poet should clean up after itself
->>>>>>> f76c8b99
 	if matches, err := filepath.Glob("*.bin"); err != nil {
 		log.Error("error while finding PoET bin files: %v", err)
 	} else {
@@ -99,21 +92,12 @@
 var tests = []TestScenario{txWithRunningNonceGenerator([]int{}), sameRootTester([]int{0}), reachedEpochTester([]int{}), txWithUnorderedNonceGenerator([]int{1})}
 
 func (suite *AppTestSuite) TestMultipleNodes() {
-<<<<<<< HEAD
-	// suite.T().Skip()
-	// EntryPointCreated <- true
 	net := service.NewSimulator()
 	const (
 		numberOfEpochs = 5 // first 2 epochs are genesis
 		numOfInstances = 5
 	)
-	// addr := address.BytesToAddress([]byte{0x01})
 	cfg := getTestDefaultConfig(numOfInstances)
-=======
-	net := service.NewSimulator()
-	const numberOfEpochs = 5 // first 2 epochs are genesis
-	cfg := getTestDefaultConfig()
->>>>>>> f76c8b99
 	types.SetLayersPerEpoch(int32(cfg.LayersPerEpoch))
 	path, err := ioutil.TempDir("", "state_")
 	require.NoError(suite.T(), err, "failed to create tempdir")
@@ -152,14 +136,7 @@
 	}
 	ld := time.Duration(20) * time.Second
 	clock := timesync.NewClock(timesync.RealClock{}, ld, gTime, log.NewDefault("clock"))
-<<<<<<< HEAD
-	suite.initMultipleInstances(cfg, rolacle, rng, numOfInstances, path, genesisTime, poetHarness.HTTPPoetClient, false, clock, net)
-	for _, a := range suite.apps {
-		a.startServices()
-	}
-=======
-	suite.initMultipleInstances(cfg, rolacle, rng, 5, path, genesisTime, poetHarness.HTTPPoetClient, clock, net)
->>>>>>> f76c8b99
+	suite.initMultipleInstances(cfg, rolacle, rng, numOfInstances, path, genesisTime, poetHarness.HTTPPoetClient, clock, net)
 
 	// We must shut down before running the rest of the tests or we'll get an error about resource unavailable
 	// when we try to allocate more database files. Wrap this context neatly in an inline func.
@@ -167,21 +144,13 @@
 	func() {
 		defer GracefulShutdown(suite.apps)
 
-<<<<<<< HEAD
-	if err := poetHarness.Start([]string{"127.0.0.1:9094"}); err != nil {
-		log.Panic("failed to start poet server: %v", err)
-	}
-
-	// defer GracefulShutdown(suite.apps)
-=======
 		for _, a := range suite.apps {
 			a.startServices()
 		}
 
 		ActivateGrpcServer(suite.apps[0])
->>>>>>> f76c8b99
-
-		if err := poetHarness.Start([]string{"127.0.0.1:9092"}); err != nil {
+
+		if err := poetHarness.Start([]string{"127.0.0.1:9094"}); err != nil {
 			suite.T().Fatalf("failed to start poet server: %v", err)
 		}
 
@@ -207,12 +176,6 @@
 			}
 		}
 
-<<<<<<< HEAD
-	// this tests loading of previous state, maybe it's not the best place to put this here...
-	smApp, err := InitSingleInstance(*cfg, 0, genesisTime, rng, path+"a", rolacle, poetHarness.HTTPPoetClient, clock, net)
-	assert.NoError(suite.T(), err)
-	// test that loaded root equals
-=======
 		finished := map[int]bool{}
 	loop:
 		for {
@@ -236,7 +199,6 @@
 	smApp, err := InitSingleInstance(*cfg, 0, genesisTime, rng, path+"a", rolacle, poetHarness.HTTPPoetClient, clock, net)
 	assert.NoError(suite.T(), err)
 	// test that loaded root is equal
->>>>>>> f76c8b99
 	assert.Equal(suite.T(), oldRoot, smApp.state.GetStateRoot())
 	// start and stop and test for no panics
 	smApp.startServices()
@@ -254,10 +216,6 @@
 }
 
 func txWithUnorderedNonceGenerator(dependencies []int) TestScenario {
-<<<<<<< HEAD
-
-=======
->>>>>>> f76c8b99
 	acc1Signer, err := signing.NewEdSignerFromBuffer(util.FromHex(apicfg.Account2Private))
 	if err != nil {
 		log.Panic("Could not build ed signer err=%v", err)
@@ -295,10 +253,6 @@
 }
 
 func txWithRunningNonceGenerator(dependencies []int) TestScenario {
-<<<<<<< HEAD
-
-=======
->>>>>>> f76c8b99
 	acc1Signer, err := signing.NewEdSignerFromBuffer(util.FromHex(apicfg.Account1Private))
 	if err != nil {
 		log.Panic("Could not build ed signer err=%v", err)
@@ -331,16 +285,9 @@
 			tx, err := types.NewSignedTx(uint64(i), dst, 10, 1, 1, acc1Signer)
 			suite.NoError(err, "failed to create signed tx: %s", err)
 			txbytes, _ := types.InterfaceToBytes(tx)
-<<<<<<< HEAD
-			pbMsg := pb.SignedTransaction{Tx: txbytes}
-			// _ = suite.apps[0].P2P.Broadcast(miner.IncomingTxProtocol, txbytes)
-			_, err = suite.apps[0].grpcAPIService.SubmitTransaction(nil, &pbMsg)
-			assert.NoError(suite.T(), err)
-=======
 			pbMsg := &pb.SubmitTransactionRequest{Transaction: txbytes}
 			_, err = suite.apps[0].txService.SubmitTransaction(nil, pbMsg)
 			suite.NoError(err, "error submitting transaction")
->>>>>>> f76c8b99
 		}
 	}
 
@@ -377,7 +324,6 @@
 	return TestScenario{setup, test, dependencies}
 }
 
-<<<<<<< HEAD
 func configuredTotalWeight(apps []*SpacemeshApp) uint64 {
 	expectedTotalWeight := uint64(0)
 	for _, app := range apps {
@@ -386,8 +332,6 @@
 	return expectedTotalWeight
 }
 
-=======
->>>>>>> f76c8b99
 func sameRootTester(dependencies []int) TestScenario {
 	setup := func(suite *AppTestSuite, t *testing.T) {}
 
@@ -443,20 +387,8 @@
 			finished[i] = test.Criteria(suite, suite.T())
 			log.Info("test %d completion state: %v", i, finished[i])
 		}
-<<<<<<< HEAD
-	}
-	for i := 0; i < len(tests); i++ {
-		testOk, hasTest := finished[i]
-		if hasTest {
-			if !testOk {
-				return false
-			}
-		} else {
-			// test didnt run yet
-=======
 		if !finished[i] {
 			// at least one test isn't completed, pre-empt and return to keep looping
->>>>>>> f76c8b99
 			return false
 		}
 	}
