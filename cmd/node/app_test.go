--- conflicted
+++ resolved
@@ -4,16 +4,14 @@
 
 import (
 	"bufio"
-<<<<<<< HEAD
+	"context"
+	"bufio"
 	"fmt"
+	"io"
+	lg "log"
 	"github.com/spacemeshos/post/initialization"
 	"io"
 	"io/ioutil"
-=======
-	"context"
-	"fmt"
-	"io"
->>>>>>> 233360c9
 	lg "log"
 	"os"
 	"path/filepath"
@@ -48,25 +46,10 @@
 
 func (suite *AppTestSuite) SetupTest() {
 	suite.apps = make([]*SpacemeshApp, 0, 0)
-<<<<<<< HEAD
-	suite.dbs = make([]string, 0, 0)
-=======
->>>>>>> 233360c9
 	suite.poetCleanup = func(bool) error { return nil }
 }
 
 func (suite *AppTestSuite) TearDownTest() {
-<<<<<<< HEAD
-	if err := suite.poetCleanup(true); err != nil {
-		log.Error("error while cleaning up PoET: %v", err)
-	}
-	for _, dbinst := range suite.dbs {
-		if err := os.RemoveAll(dbinst); err != nil {
-			panic(fmt.Sprintf("what happened : %v", err))
-		}
-	}
-=======
->>>>>>> 233360c9
 	// poet should clean up after itself
 	if matches, err := filepath.Glob("*.bin"); err != nil {
 		log.With().Error("error while finding poet bin files", log.Err(err))
@@ -85,23 +68,14 @@
 	require.NotNil(t, h)
 }
 
-<<<<<<< HEAD
 func (suite *AppTestSuite) initMultipleInstances(cfg *config.Config, rolacle *eligibility.FixedRolacle, rng *amcl.RAND, numOfInstances int, storeFormat string, genesisTime string, poetClient *activation.HTTPPoetClient, clock TickProvider, network network) {
-=======
-func (suite *AppTestSuite) initMultipleInstances(cfg *config.Config, rolacle *eligibility.FixedRolacle, numOfInstances int, storeFormat string, genesisTime string, poetClient *activation.HTTPPoetClient, clock TickProvider, network network) {
->>>>>>> 233360c9
 	name := 'a'
 	for i := 0; i < numOfInstances; i++ {
 		dbStorepath := storeFormat + string(name)
 		database.SwitchCreationContext(dbStorepath, string(name))
-<<<<<<< HEAD
 		edSgn := signing.NewEdSigner()
-		smApp, err := InitSingleInstance(*cfg, i, genesisTime, rng, dbStorepath, rolacle, poetClient, clock, network, edSgn)
-		assert.NoError(suite.T(), err)
-=======
 		smApp, err := InitSingleInstance(*cfg, i, genesisTime, dbStorepath, rolacle, poetClient, clock, network)
 		suite.NoError(err)
->>>>>>> 233360c9
 		suite.apps = append(suite.apps, smApp)
 		name++
 	}
@@ -128,13 +102,7 @@
 	)
 	cfg := getTestDefaultConfig(numOfInstances)
 	types.SetLayersPerEpoch(int32(cfg.LayersPerEpoch))
-<<<<<<< HEAD
-	path, err := ioutil.TempDir("", "state_")
-	require.NoError(suite.T(), err, "failed to create tempdir")
-	defer os.RemoveAll(path)
-=======
 	path := suite.T().TempDir()
->>>>>>> 233360c9
 
 	genesisTime := time.Now().Add(20 * time.Second).Format(time.RFC3339)
 	poetHarness, err := activation.NewHTTPPoetHarness(false)
@@ -161,6 +129,9 @@
 	}()
 
 	rolacle := eligibility.New()
+	//MERGE FIX
+	//rng := BLS381.DefaultSeed()
+
 
 	gTime, err := time.Parse(time.RFC3339, genesisTime)
 	if err != nil {
@@ -168,21 +139,19 @@
 	}
 	ld := time.Duration(20) * time.Second
 	clock := timesync.NewClock(timesync.RealClock{}, ld, gTime, log.NewDefault("clock"))
-<<<<<<< HEAD
-	suite.initMultipleInstances(cfg, rolacle, rng, numOfInstances, path, genesisTime, poetHarness.HTTPPoetClient, clock, net)
-=======
 	suite.initMultipleInstances(cfg, rolacle, numOfInstances, path, genesisTime, poetHarness.HTTPPoetClient, clock, net)
->>>>>>> 233360c9
 
 	// We must shut down before running the rest of the tests or we'll get an error about resource unavailable
 	// when we try to allocate more database files. Wrap this context neatly in an inline func.
 	var oldRoot types.Hash32
 	func() {
 		defer GracefulShutdown(suite.apps)
-<<<<<<< HEAD
+		defer suite.ClosePoet()
+
 		for _, a := range suite.apps {
-			a.startServices()
-		}
+			a.startServices(context.TODO(), log.AppLog.WithName(suite.T().Name()))
+		}
+
 		ActivateGrpcServer(suite.apps[0])
 
 		if err := poetHarness.Start([]string{"127.0.0.1:9094"}); err != nil {
@@ -208,62 +177,6 @@
 				suite.T().Fatal("timed out")
 			case <-failChan:
 				suite.T().Fatal("error from poet harness")
-			}
-		}
-
-		finished := map[int]bool{}
-	loop:
-		for {
-			select {
-=======
-		defer suite.ClosePoet()
-
-		for _, a := range suite.apps {
-			a.startServices(context.TODO(), log.AppLog.WithName(suite.T().Name()))
-		}
-
-		ActivateGrpcServer(suite.apps[0])
-
-		if err := poetHarness.Start([]string{"127.0.0.1:9094"}); err != nil {
-			suite.T().Fatalf("failed to start poet server: %v", err)
-		}
-
-		timeout := time.After(6 * time.Minute)
-
-		// Run setup first. We need to allow this to timeout, and monitor the failure channel too,
-		// as this can also loop forever.
-		doneChan := make(chan struct{})
-		go func() {
-			setupTests(suite)
-			close(doneChan)
-		}()
-
-	loopSetup:
-		for {
-			select {
-			case <-doneChan:
-				break loopSetup
->>>>>>> 233360c9
-			case <-timeout:
-				suite.T().Fatal("timed out")
-			case <-failChan:
-				suite.T().Fatal("error from poet harness")
-<<<<<<< HEAD
-			default:
-				if runTests(suite, finished) {
-					break loop
-				}
-				time.Sleep(10 * time.Second)
-			}
-		}
-		suite.validateBlocksAndATXs(types.LayerID(numberOfEpochs*suite.apps[0].Config.LayersPerEpoch) - 1)
-		oldRoot = suite.apps[0].state.GetStateRoot()
-		edSgn := *suite.apps[0].edSgn // MERGE FIX -- EDSIGN WASN'T PREVIOUSLY IN THE LOOP CLAUSE
-	}()
-
-	// this tests loading of previous state, maybe it's not the best place to put this here...
-	smApp, err := InitSingleInstance(*cfg, 0, genesisTime, rng, path+"a", rolacle, poetHarness.HTTPPoetClient, clock, net, &edSgn)
-=======
 			}
 		}
 
@@ -284,11 +197,13 @@
 		}
 		suite.validateBlocksAndATXs(types.LayerID(numberOfEpochs*suite.apps[0].Config.LayersPerEpoch) - 1)
 		oldRoot = suite.apps[0].state.GetStateRoot()
+		edSgn := *suite.apps[0].edSgn // MERGE FIX -- EDSIGN WASN'T PREVIOUSLY IN THE LOOP CLAUSE
 	}()
 
 	// this tests loading of previous state, maybe it's not the best place to put this here...
 	smApp, err := InitSingleInstance(*cfg, 0, genesisTime, path+"a", rolacle, poetHarness.HTTPPoetClient, clock, net)
->>>>>>> 233360c9
+	//MERGE FIX
+	//smApp, err := InitSingleInstance(*cfg, 0, genesisTime, rng, path+"a", rolacle, poetHarness.HTTPPoetClient, clock, net, &edSgn)
 	assert.NoError(suite.T(), err)
 	// test that loaded root is equal
 	assert.Equal(suite.T(), oldRoot, smApp.state.GetStateRoot())
@@ -308,11 +223,7 @@
 func txWithUnorderedNonceGenerator(dependencies []int) TestScenario {
 	acc1Signer, err := signing.NewEdSignerFromBuffer(util.FromHex(apicfg.Account2Private))
 	if err != nil {
-<<<<<<< HEAD
-		log.Panic("Could not build ed signer err=%v", err)
-=======
 		log.With().Panic("could not build ed signer", log.Err(err))
->>>>>>> 233360c9
 	}
 	addr := types.Address{}
 	addr.SetBytes(acc1Signer.PublicKey().Bytes())
@@ -349,11 +260,7 @@
 func txWithRunningNonceGenerator(dependencies []int) TestScenario {
 	acc1Signer, err := signing.NewEdSignerFromBuffer(util.FromHex(apicfg.Account1Private))
 	if err != nil {
-<<<<<<< HEAD
-		log.Panic("Could not build ed signer err=%v", err)
-=======
 		log.With().Panic("could not build ed signer", log.Err(err))
->>>>>>> 233360c9
 	}
 
 	addr := types.Address{}
@@ -417,11 +324,6 @@
 			suite.validateLastATXTotalWeight(app, numberOfEpochs, expectedTotalWeight)
 		}
 		log.Info("epoch ok")
-<<<<<<< HEAD
-		return true
-	}
-	return TestScenario{setup, test, dependencies}
-=======
 		// weakcoin test runs once, after epoch has been reached
 		suite.healingWeakcoinTester()
 		return true
@@ -451,7 +353,6 @@
 			}
 		}
 	}
->>>>>>> 233360c9
 }
 
 func configuredTotalWeight(apps []*SpacemeshApp) uint64 {
@@ -463,11 +364,7 @@
 }
 
 func sameRootTester(dependencies []int) TestScenario {
-<<<<<<< HEAD
-	setup := func(suite *AppTestSuite, t *testing.T) {}
-=======
 	setup := func(*AppTestSuite, *testing.T) {}
->>>>>>> 233360c9
 
 	test := func(suite *AppTestSuite, t *testing.T) bool {
 		stickyClientsDone := 0
@@ -555,11 +452,7 @@
 
 		for i := types.LayerID(5); i <= untilLayer; i++ {
 			lyr, err := ap.mesh.GetLayer(i)
-<<<<<<< HEAD
-			assert.NoError(suite.T(), err, "couldn't get a validated layer from db layer %v", i)
-=======
 			suite.NoError(err, "couldn't get validated layer from db", i)
->>>>>>> 233360c9
 			for _, b := range lyr.Blocks() {
 				datamap[ap.nodeID.Key].layertoblocks[lyr.Index()] = append(datamap[ap.nodeID.Key].layertoblocks[lyr.Index()], b.ID())
 			}
@@ -762,13 +655,7 @@
 	nodeID := types.NodeID{Key: pub.String(), VRFPublicKey: vrfPub}
 
 	swarm := net.NewNode()
-<<<<<<< HEAD
-	dbStorepath, err := ioutil.TempDir("", pub.String())
-	r.NoError(err, "failed to create tempdir")
-	defer os.RemoveAll(dbStorepath)
-=======
 	dbStorepath := t.TempDir()
->>>>>>> 233360c9
 
 	hareOracle := newLocalOracle(rolacle, 5, nodeID)
 	hareOracle.Register(true, pub.String())
@@ -776,11 +663,7 @@
 	gTime := genesisTime
 	ld := time.Duration(20) * time.Second
 	clock := timesync.NewClock(timesync.RealClock{}, ld, gTime, log.NewDefault("clock"))
-<<<<<<< HEAD
-	err = smApp.initServices(nodeID, swarm, dbStorepath, edSgn, false, hareOracle, uint32(smApp.Config.LayerAvgSize), poetHarness.HTTPPoetClient, vrfSigner, uint16(smApp.Config.LayersPerEpoch), clock)
-=======
-	err = smApp.initServices(context.TODO(), log.AppLog, nodeID, swarm, dbStorepath, edSgn, false, hareOracle, uint32(smApp.Config.LayerAvgSize), postClient, poetHarness.HTTPPoetClient, vrfSigner, uint16(smApp.Config.LayersPerEpoch), clock)
->>>>>>> 233360c9
+	err = smApp.initServices(context.TODO(), log.AppLog, nodeID, swarm, dbStorepath, edSgn, false, hareOracle, uint32(smApp.Config.LayerAvgSize), poetHarness.HTTPPoetClient, vrfSigner, uint16(smApp.Config.LayersPerEpoch), clock)
 
 	r.NoError(err)
 
