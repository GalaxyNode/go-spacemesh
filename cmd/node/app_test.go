package node

import (
	"fmt"
	"github.com/spacemeshos/go-spacemesh/activation"
	"github.com/spacemeshos/go-spacemesh/amcl"
	"github.com/spacemeshos/go-spacemesh/amcl/BLS381"
	"github.com/spacemeshos/go-spacemesh/api"
	apiCfg "github.com/spacemeshos/go-spacemesh/api/config"
	"github.com/spacemeshos/go-spacemesh/api/pb"
	"github.com/spacemeshos/go-spacemesh/common/types"
	"github.com/spacemeshos/go-spacemesh/common/util"
	"github.com/spacemeshos/go-spacemesh/eligibility"
	"github.com/spacemeshos/go-spacemesh/log"
<<<<<<< HEAD
=======
	"github.com/spacemeshos/go-spacemesh/mesh"
	"github.com/spacemeshos/go-spacemesh/miner"
>>>>>>> 4c905b87
	"github.com/spacemeshos/go-spacemesh/oracle"
	"github.com/spacemeshos/go-spacemesh/p2p/service"
	"github.com/spacemeshos/go-spacemesh/rand"
	"github.com/spacemeshos/go-spacemesh/signing"
	"github.com/spacemeshos/poet/integration"
	"github.com/stretchr/testify/assert"
	"github.com/stretchr/testify/require"
	"github.com/stretchr/testify/suite"
	"os"
	"path/filepath"
	"runtime"
	"strconv"
	"sync"
	"testing"
	"time"
)

type AppTestSuite struct {
	suite.Suite

	apps        []*SpacemeshApp
	dbs         []string
	poetCleanup func(cleanup bool) error
}

func (suite *AppTestSuite) SetupTest() {
	suite.apps = make([]*SpacemeshApp, 0, 0)
	suite.dbs = make([]string, 0, 0)
}

// NewRPCPoetHarnessClient returns a new instance of RPCPoetClient
// which utilizes a local self-contained poet server instance
// in order to exercise functionality.
func NewRPCPoetHarnessClient() (*activation.RPCPoetClient, error) {
	cfg, err := integration.DefaultConfig()
	if err != nil {
		return nil, err
	}

	cfg.N = 18
	cfg.InitialRoundDuration = time.Duration(5 * time.Second).String()

	h, err := integration.NewHarness(cfg)
	if err != nil {
		return nil, err
	}

	return activation.NewRPCPoetClient(h.PoetClient, h.TearDown), nil
}

func (suite *AppTestSuite) TearDownTest() {
	if err := suite.poetCleanup(true); err != nil {
		log.Error("error while cleaning up PoET: %v", err)
	}
	for _, dbinst := range suite.dbs {
		if err := os.RemoveAll(dbinst); err != nil {
			panic(fmt.Sprintf("what happened : %v", err))
		}
	}
	if err := os.RemoveAll("../tmp"); err != nil {
		log.Error("error while cleaning up tmp dir: %v", err)
	}
	//poet should clean up after himself
	if matches, err := filepath.Glob("*.bin"); err != nil {
		log.Error("error while finding PoET bin files: %v", err)
	} else {
		for _, f := range matches {
			if err = os.Remove(f); err != nil {
				log.Error("error while cleaning up PoET bin files: %v", err)
			}
		}
	}
}

func Test_PoETHarnessSanity(t *testing.T) {
	h, err := NewRPCPoetHarnessClient()
	require.NoError(t, err)
	require.NotNil(t, h)
}

var net = service.NewSimulator()

func (suite *AppTestSuite) initSingleInstance(i int, genesisTime string, rng *amcl.RAND, storeFormat string, name string, rolacle *eligibility.FixedRolacle, poetClient *activation.RPCPoetClient) {
	r := require.New(suite.T())

	smApp := NewSpacemeshApp()

	smApp.Config.POST = activation.DefaultConfig()
	smApp.Config.POST.Difficulty = 5
	smApp.Config.POST.NumProvenLabels = 10
	smApp.Config.POST.SpacePerUnit = 1 << 10 // 1KB.
	smApp.Config.POST.NumFiles = 1

	smApp.Config.HARE.N = 5
	smApp.Config.HARE.F = 2
	smApp.Config.HARE.RoundDuration = 3
	smApp.Config.HARE.WakeupDelta = 5
	smApp.Config.HARE.ExpectedLeaders = 5
	smApp.Config.CoinbaseAccount = strconv.Itoa(i + 1)
	smApp.Config.LayerAvgSize = 5
	smApp.Config.LayersPerEpoch = 3
	smApp.Config.Hdist = 5
	smApp.Config.GenesisTime = genesisTime
	smApp.Config.LayerDurationSec = 20
	smApp.Config.HareEligibility.ConfidenceParam = 4
	smApp.Config.HareEligibility.EpochOffset = 0
	smApp.Config.StartMining = true
	smApp.Config.SyncRequestTimeout = 2000

	edSgn := signing.NewEdSigner()
	pub := edSgn.PublicKey()

	vrfPriv, vrfPub := BLS381.GenKeyPair(rng)
	vrfSigner := BLS381.NewBlsSigner(vrfPriv)
	nodeID := types.NodeId{Key: pub.String(), VRFPublicKey: vrfPub}

	swarm := net.NewNode()
	dbStorepath := storeFormat + name

	hareOracle := oracle.NewLocalOracle(rolacle, 5, nodeID)
	hareOracle.Register(true, pub.String())

	postClient, err := activation.NewPostClient(&smApp.Config.POST, util.Hex2Bytes(nodeID.Key))
	r.NoError(err)
	r.NotNil(postClient)

	err = smApp.initServices(nodeID, swarm, dbStorepath, edSgn, false, hareOracle, uint32(smApp.Config.LayerAvgSize), postClient, poetClient, vrfSigner, uint16(smApp.Config.LayersPerEpoch))
	r.NoError(err)
	smApp.setupGenesis()

	suite.apps = append(suite.apps, smApp)
	suite.dbs = append(suite.dbs, dbStorepath)
}

func (suite *AppTestSuite) initMultipleInstances(rolacle *eligibility.FixedRolacle, rng *amcl.RAND, numOfInstances int, storeFormat string, genesisTime string, poetClient *activation.RPCPoetClient) {
	name := 'a'
	for i := 0; i < numOfInstances; i++ {
		suite.initSingleInstance(i, genesisTime, rng, storeFormat, string(name), rolacle, poetClient)
		name++
	}
}

func activateGrpcServer(smApp *SpacemeshApp) {
	smApp.Config.API.StartGrpcServer = true
	layerDuration := smApp.Config.LayerDurationSec
	smApp.grpcAPIService = api.NewGrpcService(smApp.P2P, smApp.state, smApp.mesh, smApp.txPool, smApp.atxBuilder, smApp.oracle, smApp.clock, nil, layerDuration, nil)
	smApp.grpcAPIService.StartService()
}

type ScenarioSetup func(suit *AppTestSuite, t *testing.T)

type ScenarioTestCriteria func(suit *AppTestSuite, t *testing.T) bool

type TestScenario struct {
	Setup        ScenarioSetup
	Criteria     ScenarioTestCriteria
	Dependencies []int
}

func txWithUnorderedNonceGenerator(dependancies []int) TestScenario {

	acc1Signer, err := signing.NewEdSignerFromBuffer(util.FromHex(apiCfg.Account2Private))
	addr := types.Address{}
	addr.SetBytes(acc1Signer.PublicKey().Bytes())
	dst := types.BytesToAddress([]byte{0x09})
	txsSent := 25
	setup := func(suite *AppTestSuite, t *testing.T) {
		if err != nil {
			log.Panic("Could not build ed signer err=%v", err)
		}

		nonces := []int{}
		for i := 0; i < txsSent; i++ {
			nonces = append(nonces, i)
		}
		for i := 0; i < txsSent; i++ {
			// this puts a random unique number in nonces[i]
			nonces[i] = nonces[int(rand.Int31n(int32(len(nonces)-i)))+i]
			tx, err := types.NewSignedTx(uint64(nonces[i]), dst, 10, 1, 1, acc1Signer)
			if err != nil {
				log.Panic("panicked creating signed tx err=%v", err)
			}
			txbytes, _ := types.InterfaceToBytes(tx)
			pbMsg := pb.SignedTransaction{Tx: txbytes}
			_, err = suite.apps[0].grpcAPIService.SubmitTransaction(nil, &pbMsg)
			assert.NoError(suite.T(), err)
		}
	}

	teardown := func(suite *AppTestSuite, t *testing.T) bool {
		ok := true
		for _, app := range suite.apps {
			log.Info("current balance: %d nonce %d", app.state.GetBalance(dst), app.state.GetNonce(addr))
			ok = ok && 0 == app.state.GetBalance(dst) && app.state.GetNonce(addr) == 0
		}
		if ok {
			log.Info("zero addresses ok")
		}
		return ok
	}

	return TestScenario{setup, teardown, dependancies}
}

func txWithRunningNonceGenerator(dependancies []int) TestScenario {

	acc1Signer, err := signing.NewEdSignerFromBuffer(util.FromHex(apiCfg.Account1Private))
	addr := types.Address{}
	addr.SetBytes(acc1Signer.PublicKey().Bytes())
	dst := types.BytesToAddress([]byte{0x02})
	txsSent := 25
	setup := func(suite *AppTestSuite, t *testing.T) {
		if err != nil {
			log.Panic("Could not build ed signer err=%v", err)
		}

		for i := 0; i < txsSent; i++ {
			tx, err := types.NewSignedTx(uint64(i), dst, 10, 1, 1, acc1Signer)
			if err != nil {
				log.Panic("panicked creating signed tx err=%v", err)
			}
			txbytes, _ := types.InterfaceToBytes(tx)
			pbMsg := pb.SignedTransaction{Tx: txbytes}
			//_ = suite.apps[0].P2P.Broadcast(miner.IncomingTxProtocol, txbytes)
			_, err = suite.apps[0].grpcAPIService.SubmitTransaction(nil, &pbMsg)
			assert.NoError(suite.T(), err)
		}
	}

	teardown := func(suite *AppTestSuite, t *testing.T) bool {
		ok := true
		for _, app := range suite.apps {
			log.Info("current balance: %d nonce %d", app.state.GetBalance(dst), app.state.GetNonce(addr))
			ok = ok && 250 <= app.state.GetBalance(dst) && app.state.GetNonce(addr) == uint64(txsSent)
		}
		if ok {
			log.Info("addresses ok")
		}
		return ok
	}

	return TestScenario{setup, teardown, dependancies}
}

func reachedEpochTester(dependancies []int) TestScenario {
	const numberOfEpochs = 5 // first 2 epochs are genesis
	setup := func(suite *AppTestSuite, t *testing.T) {}

	test := func(suite *AppTestSuite, t *testing.T) bool {
		ok := true
		for _, app := range suite.apps {
			ok = ok && uint32(app.mesh.LatestLayer()) >= numberOfEpochs*uint32(app.Config.LayersPerEpoch)
			if ok {
				suite.validateLastATXActiveSetSize(app)
			}
		}
		if ok {
			log.Info("epoch ok")
		}
		return ok
	}
	return TestScenario{setup, test, dependancies}
}

func sameRootTester(dependancies []int) TestScenario {
	setup := func(suite *AppTestSuite, t *testing.T) {}

	test := func(suite *AppTestSuite, t *testing.T) bool {
		stickyClientsDone := 0
		maxClientsDone := 0
		for idx, app := range suite.apps {
			clientsDone := 0
			for idx2, app2 := range suite.apps {
				if idx != idx2 {
					r1 := app.state.IntermediateRoot(false).String()
					r2 := app2.state.IntermediateRoot(false).String()
					if r1 == r2 {
						clientsDone++
						if clientsDone == len(suite.apps)-1 {
							log.Info("%d roots confirmed out of %d return ok", clientsDone, len(suite.apps))
							return true
						}
					}
				}
			}
			if clientsDone > maxClientsDone {
				maxClientsDone = clientsDone
			}
		}

		if maxClientsDone != stickyClientsDone {
			stickyClientsDone = maxClientsDone
			log.Info("%d roots confirmed out of %d", maxClientsDone, len(suite.apps))
		}
		return false
	}

	return TestScenario{setup, test, dependancies}
}

// run setup on all tests
func setupTests(suite *AppTestSuite) {
	for _, test := range tests {
		test.Setup(suite, suite.T())
	}
}

// run test criterias after setup
func runTests(suite *AppTestSuite, finished map[int]bool) bool {
	for i, test := range tests {
		depsOk := true
		for _, x := range test.Dependencies {
			done, has := finished[x]
			depsOk = depsOk && done && has
		}
		if depsOk && !finished[i] {
			finished[i] = test.Criteria(suite, suite.T())
			log.Info("test %d has finished with result %v", i, finished[i])
		}
	}
	for i := 0; i < len(tests); i++ {
		testOk, hasTest := finished[i]
		if hasTest {
			if !testOk {
				return false
			}
		} else {
			//test didnt run yet
			return false
		}
	}
	return true
}

var tests = []TestScenario{txWithRunningNonceGenerator([]int{}), sameRootTester([]int{0}), reachedEpochTester([]int{}), /*txWithUnorderedNonceGenerator([]int{1})*/}

func (suite *AppTestSuite) TestMultipleNodes() {
	//EntryPointCreated <- true
	const numberOfEpochs = 5 // first 2 epochs are genesis
	//addr := address.BytesToAddress([]byte{0x01})
<<<<<<< HEAD
=======
	dst := types.BytesToAddress([]byte{0x02})
	acc1Signer, err := signing.NewEdSignerFromBuffer(util.FromHex(apiCfg.Account1Private))
	if err != nil {
		log.Panic("Could not build ed signer err=%v", err)
	}
	tx, err := mesh.NewSignedTx(0, dst, 10, 1, 1, acc1Signer)
	if err != nil {
		log.Panic("panicked creating signed tx err=%v", err)
	}
	txbytes, _ := types.InterfaceToBytes(tx)
>>>>>>> 4c905b87
	path := "../tmp/test/state_" + time.Now().String()

	genesisTime := time.Now().Add(20 * time.Second).Format(time.RFC3339)

	poetClient, err := NewRPCPoetHarnessClient()
	if err != nil {
		log.Panic("failed creating poet client harness: %v", err)
	}
	suite.poetCleanup = poetClient.Teardown

	rolacle := eligibility.New()
	rng := BLS381.DefaultSeed()

	suite.initMultipleInstances(rolacle, rng, 5, path, genesisTime, poetClient)
	for _, a := range suite.apps {
		a.startServices()
	}

	activateGrpcServer(suite.apps[0])

	if err := poetClient.Start("127.0.0.1:9091"); err != nil {
		log.Panic("failed to start poet server: %v", err)
	}

	startInLayer := 5 // delayed pod will start in this layer
	defer suite.gracefulShutdown()

	timeout := time.After(6 * 60 * time.Second)
	setupTests(suite)
	finished := map[int]bool{}
loop:
	for {
		select {
		// Got a timeout! fail with a timeout error
		case <-timeout:
			suite.T().Fatal("timed out")
		default:
			if runTests(suite, finished) {
				break loop
			}
			time.Sleep(10 * time.Second)
		}
	}

	suite.validateBlocksAndATXs(types.LayerID(numberOfEpochs*suite.apps[0].Config.LayersPerEpoch)-1, types.LayerID(startInLayer))
}

func (suite *AppTestSuite) validateBlocksAndATXs(untilLayer types.LayerID, startInLayer types.LayerID) {
	log.Info("untilLayer=%v", untilLayer)

	type nodeData struct {
		layertoblocks map[types.LayerID][]types.BlockID
		atxPerEpoch   map[types.EpochId]uint32
	}

	layersPerEpoch := int(suite.apps[0].Config.LayersPerEpoch)
	datamap := make(map[string]*nodeData)

	// assert all nodes validated untilLayer-1
	for _, ap := range suite.apps {
		curNodeLastLayer := ap.blockListener.ValidatedLayer()
		assert.True(suite.T(), int(untilLayer)-1 <= int(curNodeLastLayer))
	}

	for _, ap := range suite.apps {
		if _, ok := datamap[ap.nodeId.Key]; !ok {
			datamap[ap.nodeId.Key] = new(nodeData)
			datamap[ap.nodeId.Key].atxPerEpoch = make(map[types.EpochId]uint32)
			datamap[ap.nodeId.Key].layertoblocks = make(map[types.LayerID][]types.BlockID)
		}

		for i := types.LayerID(0); i <= untilLayer; i++ {
			lyr, err := ap.blockListener.GetLayer(i)
			if err != nil {
				log.Error("ERROR: couldn't get a validated layer from db layer %v, %v", i, err)
			}
			for _, b := range lyr.Blocks() {
				datamap[ap.nodeId.Key].layertoblocks[lyr.Index()] = append(datamap[ap.nodeId.Key].layertoblocks[lyr.Index()], b.Id())
			}
		}
	}

	lateNodeKey := suite.apps[len(suite.apps)-1].nodeId.Key
	for i, d := range datamap {
		log.Info("Node %v in len(layerstoblocks) %v", i, len(d.layertoblocks))
		if i == lateNodeKey { // skip late node
			continue
		}
		for i2, d2 := range datamap {
			if i == i2 {
				continue
			}
			if i2 == lateNodeKey { // skip late node
				continue
			}

			assert.Equal(suite.T(), len(d.layertoblocks), len(d2.layertoblocks), "%v has not matching layer to %v. %v not %v", i, i2, len(d.layertoblocks), len(d2.layertoblocks))

			for l, bl := range d.layertoblocks {
				assert.Equal(suite.T(), len(bl), len(d2.layertoblocks[l]),
					fmt.Sprintf("%v and %v had different block maps for layer: %v: %v: %v \r\n %v: %v", i, i2, l, i, bl, i2, d2.layertoblocks[l]))
			}

			for e, atx := range d.atxPerEpoch {
				assert.Equal(suite.T(), atx, d2.atxPerEpoch[e],
					fmt.Sprintf("%v and %v had different atx counts for epoch: %v: %v: %v \r\n %v: %v", i, i2, e, i, atx, i2, d2.atxPerEpoch[e]))
			}
		}
	}

	// assuming all nodes have the same results
	layerAvgSize := suite.apps[0].Config.LayerAvgSize
	patient := datamap[suite.apps[0].nodeId.Key]

	lastLayer := len(patient.layertoblocks)

	totalBlocks := 0
	for _, l := range patient.layertoblocks {
		totalBlocks += len(l)
	}

	firstEpochBlocks := 0
	for i := 0; i < layersPerEpoch; i++ {
		if l, ok := patient.layertoblocks[types.LayerID(i)]; ok {
			firstEpochBlocks += len(l)
		}
	}

	// assert number of blocks
	totalEpochs := int(untilLayer.GetEpoch(uint16(layersPerEpoch))) + 1
	allMiners := len(suite.apps)
	exp := (layerAvgSize * layersPerEpoch) / allMiners * allMiners * (totalEpochs - 1)
	act := totalBlocks - firstEpochBlocks
	assert.Equal(suite.T(), exp, act,
		fmt.Sprintf("not good num of blocks got: %v, want: %v. totalBlocks: %v, firstEpochBlocks: %v, lastLayer: %v, layersPerEpoch: %v layerAvgSize: %v totalEpochs: %v",
			act, exp, totalBlocks, firstEpochBlocks, lastLayer, layersPerEpoch, layerAvgSize, totalEpochs))

	firstAp := suite.apps[0]
	atxDb := firstAp.blockListener.AtxDB.(*activation.ActivationDb)
	atxId, err := atxDb.GetNodeLastAtxId(firstAp.nodeId)
	assert.NoError(suite.T(), err)
	atx, err := atxDb.GetAtxHeader(atxId)
	assert.NoError(suite.T(), err)

	totalAtxs := uint32(0)
	for atx != nil {
		totalAtxs += atx.ActiveSetSize
		atx, err = atxDb.GetAtxHeader(atx.PrevATXId)
	}

	// assert number of ATXs
	exp = totalEpochs*allMiners - len(suite.apps) // minus last epoch #atxs
	act = int(totalAtxs)
	assert.Equal(suite.T(), exp, act, fmt.Sprintf("not good num of atxs got: %v, want: %v", act, exp))
}

func (suite *AppTestSuite) validateLastATXActiveSetSize(app *SpacemeshApp) {
	prevAtxId, err := app.atxBuilder.GetPrevAtxId(app.nodeId)
	suite.NoError(err)
	atx, err := app.mesh.GetAtxHeader(prevAtxId)
	suite.NoError(err)
	suite.True(int(atx.ActiveSetSize) == len(suite.apps), "atx: %v node: %v", atx.ShortString(), app.nodeId.Key[:5])
}

func (suite *AppTestSuite) gracefulShutdown() {
	log.Info("Graceful shutdown begin")

	var wg sync.WaitGroup
	for _, app := range suite.apps {
		wg.Add(1)
		go func(app *SpacemeshApp) {
			app.stopServices()
			wg.Done()
		}(app)
	}
	wg.Wait()

	log.Info("Graceful shutdown end")
}

func TestAppTestSuite(t *testing.T) {
	//defer leaktest.Check(t)()
	suite.Run(t, new(AppTestSuite))
}

func TestShutdown(t *testing.T) {

	// make sure previous goroutines has stopped
	time.Sleep(3 * time.Second)
	g_count := runtime.NumGoroutine()

	//defer leaktest.Check(t)()
	r := require.New(t)

	smApp := NewSpacemeshApp()
	genesisTime := time.Now().Add(time.Second * 10)
	smApp.Config.POST = activation.DefaultConfig()
	smApp.Config.POST.Difficulty = 5
	smApp.Config.POST.NumProvenLabels = 10
	smApp.Config.POST.SpacePerUnit = 1 << 10 // 1KB.
	smApp.Config.POST.NumFiles = 1

	smApp.Config.HARE.N = 5
	smApp.Config.HARE.F = 2
	smApp.Config.HARE.RoundDuration = 3
	smApp.Config.HARE.WakeupDelta = 5
	smApp.Config.HARE.ExpectedLeaders = 5
	smApp.Config.CoinbaseAccount = "0x123"
	smApp.Config.LayerAvgSize = 5
	smApp.Config.LayersPerEpoch = 3
	smApp.Config.Hdist = 5
	smApp.Config.GenesisTime = genesisTime.Format(time.RFC3339)
	smApp.Config.LayerDurationSec = 20
	smApp.Config.HareEligibility.ConfidenceParam = 3
	smApp.Config.HareEligibility.EpochOffset = 0
	smApp.Config.StartMining = true

	rolacle := eligibility.New()

	edSgn := signing.NewEdSigner()
	pub := edSgn.PublicKey()

	poetClient, err := NewRPCPoetHarnessClient()
	if err != nil {
		log.Panic("failed creating poet client harness: %v", err)
	}

	vrfPriv, vrfPub := BLS381.GenKeyPair(BLS381.DefaultSeed())
	vrfSigner := BLS381.NewBlsSigner(vrfPriv)
	nodeID := types.NodeId{Key: pub.String(), VRFPublicKey: vrfPub}

	swarm := net.NewNode()
	dbStorepath := "/tmp/" + pub.String()

	hareOracle := oracle.NewLocalOracle(rolacle, 5, nodeID)
	hareOracle.Register(true, pub.String())

	postClient, err := activation.NewPostClient(&smApp.Config.POST, util.Hex2Bytes(nodeID.Key))
	r.NoError(err)
	r.NotNil(postClient)

	err = smApp.initServices(nodeID, swarm, dbStorepath, edSgn, false, hareOracle, uint32(smApp.Config.LayerAvgSize), postClient, poetClient, vrfSigner, uint16(smApp.Config.LayersPerEpoch))

	r.NoError(err)
	smApp.setupGenesis()

	smApp.startServices()
	activateGrpcServer(smApp)

	poetClient.Teardown(true)
	smApp.stopServices()

	time.Sleep(3 * time.Second)
	g_count2 := runtime.NumGoroutine()

	if g_count != g_count2 {
		buf := make([]byte, 4096)
		runtime.Stack(buf, true)
		log.Error(string(buf))
	}
	require.Equal(t, g_count, g_count2)
}<|MERGE_RESOLUTION|>--- conflicted
+++ resolved
@@ -12,11 +12,7 @@
 	"github.com/spacemeshos/go-spacemesh/common/util"
 	"github.com/spacemeshos/go-spacemesh/eligibility"
 	"github.com/spacemeshos/go-spacemesh/log"
-<<<<<<< HEAD
-=======
 	"github.com/spacemeshos/go-spacemesh/mesh"
-	"github.com/spacemeshos/go-spacemesh/miner"
->>>>>>> 4c905b87
 	"github.com/spacemeshos/go-spacemesh/oracle"
 	"github.com/spacemeshos/go-spacemesh/p2p/service"
 	"github.com/spacemeshos/go-spacemesh/rand"
@@ -234,7 +230,7 @@
 		}
 
 		for i := 0; i < txsSent; i++ {
-			tx, err := types.NewSignedTx(uint64(i), dst, 10, 1, 1, acc1Signer)
+			tx, err := mesh.NewSignedTx(uint64(i), dst, 10, 1, 1, acc1Signer)
 			if err != nil {
 				log.Panic("panicked creating signed tx err=%v", err)
 			}
@@ -357,19 +353,6 @@
 	//EntryPointCreated <- true
 	const numberOfEpochs = 5 // first 2 epochs are genesis
 	//addr := address.BytesToAddress([]byte{0x01})
-<<<<<<< HEAD
-=======
-	dst := types.BytesToAddress([]byte{0x02})
-	acc1Signer, err := signing.NewEdSignerFromBuffer(util.FromHex(apiCfg.Account1Private))
-	if err != nil {
-		log.Panic("Could not build ed signer err=%v", err)
-	}
-	tx, err := mesh.NewSignedTx(0, dst, 10, 1, 1, acc1Signer)
-	if err != nil {
-		log.Panic("panicked creating signed tx err=%v", err)
-	}
-	txbytes, _ := types.InterfaceToBytes(tx)
->>>>>>> 4c905b87
 	path := "../tmp/test/state_" + time.Now().String()
 
 	genesisTime := time.Now().Add(20 * time.Second).Format(time.RFC3339)
