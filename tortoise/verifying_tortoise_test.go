--- conflicted
+++ resolved
@@ -3,13 +3,14 @@
 import (
 	"context"
 	"errors"
-	"github.com/spacemeshos/go-spacemesh/log"
-	"github.com/spacemeshos/go-spacemesh/rand"
-	"github.com/spacemeshos/go-spacemesh/timesync"
 	"math"
 	"strconv"
 	"testing"
 	"time"
+
+	"github.com/spacemeshos/go-spacemesh/log"
+	"github.com/spacemeshos/go-spacemesh/rand"
+	"github.com/spacemeshos/go-spacemesh/timesync"
 
 	"github.com/spacemeshos/go-spacemesh/common/types"
 	"github.com/spacemeshos/go-spacemesh/config"
@@ -159,11 +160,7 @@
 				blk.LayerIndex)
 
 			for bid, opinionVote := range trtl.BlockOpinionsByLayer[l] {
-<<<<<<< HEAD
-				opinionVote, ok := opinionVote.BlockOpinions[i]
-=======
 				opinionVote, ok := opinionVote[i]
->>>>>>> 8f454947
 				if !ok {
 					continue
 				}
@@ -285,16 +282,10 @@
 		return sorted[voteNegative:], nil
 	}
 
-<<<<<<< HEAD
 	trtl = defaultTurtle(t)
 	trtl.AvgLayerSize = blocksPerLayer
 	trtl.bdp = msh
 	trtl.init(context.TODO(), mesh.GenesisLayer())
-=======
-	trtl = newTurtle(logtest.New(t), database.NewMemDatabase(), msh, defaultTestHdist, blocksPerLayer)
-	gen := mesh.GenesisLayer()
-	trtl.init(gen)
->>>>>>> 8f454947
 
 	var l types.LayerID
 	atxdb := getAtxDB()
@@ -304,20 +295,14 @@
 		logger.Debug("======================== handled layer", l)
 		lastlyr := trtl.BlockOpinionsByLayer[l]
 		for _, v := range lastlyr {
-<<<<<<< HEAD
-			logger.Debug("block opinion map size", len(v.BlockOpinions))
+			logger.Debug("block opinion map size", len(v))
 			// the max. number of layers we store opinions for is the window size (since last evicted) + 3.
 			// eviction happens _after_ blocks for a new layer N have been processed, and that layer hasn't yet
 			// been verified. at this point in time,
 			// tortoise window := N - 1 (last verified) - windowSize - 1 (first layer to evict) - 1 (layer not yet evicted)
-			if (len(v.BlockOpinions)) > blocksPerLayer*int(trtl.WindowSize+3) {
+			if (len(v)) > blocksPerLayer*int(trtl.WindowSize+3) {
 				t.Errorf("layer opinion table exceeded max size, LEAK! size: %v, maxsize: %v",
-					len(v.BlockOpinions), blocksPerLayer*int(trtl.WindowSize+3))
-=======
-			logger.Debug("block opinion map size", len(v))
-			if (len(v)) > int(blocksPerLayer*int(trtl.Hdist)) {
-				t.Errorf("layer opinion table exceeded max size, LEAK! size:%v, maxsize:%v", len(v), int(blocksPerLayer*int(trtl.Hdist)))
->>>>>>> 8f454947
+					len(v), blocksPerLayer*int(trtl.WindowSize+3))
 			}
 			break
 		}
@@ -447,7 +432,7 @@
 		for i := 0; vote == abstain; i++ {
 			// fast-forward to the point where Zdist is past, we've stopped waiting for hare results for the bad
 			// layers and started voting against them, and we've accumulated votes for ConfidenceParam layers
-			netVote := vec{0, uint64(i * blocksPerLayer)}
+			netVote := vec{Against: uint64(i * blocksPerLayer)}
 			// Zdist + ConfidenceParam (+ a margin of one due to the math) layers have already passed, so that's our
 			// delta
 			vote = calculateOpinionWithThreshold(trtl.logger, netVote, blocksPerLayer, trtl.GlobalThreshold, float64(uint32(i+1)+trtl.Zdist+trtl.ConfidenceParam))
@@ -616,13 +601,9 @@
 		})
 	}
 
-<<<<<<< HEAD
 	trtl := defaultTurtle(t)
 	trtl.AvgLayerSize = blocksPerLayer
 	trtl.bdp = msh
-=======
-	trtl := newTurtle(logtest.New(t), database.NewMemDatabase(), msh, defaultTestHdist, blocksPerLayer)
->>>>>>> 8f454947
 	gen := mesh.GenesisLayer()
 	trtl.init(context.TODO(), gen)
 
@@ -759,7 +740,7 @@
 			lid := checkBlockLayer(blockID, trtl.LastEvicted)
 
 			// check deep opinion layers
-			for bid := range opinion.BlockOpinions {
+			for bid := range opinion {
 				// check that child (opinion) block layer is within window size from parent block layer
 				// we allow a leeway of three layers:
 				// 1. eviction evicts one layer prior to window start (Verified - WindowSize)
@@ -862,7 +843,8 @@
 
 	mdb.InputVectorBackupFunc = getHareResults
 	atxdb := getAtxDB()
-	alg := defaultAlgorithm(t, mdb)
+	cfg := defaultConfig(t, mdb)
+	alg := NewVerifyingTortoise(context.TODO(), cfg)
 	alg.trtl.atxdb = atxdb
 
 	l1 := createTurtleLayer(t, types.GetEffectiveGenesis().Add(1), mdb, atxdb, alg.BaseBlock, getHareResults, defaultTestLayerSize)
@@ -877,7 +859,7 @@
 	require.Equal(t, int(types.GetEffectiveGenesis().Add(1).Uint32()), int(alg.LatestComplete().Uint32()))
 
 	// now recover
-	alg2 := recoveredVerifyingTortoise(mdb, alg.trtl.atxdb, alg.trtl.clock, alg.logger)
+	alg2 := NewVerifyingTortoise(context.TODO(), cfg)
 	require.Equal(t, alg.LatestComplete(), alg2.LatestComplete())
 	require.Equal(t, alg.trtl.bdp, alg2.trtl.bdp)
 	require.Equal(t, alg.trtl.LastEvicted, alg2.trtl.LastEvicted)
@@ -1017,7 +999,6 @@
 	getHareResults := mdb.LayerBlockIds
 	mdb.InputVectorBackupFunc = getHareResults
 
-<<<<<<< HEAD
 	l0 := mesh.GenesisLayer()
 	expectBaseBlockLayer := func(layerID types.LayerID, numAgainst, numSupport, numNeutral int) {
 		baseBlockID, exceptions, err := alg.BaseBlock(context.TODO())
@@ -1054,7 +1035,7 @@
 	expectBaseBlockLayer(l2.Index(), 0, defaultTestLayerSize, 0)
 
 	// mark all blocks bad
-	alg.trtl.GoodBlocksIndex = make(map[types.BlockID]struct{}, 0)
+	alg.trtl.GoodBlocksIndex = make(map[types.BlockID]bool, 0)
 	baseBlockID, exceptions, err := alg.BaseBlock(context.TODO())
 	r.Equal(errNoBaseBlockFound, err)
 	r.Equal(types.BlockID{0}, baseBlockID)
@@ -1070,6 +1051,8 @@
 func defaultTurtle(tb testing.TB) *turtle {
 	mdb := getInMemMesh(tb)
 	return newTurtle(
+		logtest.New(tb),
+		database.NewMemDatabase(),
 		mdb,
 		getAtxDB(),
 		defaultClock(tb),
@@ -1102,22 +1085,41 @@
 	r.NotEqual(trtl.Last, trtl2.Last)
 }
 
+func defaultConfig(t *testing.T, mdb *mesh.DB) Config {
+	return Config{
+		LayerSize:       defaultTestLayerSize,
+		Database:        database.NewMemDatabase(),
+		MeshDatabase:    mdb,
+		ATXDB:           getAtxDB(),
+		Clock:           defaultClock(t),
+		Hdist:           defaultTestHdist,
+		Zdist:           defaultTestZdist,
+		ConfidenceParam: defaultTestConfidenceParam,
+		WindowSize:      defaultTestWindowSize,
+		GlobalThreshold: defaultTestGlobalThreshold,
+		LocalThreshold:  defaultTestLocalThreshold,
+		RerunInterval:   defaultTestRerunInterval,
+		Log:             logtest.New(t),
+	}
+}
+
 func defaultAlgorithm(t *testing.T, mdb *mesh.DB) *ThreadSafeVerifyingTortoise {
-	return verifyingTortoise(
-		context.TODO(),
-		defaultTestLayerSize,
-		mdb,
-		getAtxDB(),
-		defaultClock(t),
-		defaultTestHdist,
-		defaultTestZdist,
-		defaultTestConfidenceParam,
-		defaultTestWindowSize,
-		defaultTestGlobalThreshold,
-		defaultTestLocalThreshold,
-		defaultTestRerunInterval,
-		logtest.New(t),
-	)
+	cfg := Config{
+		LayerSize:       defaultTestLayerSize,
+		Database:        database.NewMemDatabase(),
+		MeshDatabase:    mdb,
+		ATXDB:           getAtxDB(),
+		Clock:           defaultClock(t),
+		Hdist:           defaultTestHdist,
+		Zdist:           defaultTestZdist,
+		ConfidenceParam: defaultTestConfidenceParam,
+		WindowSize:      defaultTestWindowSize,
+		GlobalThreshold: defaultTestGlobalThreshold,
+		LocalThreshold:  defaultTestLocalThreshold,
+		RerunInterval:   defaultTestRerunInterval,
+		Log:             logtest.New(t),
+	}
+	return NewVerifyingTortoise(context.TODO(), cfg)
 }
 
 func TestGetLocalBlockOpinion(t *testing.T) {
@@ -1180,18 +1182,6 @@
 	r.NoError(mdb.AddBlock(blocks[2]))
 	r.False(alg.trtl.checkBlockAndGetLocalOpinion(context.TODO(), diffList, "foo", support, l1ID))
 }
-=======
-	lg := logtest.New(t)
-	cfg := Config{
-		Database:     database.NewMemDatabase(),
-		MeshDatabase: mdb,
-		Log:          lg,
-		LayerSize:    3,
-		Hdist:        5,
-	}
-	alg := NewVerifyingTortoise(cfg)
-	l := mesh.GenesisLayer()
->>>>>>> 8f454947
 
 func TestCalculateExceptions(t *testing.T) {
 	r := require.New(t)
@@ -1258,23 +1248,23 @@
 
 	// compare opinions: all agree, no exceptions
 	mdb.InputVectorBackupFunc = mdb.LayerBlockIds
-	opinion := Opinion{BlockOpinions: map[types.BlockID]vec{
+	opinion := Opinion{
 		mesh.GenesisBlock().ID(): support,
 		l1.Blocks()[0].ID():      support,
 		l1.Blocks()[1].ID():      support,
 		l1.Blocks()[2].ID():      support,
-	}}
+	}
 	votes, err = alg.trtl.calculateExceptions(context.TODO(), l1ID, opinion)
 	r.NoError(err)
 	expectVotes(votes, 0, 0, 0)
 
 	// compare opinions: all disagree, adds exceptions
-	opinion = Opinion{BlockOpinions: map[types.BlockID]vec{
+	opinion = Opinion{
 		mesh.GenesisBlock().ID(): against,
 		l1.Blocks()[0].ID():      against,
 		l1.Blocks()[1].ID():      against,
 		l1.Blocks()[2].ID():      against,
-	}}
+	}
 	votes, err = alg.trtl.calculateExceptions(context.TODO(), l1ID, opinion)
 	r.NoError(err)
 	expectVotes(votes, 0, 4, 0)
@@ -1337,7 +1327,7 @@
 
 	// base block not found
 	randBlockID := randomBlockID()
-	alg.trtl.GoodBlocksIndex[randBlockID] = struct{}{}
+	alg.trtl.GoodBlocksIndex[randBlockID] = false
 	l1Blocks[1].BaseBlock = randBlockID
 	r.False(alg.trtl.determineBlockGoodness(context.TODO(), l1Blocks[1]))
 
@@ -1448,12 +1438,12 @@
 	baseBlockProviderFn = func(context.Context) (types.BlockID, [][]types.BlockID, error) {
 		return l2Blocks[0].ID(), make([][]types.BlockID, blocksPerLayer), nil
 	}
-	baseBlockOpinionVector := Opinion{BlockOpinions: map[types.BlockID]vec{
+	baseBlockOpinionVector := Opinion{
 		l1Blocks[0].ID(): against.Multiply(uint64(baseBlockVoteWeight)), // disagrees with block below
 		l1Blocks[1].ID(): support.Multiply(uint64(baseBlockVoteWeight)), // disagrees with block below
 		l1Blocks[2].ID(): abstain,                                       // disagrees with block below
 		l1Blocks[3].ID(): against.Multiply(uint64(baseBlockVoteWeight)), // agrees with block below
-	}}
+	}
 	alg.trtl.BlockOpinionsByLayer[l2ID][l2Blocks[0].ID()] = baseBlockOpinionVector
 	l3ID := l2ID.Add(1)
 	blockVoteWeight := uint(3)
@@ -1472,12 +1462,12 @@
 	r.NoError(mdb.AddBlock(l1Blocks[2]))
 	r.NoError(mdb.AddBlock(l1Blocks[3]))
 	r.NoError(alg.trtl.processBlock(context.TODO(), l3Blocks[0]))
-	expectedOpinionVector := Opinion{BlockOpinions: map[types.BlockID]vec{
+	expectedOpinionVector := Opinion{
 		l1Blocks[0].ID(): abstain,                                   // from exception
 		l1Blocks[1].ID(): against.Multiply(uint64(blockVoteWeight)), // from exception
 		l1Blocks[2].ID(): abstain,                                   // from base block
 		l1Blocks[3].ID(): against.Multiply(uint64(blockVoteWeight)), // from base block, reweighted
-	}}
+	}
 	r.Equal(baseBlockOpinionVector, alg.trtl.BlockOpinionsByLayer[l2ID][l2Blocks[0].ID()])
 	r.Equal(expectedOpinionVector, alg.trtl.BlockOpinionsByLayer[l3ID][l3Blocks[0].ID()])
 }
@@ -1556,7 +1546,7 @@
 	blockID := layerBlockIDs[0]
 
 	// make sure opinion is set correctly
-	r.Equal(support.Multiply(uint64(weight)), alg.trtl.BlockOpinionsByLayer[l1ID][blockID].BlockOpinions[genesisBlockID])
+	r.Equal(support.Multiply(uint64(weight)), alg.trtl.BlockOpinionsByLayer[l1ID][blockID][genesisBlockID])
 
 	// make sure the only exception added was for the base block itself
 	l2 := makeLayer(t, l1ID, alg.trtl, 1, atxdb, mdb, mdb.LayerBlockIds)
@@ -1596,12 +1586,12 @@
 	r.NoError(alg.trtl.ProcessNewBlocks(context.TODO(), []*types.Block{l1Blocks[0]}))
 	r.Contains(alg.trtl.BlockOpinionsByLayer, l1ID)
 	r.Contains(alg.trtl.BlockOpinionsByLayer[l1ID], l1Blocks[0].ID())
-	r.Equal(alg.trtl.BlockOpinionsByLayer[l1ID][l1Blocks[0].ID()], Opinion{BlockOpinions: map[types.BlockID]vec{
+	r.Equal(alg.trtl.BlockOpinionsByLayer[l1ID][l1Blocks[0].ID()], Opinion{
 		l1Blocks[1].ID(): support,
 		l1Blocks[2].ID(): support,
-	}})
+	})
 	r.Contains(alg.trtl.GoodBlocksIndex, l1Blocks[0].ID())
-	r.Equal(alg.trtl.GoodBlocksIndex[l1Blocks[0].ID()], struct{}{})
+	r.Equal(alg.trtl.GoodBlocksIndex[l1Blocks[0].ID()], false)
 
 	// base block opinion missing: input block should also not be marked good
 	l1Blocks[1].BaseBlock = l1Blocks[2].ID()
@@ -1609,7 +1599,7 @@
 	r.NotContains(alg.trtl.GoodBlocksIndex, l1Blocks[1].ID())
 
 	// base block not marked good: input block should also not be marked good
-	alg.trtl.BlockOpinionsByLayer[l1ID][l1Blocks[2].ID()] = Opinion{BlockOpinions: map[types.BlockID]vec{}}
+	alg.trtl.BlockOpinionsByLayer[l1ID][l1Blocks[2].ID()] = Opinion{}
 	l1Blocks[1].BaseBlock = l1Blocks[2].ID()
 	r.NoError(alg.trtl.ProcessNewBlocks(context.TODO(), []*types.Block{l1Blocks[1]}))
 	r.NotContains(alg.trtl.GoodBlocksIndex, l1Blocks[1].ID())
@@ -1718,11 +1708,11 @@
 		r.NoError(mdb.AddBlock(block))
 	}
 	// L3 blocks support all L2 blocks
-	l2SupportVec := Opinion{BlockOpinions: map[types.BlockID]vec{
+	l2SupportVec := Opinion{
 		l2Blocks[0].ID(): support,
 		l2Blocks[1].ID(): support,
 		l2Blocks[2].ID(): support,
-	}}
+	}
 	alg.trtl.BlockOpinionsByLayer[l3ID] = map[types.BlockID]Opinion{
 		l3Blocks[0].ID(): l2SupportVec,
 		l3Blocks[1].ID(): l2SupportVec,
@@ -1735,9 +1725,9 @@
 	r.Equal(int(l1ID.Uint32()), int(alg.trtl.Verified.Uint32()))
 
 	// now mark voting blocks good
-	alg.trtl.GoodBlocksIndex[l3Blocks[0].ID()] = struct{}{}
-	alg.trtl.GoodBlocksIndex[l3Blocks[1].ID()] = struct{}{}
-	alg.trtl.GoodBlocksIndex[l3Blocks[2].ID()] = struct{}{}
+	alg.trtl.GoodBlocksIndex[l3Blocks[0].ID()] = false
+	alg.trtl.GoodBlocksIndex[l3Blocks[1].ID()] = false
+	alg.trtl.GoodBlocksIndex[l3Blocks[2].ID()] = false
 
 	var l2BlockIDs, l3BlockIDs, l4BlockIDs, l5BlockIDs []types.BlockID
 	for _, block := range l3Blocks {
@@ -1772,7 +1762,7 @@
 	r.NoError(mdb.SaveLayerInputVectorByID(context.TODO(), l3ID, l3BlockIDs))
 	r.NoError(mdb.SaveLayerInputVectorByID(context.TODO(), l4ID, l4BlockIDs))
 	r.NoError(mdb.SaveLayerInputVectorByID(context.TODO(), l5ID, l5BlockIDs))
-	l4Votes := Opinion{BlockOpinions: map[types.BlockID]vec{
+	l4Votes := Opinion{
 		// support these so global opinion is support
 		l2Blocks[0].ID(): support,
 		l2Blocks[1].ID(): support,
@@ -1782,17 +1772,17 @@
 		l3Blocks[0].ID(): abstain,
 		l3Blocks[1].ID(): abstain,
 		l3Blocks[2].ID(): abstain,
-	}}
+	}
 	alg.trtl.BlockOpinionsByLayer[l4ID] = map[types.BlockID]Opinion{
 		l4Blocks[0].ID(): l4Votes,
 		l4Blocks[1].ID(): l4Votes,
 		l4Blocks[2].ID(): l4Votes,
 	}
 	alg.trtl.Last = l4ID
-	alg.trtl.GoodBlocksIndex[l4Blocks[0].ID()] = struct{}{}
-	alg.trtl.GoodBlocksIndex[l4Blocks[1].ID()] = struct{}{}
-	alg.trtl.GoodBlocksIndex[l4Blocks[2].ID()] = struct{}{}
-	l5Votes := Opinion{BlockOpinions: map[types.BlockID]vec{
+	alg.trtl.GoodBlocksIndex[l4Blocks[0].ID()] = false
+	alg.trtl.GoodBlocksIndex[l4Blocks[1].ID()] = false
+	alg.trtl.GoodBlocksIndex[l4Blocks[2].ID()] = false
+	l5Votes := Opinion{
 		l2Blocks[0].ID(): support,
 		l2Blocks[1].ID(): support,
 		l2Blocks[2].ID(): support,
@@ -1802,16 +1792,16 @@
 		l4Blocks[0].ID(): support,
 		l4Blocks[1].ID(): support,
 		l4Blocks[2].ID(): support,
-	}}
+	}
 	alg.trtl.BlockOpinionsByLayer[l5ID] = map[types.BlockID]Opinion{
 		l5Blocks[0].ID(): l5Votes,
 		l5Blocks[1].ID(): l5Votes,
 		l5Blocks[2].ID(): l5Votes,
 	}
-	alg.trtl.GoodBlocksIndex[l5Blocks[0].ID()] = struct{}{}
-	alg.trtl.GoodBlocksIndex[l5Blocks[1].ID()] = struct{}{}
-	alg.trtl.GoodBlocksIndex[l5Blocks[2].ID()] = struct{}{}
-	l6Votes := Opinion{BlockOpinions: map[types.BlockID]vec{
+	alg.trtl.GoodBlocksIndex[l5Blocks[0].ID()] = false
+	alg.trtl.GoodBlocksIndex[l5Blocks[1].ID()] = false
+	alg.trtl.GoodBlocksIndex[l5Blocks[2].ID()] = false
+	l6Votes := Opinion{
 		l2Blocks[0].ID(): support,
 		l2Blocks[1].ID(): support,
 		l2Blocks[2].ID(): support,
@@ -1824,15 +1814,15 @@
 		l5Blocks[0].ID(): support,
 		l5Blocks[1].ID(): support,
 		l5Blocks[2].ID(): support,
-	}}
+	}
 	alg.trtl.BlockOpinionsByLayer[l6ID] = map[types.BlockID]Opinion{
 		l6Blocks[0].ID(): l6Votes,
 		l6Blocks[1].ID(): l6Votes,
 		l6Blocks[2].ID(): l6Votes,
 	}
-	alg.trtl.GoodBlocksIndex[l6Blocks[0].ID()] = struct{}{}
-	alg.trtl.GoodBlocksIndex[l6Blocks[1].ID()] = struct{}{}
-	alg.trtl.GoodBlocksIndex[l6Blocks[2].ID()] = struct{}{}
+	alg.trtl.GoodBlocksIndex[l6Blocks[0].ID()] = false
+	alg.trtl.GoodBlocksIndex[l6Blocks[1].ID()] = false
+	alg.trtl.GoodBlocksIndex[l6Blocks[2].ID()] = false
 
 	// verified layer advances one step, but L3 is not verified because global opinion is undecided, so verification
 	// stops there
@@ -1842,7 +1832,7 @@
 		r.Equal(int(l2ID.Uint32()), int(alg.trtl.Verified.Uint32()))
 	})
 
-	l4Votes = Opinion{BlockOpinions: map[types.BlockID]vec{
+	l4Votes = Opinion{
 		l2Blocks[0].ID(): support,
 		l2Blocks[1].ID(): support,
 		l2Blocks[2].ID(): support,
@@ -1851,7 +1841,7 @@
 		l3Blocks[0].ID(): support,
 		l3Blocks[1].ID(): support,
 		l3Blocks[2].ID(): support,
-	}}
+	}
 
 	// weight not exceeded
 	t.Run("weight not exceeded", func(t *testing.T) {
@@ -1872,7 +1862,7 @@
 		// add more votes in favor of l3 blocks
 		alg.trtl.BlockOpinionsByLayer[l4ID][l4Blocks[1].ID()] = l4Votes
 		alg.trtl.BlockOpinionsByLayer[l4ID][l4Blocks[2].ID()] = l4Votes
-		l5Votes := Opinion{BlockOpinions: map[types.BlockID]vec{
+		l5Votes := Opinion{
 			l2Blocks[0].ID(): support,
 			l2Blocks[1].ID(): support,
 			l2Blocks[2].ID(): support,
@@ -1882,13 +1872,13 @@
 			l4Blocks[0].ID(): support,
 			l4Blocks[1].ID(): support,
 			l4Blocks[2].ID(): support,
-		}}
+		}
 		alg.trtl.BlockOpinionsByLayer[l5ID] = map[types.BlockID]Opinion{
 			l5Blocks[0].ID(): l5Votes,
 			l5Blocks[1].ID(): l5Votes,
 			l5Blocks[2].ID(): l5Votes,
 		}
-		l6Votes := Opinion{BlockOpinions: map[types.BlockID]vec{
+		l6Votes := Opinion{
 			l2Blocks[0].ID(): support,
 			l2Blocks[1].ID(): support,
 			l2Blocks[2].ID(): support,
@@ -1901,7 +1891,7 @@
 			l5Blocks[0].ID(): support,
 			l5Blocks[1].ID(): support,
 			l5Blocks[2].ID(): support,
-		}}
+		}
 		alg.trtl.BlockOpinionsByLayer[l6ID] = map[types.BlockID]Opinion{
 			l6Blocks[0].ID(): l6Votes,
 			l6Blocks[1].ID(): l6Votes,
@@ -1999,9 +1989,9 @@
 		r.NoError(mdb.AddBlock(block))
 	}
 	alg.trtl.BlockOpinionsByLayer[l2ID] = map[types.BlockID]Opinion{
-		l2Blocks[0].ID(): {BlockOpinions: map[types.BlockID]vec{blockWeReallyDislike.ID(): against}},
-		l2Blocks[1].ID(): {BlockOpinions: map[types.BlockID]vec{blockWeReallyDislike.ID(): against}},
-		l2Blocks[2].ID(): {BlockOpinions: map[types.BlockID]vec{blockWeReallyDislike.ID(): against}},
+		l2Blocks[0].ID(): {blockWeReallyDislike.ID(): against},
+		l2Blocks[1].ID(): {blockWeReallyDislike.ID(): against},
+		l2Blocks[2].ID(): {blockWeReallyDislike.ID(): against},
 	}
 
 	// test filter
@@ -2021,15 +2011,15 @@
 
 	// add more blocks
 	alg.trtl.BlockOpinionsByLayer[l2ID] = map[types.BlockID]Opinion{
-		l2Blocks[0].ID(): {BlockOpinions: map[types.BlockID]vec{blockWeReallyDislike.ID(): against}},
-		l2Blocks[1].ID(): {BlockOpinions: map[types.BlockID]vec{blockWeReallyDislike.ID(): against}},
-		l2Blocks[2].ID(): {BlockOpinions: map[types.BlockID]vec{blockWeReallyDislike.ID(): against}},
-		l2Blocks[3].ID(): {BlockOpinions: map[types.BlockID]vec{blockWeReallyLike.ID(): support}},
-		l2Blocks[4].ID(): {BlockOpinions: map[types.BlockID]vec{blockWeReallyLike.ID(): support}},
-		l2Blocks[5].ID(): {BlockOpinions: map[types.BlockID]vec{blockWeReallyDontCare.ID(): abstain}},
-		l2Blocks[6].ID(): {BlockOpinions: map[types.BlockID]vec{}},
-		l2Blocks[7].ID(): {BlockOpinions: map[types.BlockID]vec{}},
-		l2Blocks[8].ID(): {BlockOpinions: map[types.BlockID]vec{}},
+		l2Blocks[0].ID(): {blockWeReallyDislike.ID(): against},
+		l2Blocks[1].ID(): {blockWeReallyDislike.ID(): against},
+		l2Blocks[2].ID(): {blockWeReallyDislike.ID(): against},
+		l2Blocks[3].ID(): {blockWeReallyLike.ID(): support},
+		l2Blocks[4].ID(): {blockWeReallyLike.ID(): support},
+		l2Blocks[5].ID(): {blockWeReallyDontCare.ID(): abstain},
+		l2Blocks[6].ID(): {},
+		l2Blocks[7].ID(): {},
+		l2Blocks[8].ID(): {},
 	}
 	// some blocks explicitly vote against, others have no opinion
 	sum, err = alg.trtl.sumVotesForBlock(context.TODO(), blockWeReallyDislike.ID(), l2ID, filterPassAll)
@@ -2165,10 +2155,6 @@
 			r.Contains(localOpinionVec, bid)
 			r.Equal(support, localOpinionVec[bid])
 		}
-<<<<<<< HEAD
-=======
-		alg := NewVerifyingTortoise(cfg)
->>>>>>> 8f454947
 
 		alg.trtl.heal(context.TODO(), l3ID)
 		checkVerifiedLayer(t, alg.trtl, l2ID)
@@ -2195,7 +2181,7 @@
 		require.NoError(t, alg.trtl.HandleIncomingLayer(context.TODO(), l4ID))
 
 		// delete good blocks data
-		alg.trtl.GoodBlocksIndex = make(map[types.BlockID]struct{}, 0)
+		alg.trtl.GoodBlocksIndex = make(map[types.BlockID]bool, 0)
 
 		alg.trtl.heal(context.TODO(), l4ID)
 		checkVerifiedLayer(t, alg.trtl, l3ID)
@@ -2350,10 +2336,10 @@
 	// make one of the base blocks support it, and make one vote against it. note: these base blocks have already been
 	// marked good. this means that blocks that use one of these as a base block will also be marked good (as long as
 	// they don't add explicit exception votes for or against the late block).
-	alg.trtl.BlockOpinionsByLayer[l5ID][l5BaseBlock1].BlockOpinions[l4lateblock.ID()] = support
-	alg.trtl.BlockOpinionsByLayer[l5ID][l5BaseBlock2].BlockOpinions[l4lateblock.ID()] = against
-	alg.trtl.BlockOpinionsByLayer[l5ID][l5blockIDs[2]].BlockOpinions[l4lateblock.ID()] = support
-	alg.trtl.BlockOpinionsByLayer[l5ID][l5blockIDs[3]].BlockOpinions[l4lateblock.ID()] = against
+	alg.trtl.BlockOpinionsByLayer[l5ID][l5BaseBlock1][l4lateblock.ID()] = support
+	alg.trtl.BlockOpinionsByLayer[l5ID][l5BaseBlock2][l4lateblock.ID()] = against
+	alg.trtl.BlockOpinionsByLayer[l5ID][l5blockIDs[2]][l4lateblock.ID()] = support
+	alg.trtl.BlockOpinionsByLayer[l5ID][l5blockIDs[3]][l4lateblock.ID()] = against
 
 	// now process l5
 	r.NoError(mdb.SaveLayerInputVectorByID(context.TODO(), l5ID, l5blockIDs))
@@ -2443,14 +2429,14 @@
 	r.Equal(support, support.Add(abstain))
 	r.Equal(against, abstain.Add(against))
 	r.Equal(against, against.Add(abstain))
-	r.Equal(vec{1, 1}, against.Add(support))
+	r.Equal(vec{Support: 1, Against: 1}, against.Add(support))
 	r.Equal(abstain, simplifyVote(against.Add(support)))
-	r.Equal(vec{1, 1}, support.Add(against))
+	r.Equal(vec{Support: 1, Against: 1}, support.Add(against))
 	r.Equal(abstain, simplifyVote(support.Add(against)))
 	r.Equal(support, simplifyVote(support.Add(support)))
 	r.Equal(against, simplifyVote(against.Add(against)))
-	r.Equal(support, simplifyVote(vec{100, 10}))
-	r.Equal(against, simplifyVote(vec{10, 100}))
+	r.Equal(support, simplifyVote(vec{Support: 100, Against: 10}))
+	r.Equal(against, simplifyVote(vec{Support: 10, Against: 100}))
 	r.Equal(abstain, simplifyVote(abstain))
 	r.Equal(abstain, abstain.Multiply(1))
 	r.Equal(support, support.Multiply(1))
@@ -2464,7 +2450,7 @@
 	r.Equal(against.Multiply(2), against.Add(against))
 
 	// test wraparound
-	bigVec := vec{math.MaxUint64, math.MaxUint64}
+	bigVec := vec{Support: math.MaxUint64, Against: math.MaxUint64}
 	r.NotPanics(func() { bigVec.Add(abstain) })
 	r.NotPanics(func() { abstain.Add(bigVec) })
 	r.PanicsWithError(errOverflow.Error(), func() { bigVec.Add(support) })
@@ -2480,16 +2466,16 @@
 	r.Equal(int64(1), support.netVote())
 	r.Equal(int64(-1), against.netVote())
 	r.Equal(int64(0), support.Add(against).netVote())
-	r.Equal(int64(10), vec{25, 15}.netVote())
-	r.Equal(int64(-10), vec{15, 25}.netVote())
-	r.NotPanics(func() { vec{math.MaxInt64, 0}.netVote() })
-	r.NotPanics(func() { vec{0, math.MaxInt64}.netVote() })
+	r.Equal(int64(10), vec{Support: 25, Against: 15}.netVote())
+	r.Equal(int64(-10), vec{Support: 15, Against: 25}.netVote())
+	r.NotPanics(func() { vec{Support: math.MaxInt64}.netVote() })
+	r.NotPanics(func() { vec{Against: math.MaxInt64}.netVote() })
 	r.PanicsWithError(errOverflow.Error(), func() { bigVec.netVote() })
-	r.PanicsWithError(errOverflow.Error(), func() { vec{0, math.MaxUint64}.netVote() })
-	r.PanicsWithError(errOverflow.Error(), func() { vec{0, math.MaxInt64 + 1}.netVote() })
-	r.PanicsWithError(errOverflow.Error(), func() { vec{math.MaxInt64 + 1, 0}.netVote() })
-	r.Equal(int64(math.MaxInt64), vec{math.MaxInt64, 0}.netVote())
-	r.Equal(int64(-math.MaxInt64), vec{0, math.MaxInt64}.netVote())
+	r.PanicsWithError(errOverflow.Error(), func() { vec{Against: math.MaxUint64}.netVote() })
+	r.PanicsWithError(errOverflow.Error(), func() { vec{Against: math.MaxInt64 + 1}.netVote() })
+	r.PanicsWithError(errOverflow.Error(), func() { vec{Support: math.MaxInt64 + 1}.netVote() })
+	r.Equal(int64(math.MaxInt64), vec{Support: math.MaxInt64}.netVote())
+	r.Equal(int64(-math.MaxInt64), vec{Against: math.MaxInt64}.netVote())
 }
 
 func TestCalculateOpinionWithThreshold(t *testing.T) {
@@ -2522,9 +2508,9 @@
 	r.Equal(against, calculateOpinionWithThreshold(log.AppLog, against.Multiply(11), 10, 10, 10))
 
 	// a more realistic example
-	r.Equal(support, calculateOpinionWithThreshold(log.AppLog, vec{72, 9}, defaultTestLayerSize, defaultTestGlobalThreshold, 3))
-	r.Equal(abstain, calculateOpinionWithThreshold(log.AppLog, vec{12, 9}, defaultTestLayerSize, defaultTestGlobalThreshold, 3))
-	r.Equal(against, calculateOpinionWithThreshold(log.AppLog, vec{9, 18}, defaultTestLayerSize, defaultTestGlobalThreshold, 3))
+	r.Equal(support, calculateOpinionWithThreshold(log.AppLog, vec{Support: 72, Against: 9}, defaultTestLayerSize, defaultTestGlobalThreshold, 3))
+	r.Equal(abstain, calculateOpinionWithThreshold(log.AppLog, vec{Support: 12, Against: 9}, defaultTestLayerSize, defaultTestGlobalThreshold, 3))
+	r.Equal(against, calculateOpinionWithThreshold(log.AppLog, vec{Support: 9, Against: 18}, defaultTestLayerSize, defaultTestGlobalThreshold, 3))
 }
 
 func TestMultiTortoise(t *testing.T) {
