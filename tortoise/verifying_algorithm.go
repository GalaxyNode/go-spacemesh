--- conflicted
+++ resolved
@@ -129,15 +129,9 @@
 	return block, diffs, err
 }
 
-<<<<<<< HEAD
-// HandleIncomingLayer processes all layer block votes
-// returns the old verified layer and new verified layer after taking into account the blocks votes
-func (trtl *ThreadSafeVerifyingTortoise) HandleIncomingLayer(ll *types.Layer) (types.LayerID, types.LayerID) {
-=======
 // HandleLateBlocks processes votes and goodness for late blocks (for late block definition see white paper).
 // Returns the old verified layer and new verified layer after taking into account the blocks' votes.
 func (trtl *ThreadSafeVerifyingTortoise) HandleLateBlocks(ctx context.Context, blocks []*types.Block) (types.LayerID, types.LayerID) {
->>>>>>> e4b9bb98
 	trtl.mutex.Lock()
 	defer trtl.mutex.Unlock()
 
@@ -153,15 +147,6 @@
 
 // HandleIncomingLayer processes all layer block votes
 // returns the old verified layer and new verified layer after taking into account the blocks votes
-<<<<<<< HEAD
-func (trtl *ThreadSafeVerifyingTortoise) HandleLateBlock(b *types.Block) (types.LayerID, types.LayerID) {
-	// todo feed all layers from b's layer to tortoise
-	l := types.NewLayer(b.Layer())
-	l.AddBlock(b)
-	oldVerified, newVerified := trtl.HandleIncomingLayer(l) // block wasn't in input vector for sure.
-	trtl.trtl.logger.With().Debug("late block ", b.Layer(), b.ID())
-	return oldVerified, newVerified
-=======
 func (trtl *ThreadSafeVerifyingTortoise) HandleIncomingLayer(ctx context.Context, layerID types.LayerID) (oldVerified, newVerified types.LayerID, reverted bool) {
 	trtl.mutex.Lock()
 	defer trtl.mutex.Unlock()
@@ -267,7 +252,6 @@
 	trtlForRerun.logger = trtl.logger
 	trtl.trtl = trtlForRerun
 	return
->>>>>>> e4b9bb98
 }
 
 // Persist saves a copy of the current tortoise state to the database
