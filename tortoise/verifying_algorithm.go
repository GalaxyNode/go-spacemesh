package tortoise

import (
	"context"
<<<<<<< HEAD
	"fmt"
=======
>>>>>>> 662420dc
	"sync"
	"time"

	"github.com/spacemeshos/go-spacemesh/common/types"
	"github.com/spacemeshos/go-spacemesh/log"
	"github.com/spacemeshos/go-spacemesh/mesh"
)

// ThreadSafeVerifyingTortoise is a thread safe verifying tortoise wrapper, it just locks all actions.
type ThreadSafeVerifyingTortoise struct {
	trtl      *turtle
	logger    log.Log
	lastRerun time.Time
	mutex     sync.RWMutex
}

// Config holds the arguments and dependencies to create a verifying tortoise instance.
type Config struct {
	LayerSize       int
	Database        blockDataProvider
	ATXDB           atxDataProvider
	Hdist           int   // hare lookback distance: the distance over which we use the input vector/hare results
	Zdist           int   // hare result wait distance: the distance over which we're willing to wait for hare results
	ConfidenceParam int   // confidence wait distance: how long we wait for global consensus to be established
	GlobalThreshold uint8 // threshold required to finalize blocks and layers (0-100)
	LocalThreshold  uint8 // threshold that determines whether a node votes based on local or global opinion (0-100)
	WindowSize      int   // tortoise sliding window: how many layers we store data for
	Log             log.Log
	Recovered       bool
	RerunInterval   time.Duration // how often to rerun from genesis
}

// NewVerifyingTortoise creates a new verifying tortoise wrapper
func NewVerifyingTortoise(ctx context.Context, cfg Config) *ThreadSafeVerifyingTortoise {
	if cfg.Recovered {
		return recoveredVerifyingTortoise(cfg.Database, cfg.Log)
	}
	return verifyingTortoise(
		ctx,
		cfg.LayerSize,
		cfg.Database,
		cfg.ATXDB,
		cfg.Hdist,
		cfg.Zdist,
		cfg.ConfidenceParam,
		cfg.WindowSize,
		cfg.GlobalThreshold,
		cfg.LocalThreshold,
		cfg.RerunInterval,
		cfg.Log)
}

// verifyingTortoise creates a new verifying tortoise wrapper
func verifyingTortoise(
	ctx context.Context,
	layerSize int,
	mdb blockDataProvider,
	atxdb atxDataProvider,
	hdist,
	zdist,
	confidenceParam,
	windowSize int,
	globalThreshold,
	localThreshold uint8,
	rerunInterval time.Duration,
	logger log.Log,
) *ThreadSafeVerifyingTortoise {
	if hdist < zdist {
		logger.With().Panic("hdist must be >= zdist", log.Int("hdist", hdist), log.Int("zdist", zdist))
	}
	if globalThreshold > 100 || localThreshold > 100 {
		logger.With().Panic("global and local threshold values must be in the interval [0, 100]")
	}
	alg := &ThreadSafeVerifyingTortoise{
		trtl: newTurtle(mdb, atxdb, hdist, zdist, confidenceParam, windowSize, layerSize, globalThreshold, localThreshold, rerunInterval),
	}
	alg.logger = logger
	alg.lastRerun = time.Now()
	alg.trtl.SetLogger(logger.WithFields(log.String("tortoise_rerun", "false")))
	alg.trtl.init(ctx, mesh.GenesisLayer())
	return alg
}

// NewRecoveredVerifyingTortoise recovers a previously persisted tortoise copy from mesh.DB
func recoveredVerifyingTortoise(mdb blockDataProvider, logger log.Log) *ThreadSafeVerifyingTortoise {
	tmp, err := RecoverVerifyingTortoise(mdb)
	if err != nil {
		logger.With().Panic("could not recover tortoise state from disk", log.Err(err))
	}

	trtl, ok := tmp.(*turtle)
	if !ok {
		logger.Panic("type error reading recovered tortoise state")
	}

	logger.Info("recovered tortoise from disk")
	trtl.bdp = mdb
	trtl.logger = logger

	return &ThreadSafeVerifyingTortoise{trtl: trtl, lastRerun: time.Now(), logger: logger}
}

// LatestComplete returns the latest verified layer
func (trtl *ThreadSafeVerifyingTortoise) LatestComplete() types.LayerID {
	trtl.mutex.RLock()
	verified := trtl.trtl.Verified
	trtl.mutex.RUnlock()
	return verified
}

<<<<<<< HEAD
// BaseBlock chooses a base block and creates a differences list.
=======
// BaseBlock chooses a base block and creates a differences list. needs the hare results for latest layers.
>>>>>>> 662420dc
func (trtl *ThreadSafeVerifyingTortoise) BaseBlock(ctx context.Context) (types.BlockID, [][]types.BlockID, error) {
	trtl.mutex.Lock()
	block, diffs, err := trtl.trtl.BaseBlock(ctx)
	trtl.mutex.Unlock()
	if err != nil {
		return types.BlockID{}, nil, err
	}
	return block, diffs, err
}

// HandleLateBlocks processes votes and goodness for late blocks (for late block definition see white paper)
// returns the old verified layer and new verified layer after taking into account the blocks votes
func (trtl *ThreadSafeVerifyingTortoise) HandleLateBlocks(ctx context.Context, blocks []*types.Block) (types.LayerID, types.LayerID) {
	trtl.mutex.Lock()
	defer trtl.mutex.Unlock()
	oldVerified := trtl.trtl.Verified
	if err := trtl.trtl.ProcessNewBlocks(ctx, blocks); err != nil {
		// consider panicking here instead, since it means tortoise is stuck
		trtl.logger.WithContext(ctx).With().Error("tortoise errored handling late blocks", log.Err(err))
	}
	newVerified := trtl.trtl.Verified
	return oldVerified, newVerified
}

// HandleIncomingLayer processes all layer block votes
// returns the old verified layer and new verified layer after taking into account the blocks votes
func (trtl *ThreadSafeVerifyingTortoise) HandleIncomingLayer(ctx context.Context, layerID types.LayerID) (oldVerified, newVerified types.LayerID, reverted bool) {
	trtl.mutex.Lock()
	defer trtl.mutex.Unlock()

	oldVerified = trtl.trtl.Verified

	// first check if it's time for a total rerun
	trtl.logger.With().Debug("checking if tortoise needs to rerun from genesis",
		log.Duration("rerun_interval", trtl.trtl.RerunInterval),
		log.Time("last_rerun", trtl.lastRerun))

	// TODO: in future we can do something more sophisticated, using accounting to determine when enough changes to old
	//   layers have accumulated (in terms of block weight) that our opinion could actually change. For now, we do the
	//   Simplest Possible Thing (TM) and just rerun from genesis once in a while. This requires a different instance of
	//   tortoise since we don't want to mess with the state of the main tortoise. We re-stream layer data from genesis
	//   using the sliding window, simulating a full resync.
	if time.Now().Sub(trtl.lastRerun) > trtl.trtl.RerunInterval {
		var revertLayer types.LayerID
		if reverted, revertLayer = trtl.rerunFromGenesis(ctx); reverted {
			// make sure state is reapplied from far enough back if there was a state reversion
			oldVerified = revertLayer
		}
		trtl.lastRerun = time.Now()
	}

	// Even after a rerun, we still need to process the new incoming layer
	trtl.logger.WithContext(ctx).With().Info("handling incoming layer",
		log.FieldNamed("old_pbase", oldVerified),
		log.FieldNamed("incoming_layer", layerID))
	if err := trtl.trtl.HandleIncomingLayer(ctx, layerID); err != nil {
		// consider panicking here instead, since it means tortoise is stuck
		trtl.logger.WithContext(ctx).With().Error("tortoise errored handling incoming layer", log.Err(err))
	}

	newVerified = trtl.trtl.Verified
	trtl.logger.WithContext(ctx).With().Info("finished handling incoming layer",
		log.FieldNamed("old_pbase", oldVerified),
		log.FieldNamed("new_pbase", newVerified),
		log.FieldNamed("incoming_layer", layerID))

	return
}

// this wrapper monitors the tortoise rerun for database changes that would cause us to need to revert state
type bdpWrapper struct {
	blockDataProvider
	firstUpdatedLayer *types.LayerID
}

// SaveContextualValidity overrides the method in the embedded type to check if we've made changes
func (bdp *bdpWrapper) SaveContextualValidity(bid types.BlockID, lid types.LayerID, validityNew bool) error {
	// we only need to know about the first updated layer
	if bdp.firstUpdatedLayer == nil {
		// first, get current value
		validityCur, err := bdp.ContextualValidity(bid)
		if err != nil {
			return fmt.Errorf("error reading contextual validity of block %v: %w", bid, err)
		}
		if validityCur != validityNew {
			bdp.firstUpdatedLayer = &lid
		}
	}
	return bdp.blockDataProvider.SaveContextualValidity(bid, lid, validityNew)
}

// trigger a rerun from genesis once in a while
func (trtl *ThreadSafeVerifyingTortoise) rerunFromGenesis(ctx context.Context) (reverted bool, revertLayer types.LayerID) {
	// TODO: should this happen "in the background" in a separate goroutine? Should it hold the mutex?
	logger := trtl.logger.WithContext(ctx)
	logger.With().Info("triggering tortoise full rerun from genesis")

	// start from scratch with a new tortoise instance for each rerun
	trtlForRerun := trtl.trtl.cloneTurtle()
	trtlForRerun.SetLogger(logger.WithFields(log.String("tortoise_rerun", "true")))
	trtlForRerun.init(ctx, mesh.GenesisLayer())
	bdp := bdpWrapper{blockDataProvider: trtlForRerun.bdp}
	trtlForRerun.bdp = &bdp

	for layerID := types.GetEffectiveGenesis(); layerID <= trtl.trtl.Last; layerID++ {
		logger.With().Debug("rerunning tortoise for layer", layerID)
		if err := trtlForRerun.HandleIncomingLayer(ctx, layerID); err != nil {
			logger.With().Error("tortoise rerun errored", log.Err(err))
			// bail out completely if we encounter an error: don't revert state and don't swap out the trtl
			// TODO: give this some more thought
			return
		}
	}

	// revert state if necessary
	// state will be reapplied in mesh after we return, no need to reapply here
	if bdp.firstUpdatedLayer != nil {
		logger.With().Warning("turtle rerun detected state changes, attempting to reapply state from first changed layer",
			log.FieldNamed("first_layer", bdp.firstUpdatedLayer))
		reverted = true
		revertLayer = *bdp.firstUpdatedLayer
	}

	// swap out the turtle instances so its state is up to date
	trtlForRerun.bdp = trtl.trtl.bdp
	trtlForRerun.logger = trtl.trtl.logger
	trtl.trtl = trtlForRerun
	return
}

// Persist saves a copy of the current tortoise state to the database
func (trtl *ThreadSafeVerifyingTortoise) Persist(ctx context.Context) error {
	trtl.mutex.Lock()
	defer trtl.mutex.Unlock()
	trtl.trtl.logger.WithContext(ctx).Info("persist tortoise")
	return trtl.trtl.persist()
}<|MERGE_RESOLUTION|>--- conflicted
+++ resolved
@@ -2,10 +2,7 @@
 
 import (
 	"context"
-<<<<<<< HEAD
 	"fmt"
-=======
->>>>>>> 662420dc
 	"sync"
 	"time"
 
@@ -116,11 +113,7 @@
 	return verified
 }
 
-<<<<<<< HEAD
-// BaseBlock chooses a base block and creates a differences list.
-=======
 // BaseBlock chooses a base block and creates a differences list. needs the hare results for latest layers.
->>>>>>> 662420dc
 func (trtl *ThreadSafeVerifyingTortoise) BaseBlock(ctx context.Context) (types.BlockID, [][]types.BlockID, error) {
 	trtl.mutex.Lock()
 	block, diffs, err := trtl.trtl.BaseBlock(ctx)
