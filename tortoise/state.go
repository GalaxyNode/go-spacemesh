--- conflicted
+++ resolved
@@ -71,11 +71,7 @@
 					}
 					opinion.Flushed = true
 					layerOpinions[block2] = opinion
-					b.WriteString(namespaceOpinions)
-					b.Write(encodeLayerKey(layer1))
-					b.Write(block1.Bytes())
-					b.Write(encodeLayerKey(layer2))
-					b.Write(block2.Bytes())
+					encodeOpinionKey(&b, layer1, layer2, block1, block2)
 
 					buf, err := codec.Encode(opinion)
 					if err != nil {
@@ -86,21 +82,6 @@
 					}
 					b.Reset()
 				}
-<<<<<<< HEAD
-=======
-				opinion.Flushed = true
-				opinions[block2] = opinion
-				encodeOpinionKey(&b, layer, block1, block2)
-
-				buf, err := codec.Encode(opinion)
-				if err != nil {
-					s.log.With().Panic("can't encode vec", log.Err(err))
-				}
-				if err := batch.Put(b.Bytes(), buf); err != nil {
-					return fmt.Errorf("put 'opinions' namespace into batch: %w", err)
-				}
-				b.Reset()
->>>>>>> 0902cb27
 			}
 		}
 		if err := batch.Write(); err != nil {
@@ -188,6 +169,7 @@
 		}
 		s.BlockOpinionsByLayer[layer1][block1][layer2][block2] = opinion
 	}
+
 	if err := it.Error(); err != nil {
 		return fmt.Errorf("opinion iterator: %w", it.Error())
 	}
@@ -201,20 +183,6 @@
 		batch  = s.db.NewBatch()
 		b      bytes.Buffer
 	)
-<<<<<<< HEAD
-	defer it.Release()
-	for it.Next() {
-		// first byte is namespace
-		layer := decodeLayerKey(it.Key()[1:])
-		if layer.After(s.LastEvicted) {
-			break
-		}
-		b.WriteString(namespaceGood)
-		offset := 1 + types.LayerIDSize
-		b.Write(it.Key()[offset : offset+types.BlockIDSize])
-		if err := batch.Delete(b.Bytes()); err != nil {
-			return fmt.Errorf("delete from batch: %w", err)
-=======
 	for layerToEvict := s.LastEvicted.Add(1); layerToEvict.Before(windowStart); layerToEvict = layerToEvict.Add(1) {
 		logger.With().Debug("evicting layer",
 			layerToEvict,
@@ -229,19 +197,25 @@
 			}
 			delete(s.GoodBlocksIndex, blk)
 			delete(s.BlockLayer, blk)
-			for blk2, opinion := range s.BlockOpinionsByLayer[layerToEvict][blk] {
-				if !opinion.Flushed {
-					continue
+			for lid := range s.BlockOpinionsByLayer[layerToEvict][blk] {
+				for blk2, opinion := range s.BlockOpinionsByLayer[layerToEvict][blk][lid] {
+					if !opinion.Flushed {
+						continue
+					}
+					encodeOpinionKey(&b, layerToEvict, lid, blk, blk2)
+					if err := batch.Delete(b.Bytes()); err != nil {
+						return fmt.Errorf("delete opinion in batch %x: %w", b.Bytes(), err)
+					}
+					b.Reset()
 				}
-				encodeOpinionKey(&b, layerToEvict, blk, blk2)
-				if err := batch.Delete(b.Bytes()); err != nil {
-					return fmt.Errorf("delete opinion in batch %x: %w", b.Bytes(), err)
-				}
-				b.Reset()
-			}
->>>>>>> 0902cb27
+			}
 		}
 		delete(s.BlockOpinionsByLayer, layerToEvict)
+		for lyr := range s.BlockOpinionsByLayer {
+			for blk := range s.BlockOpinionsByLayer[lyr] {
+				delete(s.BlockOpinionsByLayer[lyr][blk], layerToEvict)
+			}
+		}
 		if err := batch.Write(); err != nil {
 			return fmt.Errorf("write batch for layer %s to db: %w", layerToEvict, err)
 		}
@@ -262,10 +236,7 @@
 }
 
 func decodeLayerKey(key []byte) types.LayerID {
-<<<<<<< HEAD
 	return types.NewLayerID(util.BytesToUint32BE(key[:types.LayerIDSize]))
-=======
-	return types.NewLayerID(util.BytesToUint32BE(key[1 : 1+types.LayerIDSize]))
 }
 
 func encodeGoodBlockKey(b *bytes.Buffer, bid types.BlockID) {
@@ -273,10 +244,10 @@
 	b.Write(bid.Bytes())
 }
 
-func encodeOpinionKey(b *bytes.Buffer, layer types.LayerID, bid1, bid2 types.BlockID) {
+func encodeOpinionKey(b *bytes.Buffer, layer1, layer2 types.LayerID, bid1, bid2 types.BlockID) {
 	b.WriteString(namespaceOpinions)
-	b.Write(encodeLayerKey(layer))
+	b.Write(encodeLayerKey(layer1))
 	b.Write(bid1.Bytes())
+	b.Write(encodeLayerKey(layer2))
 	b.Write(bid2.Bytes())
->>>>>>> 0902cb27
 }