package gossip

import (
	"errors"
	"github.com/spacemeshos/go-spacemesh/common"
	"github.com/spacemeshos/go-spacemesh/log"
	"github.com/spacemeshos/go-spacemesh/p2p/config"
	"github.com/spacemeshos/go-spacemesh/p2p/metrics"
	"github.com/spacemeshos/go-spacemesh/p2p/p2pcrypto"
	"github.com/spacemeshos/go-spacemesh/p2p/service"
	"github.com/spacemeshos/sha256-simd"
	"sync"
)

const messageQBufferSize = 100
const propagateHandleBufferSize = 1000 // number of MessageValidation that we allow buffering, above this number protocols will get stuck

const ProtocolName = "/p2p/1.0/gossip"
const protocolVer = "0"

type hash [12]byte

// fnv.New32 must be used every time to be sure we get consistent results.
func calcHash(msg []byte, prot string) hash {
	msghash := sha256.Sum256(append(msg, []byte(prot)...))
	var h [12]byte
	copy(h[:], msghash[0:12])
	return hash(h)
}

type doubleCache struct {
	size   uint
	cacheA map[hash]struct{}
	cacheB map[hash]struct{}
}

func newDoubleCache(size uint) *doubleCache {
	return &doubleCache{size, make(map[hash]struct{}, size), make(map[hash]struct{}, size)}
}

func (a *doubleCache) lookupOrCreate(key hash) bool {
	_, ok := a.cacheA[key]
	if ok {
		return true
	}
	_, ok = a.cacheB[key]
	if ok {
		return true
	}
	a.insert(key)
	return false
}

func (a *doubleCache) insert(key hash) {
	if uint(len(a.cacheA)) < a.size {
		a.cacheA[key] = struct{}{}
		return
	}
	if uint(len(a.cacheB)) < a.size {
		a.cacheB[key] = struct{}{}
		return
	}
	a.cacheA = a.cacheB
	a.cacheB = make(map[hash]struct{}, a.size)
	a.cacheB[key] = struct{}{}
}

// Interface for the underlying p2p layer
type baseNetwork interface {
	SendMessage(peerPubkey p2pcrypto.PublicKey, protocol string, payload []byte) error
	RegisterDirectProtocol(protocol string) chan service.DirectMessage
	SubscribePeerEvents() (conn chan p2pcrypto.PublicKey, disc chan p2pcrypto.PublicKey)
	ProcessGossipProtocolMessage(sender p2pcrypto.PublicKey, protocol string, data service.Data, validationCompletedChan chan service.MessageValidation) error
}

// Protocol is the gossip protocol
type Protocol struct {
	log.Log

	config          config.SwarmConfig
	net             baseNetwork
	localNodePubkey p2pcrypto.PublicKey

	peers      map[string]*peer
	peersMutex sync.RWMutex

	shutdown chan struct{}

	oldMessageQ  *doubleCache
	oldMessageMu sync.RWMutex

<<<<<<< HEAD
=======
	relayQ     chan service.DirectMessage
>>>>>>> 00323f7a
	propagateQ chan service.MessageValidation
}

// NewProtocol creates a new gossip protocol instance. Call Start to start reading peers
func NewProtocol(config config.SwarmConfig, base baseNetwork, localNodePubkey p2pcrypto.PublicKey, log2 log.Log) *Protocol {
	// intentionally not subscribing to peers events so that the channels won't block in case executing Start delays
	return &Protocol{
		Log:             log2,
		config:          config,
		net:             base,
		localNodePubkey: localNodePubkey,
		peers:           make(map[string]*peer),
		shutdown:        make(chan struct{}),
<<<<<<< HEAD
		oldMessageQ:     make(map[hash]struct{}), // todo : remember to drain this
=======
		oldMessageQ:     newDoubleCache(10000), // todo : remember to drain this
>>>>>>> 00323f7a
		propagateQ:      make(chan service.MessageValidation, propagateHandleBufferSize),
	}
}

// sender is an interface for peer's p2p layer
type sender interface {
	SendMessage(peerPubkey p2pcrypto.PublicKey, protocol string, payload []byte) error
}

// peer is a struct storing peer's state
type peer struct {
	log.Log
	pubkey p2pcrypto.PublicKey
	net    sender
}

func newPeer(net sender, pubkey p2pcrypto.PublicKey, log log.Log) *peer {
	return &peer{
		log,
		pubkey,
		net,
	}
}

func (prot *Protocol) Close() {
	close(prot.shutdown)
}

// markMessageAsOld adds the message's hash to the old messages queue so that the message won't be processed in case received again.
// Returns true if message was already processed before
func (prot *Protocol) markMessageAsOld(h hash) bool {
	prot.oldMessageMu.Lock()
	ok := prot.oldMessageQ.lookupOrCreate(h)
	prot.oldMessageMu.Unlock()
	return ok
}

func (prot *Protocol) propagateMessage(payload []byte, h hash, nextProt string, exclude p2pcrypto.PublicKey) {
	prot.peersMutex.RLock()
peerLoop:
	for p := range prot.peers {
		if exclude.String() == p {
			continue peerLoop
		}
		go func(pubkey p2pcrypto.PublicKey) {
			// TODO: replace peer ?
			err := prot.net.SendMessage(pubkey, nextProt, payload)
			if err != nil {
				prot.Warning("Failed sending msg %v to %v, reason=%v", h, pubkey, err)
			}
		}(prot.peers[p].pubkey)
	}
	prot.peersMutex.RUnlock()
}

// Broadcast is the actual broadcast procedure - process the message internally and loop on peers and add the message to their queues
func (prot *Protocol) Broadcast(payload []byte, nextProt string) error {
	prot.Log.Debug("Broadcasting message from type %s", nextProt)
	return prot.processMessage(prot.localNodePubkey, nextProt, service.DataBytes{Payload: payload})
	//todo: should this ever return error ? then when processMessage should return error ?. should it block?
}

// Start a loop that process peers events
func (prot *Protocol) Start() {
	peerConn, peerDisc := prot.net.SubscribePeerEvents() // this was start blocks until we registered.
	go prot.eventLoop(peerConn, peerDisc)
	go prot.propagationEventLoop() // TODO consider running several consumers
}

func (prot *Protocol) addPeer(peer p2pcrypto.PublicKey) {
	prot.peersMutex.Lock()
	prot.peers[peer.String()] = newPeer(prot.net, peer, prot.Log)
	prot.peersMutex.Unlock()
}

func (prot *Protocol) removePeer(peer p2pcrypto.PublicKey) {
	prot.peersMutex.Lock()
	delete(prot.peers, peer.String())
	prot.peersMutex.Unlock()
}

func (prot *Protocol) processMessage(sender p2pcrypto.PublicKey, protocol string, msg service.Data) error {
	h := calcHash(msg.Bytes(), protocol)

	isOld := prot.markMessageAsOld(h)
	if isOld {
		metrics.OldGossipMessages.With(metrics.ProtocolLabel, protocol).Add(1)
		// todo : - have some more metrics for termination
		// todo	: - maybe tell the peer we got this message already?
		// todo : - maybe block this peer since he sends us old messages
		prot.Log.With().Debug("old_gossip_message", log.String("from", sender.String()), log.String("protocol", protocol), log.String("hash", common.Bytes2Hex(h[:])))
		return nil
	}

	prot.Log.Event().Debug("new_gossip_message", log.String("from", sender.String()), log.String("protocol", protocol), log.String("hash", common.Bytes2Hex(h[:])))
	metrics.NewGossipMessages.With("protocol", protocol).Add(1)
	return prot.net.ProcessGossipProtocolMessage(sender, protocol, msg, prot.propagateQ)
}

func (prot *Protocol) propagationEventLoop() {
	var err error
loop:
	for {
		select {
		case msgV := <-prot.propagateQ:
			h := calcHash(msgV.Message(), msgV.Protocol())
			prot.Log.With().Debug("new_gossip_message_relay", log.String("protocol", msgV.Protocol()), log.String("hash", common.Bytes2Hex(h[:])))
			prot.propagateMessage(msgV.Message(), h, msgV.Protocol(), msgV.Sender())
		case <-prot.shutdown:
			err = errors.New("protocol shutdown")
			break loop
		}
	}
	prot.Error("propagate event loop stopped. err: %v", err)
}

func (prot *Protocol) Relay(sender p2pcrypto.PublicKey, protocol string, msg service.Data) error {
	return prot.processMessage(sender, protocol, msg)
}

func (prot *Protocol) eventLoop(peerConn chan p2pcrypto.PublicKey, peerDisc chan p2pcrypto.PublicKey) {
	// TODO: replace with p2p.Peers
	var err error
loop:
	for {
		select {
		case peer := <-peerConn:
			go prot.addPeer(peer)
		case peer := <-peerDisc:
			go prot.removePeer(peer)
		case <-prot.shutdown:
			err = errors.New("protocol shutdown")
			break loop
		}
	}
	prot.Error("Gossip protocol event loop stopped. err: %v", err)
}

// peersCount returns the number of peers known to the protocol, used for testing only
func (prot *Protocol) peersCount() int {
	prot.peersMutex.RLock()
	cnt := len(prot.peers)
	prot.peersMutex.RUnlock()
	return cnt
}

// hasPeer returns whether or not a peer is known to the protocol, used for testing only
func (prot *Protocol) hasPeer(key p2pcrypto.PublicKey) bool {
	prot.peersMutex.RLock()
	_, ok := prot.peers[key.String()]
	prot.peersMutex.RUnlock()
	return ok
}<|MERGE_RESOLUTION|>--- conflicted
+++ resolved
@@ -12,7 +12,6 @@
 	"sync"
 )
 
-const messageQBufferSize = 100
 const propagateHandleBufferSize = 1000 // number of MessageValidation that we allow buffering, above this number protocols will get stuck
 
 const ProtocolName = "/p2p/1.0/gossip"
@@ -88,11 +87,6 @@
 
 	oldMessageQ  *doubleCache
 	oldMessageMu sync.RWMutex
-
-<<<<<<< HEAD
-=======
-	relayQ     chan service.DirectMessage
->>>>>>> 00323f7a
 	propagateQ chan service.MessageValidation
 }
 
@@ -106,11 +100,7 @@
 		localNodePubkey: localNodePubkey,
 		peers:           make(map[string]*peer),
 		shutdown:        make(chan struct{}),
-<<<<<<< HEAD
-		oldMessageQ:     make(map[hash]struct{}), // todo : remember to drain this
-=======
 		oldMessageQ:     newDoubleCache(10000), // todo : remember to drain this
->>>>>>> 00323f7a
 		propagateQ:      make(chan service.MessageValidation, propagateHandleBufferSize),
 	}
 }
