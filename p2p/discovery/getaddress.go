package discovery

import (
	"context"
	"errors"
	"time"

	"github.com/spacemeshos/go-spacemesh/common/types"
	"github.com/spacemeshos/go-spacemesh/log"
	"github.com/spacemeshos/go-spacemesh/p2p/node"
	"github.com/spacemeshos/go-spacemesh/p2p/p2pcrypto"
	"github.com/spacemeshos/go-spacemesh/p2p/server"
)

type response struct {
	Nodes []*node.Info `ssz-max:"300"`
}

// todo : calculate real udp max message size

func (p *protocol) newGetAddressesRequestHandler() func(context.Context, server.Message) ([]byte, error) {
	return func(ctx context.Context, msg server.Message) ([]byte, error) {
		t := time.Now()
		plogger := p.logger.WithContext(ctx).WithFields(log.String("type", "getaddresses"),
			log.String("from", msg.Sender().String()))
		plogger.Debug("got request")

		// TODO: if we don't know who is that peer (a.k.a first time we hear from this address)
		// 		 we must ensure that he's indeed listening on that address = check last pong

		results := p.table.AddressCache()
		// remove the sender from the list
		for i, addr := range results {
			if addr.PublicKey() == msg.Sender() {
				results[i] = results[len(results)-1]
				results = results[:len(results)-1]
				break
			}
		}

		//todo: limit results to message size
		//todo: what to do if we have no addresses?
		resp, err := types.InterfaceToBytes(&response{Nodes: results})

		if err != nil {
			plogger.With().Panic("error marshaling response message (GetAddress)", log.Err(err))
		}

		plogger.With().Debug("sending response",
			log.Int("size", len(results)),
			log.Duration("time_to_make", time.Since(t)))
		return resp, nil
	}
}

// GetAddresses Send a get address request to a remote node, it will block and return the results returned from the node.
func (p *protocol) GetAddresses(ctx context.Context, remoteID p2pcrypto.PublicKey) ([]*node.Info, error) {
	start := time.Now()
	var err error

	plogger := p.logger.WithContext(ctx).WithFields(log.String("type", "getaddresses"),
		log.FieldNamed("to", remoteID))

	plogger.Debug("sending request")

	// response handler
	ch := make(chan []*node.Info, 1)
	resHandler := func(msg []byte) {
<<<<<<< HEAD
		defer close(ch)
		var resp response
		err := types.BytesToInterface(msg, &resp)
=======
		nodes := make([]*node.Info, 0, getAddrMax)
		err := types.BytesToInterface(msg, &nodes)
>>>>>>> e803e533
		//todo: check that we're not pass max results ?
		if err != nil {
			plogger.With().Warning("could not deserialize bytes, skipping packet", log.Err(err))
			return
		}

<<<<<<< HEAD
		ch <- resp.Nodes
=======
		if len(nodes) > getAddrMax {
			plogger.With().Warning("addresses response too large, ignoring",
				log.FieldNamed("from", remoteID),
				log.Int("got", len(nodes)),
				log.Int("expected", getAddrMax))
			return
		}
		ch <- nodes
>>>>>>> e803e533
	}

	err = p.msgServer.SendRequest(ctx, server.GetAddresses, []byte(""), remoteID, resHandler, func(err error) {})
	if err != nil {
		return nil, err
	}

	timeout := time.NewTimer(MessageTimeout)
	defer timeout.Stop()
	select {
	case nodes := <-ch:
		if nodes == nil {
			return nil, errors.New("empty result set")
		}
		plogger.With().Debug("getaddress_time_to_recv",
			log.Int("len", len(nodes)),
			log.Duration("time_elapsed", time.Since(start)))
		return nodes, nil
	case <-timeout.C:
		return nil, errors.New("getaddress request timed out")
	}
}<|MERGE_RESOLUTION|>--- conflicted
+++ resolved
@@ -66,32 +66,15 @@
 	// response handler
 	ch := make(chan []*node.Info, 1)
 	resHandler := func(msg []byte) {
-<<<<<<< HEAD
-		defer close(ch)
 		var resp response
 		err := types.BytesToInterface(msg, &resp)
-=======
-		nodes := make([]*node.Info, 0, getAddrMax)
-		err := types.BytesToInterface(msg, &nodes)
->>>>>>> e803e533
 		//todo: check that we're not pass max results ?
 		if err != nil {
 			plogger.With().Warning("could not deserialize bytes, skipping packet", log.Err(err))
 			return
 		}
 
-<<<<<<< HEAD
 		ch <- resp.Nodes
-=======
-		if len(nodes) > getAddrMax {
-			plogger.With().Warning("addresses response too large, ignoring",
-				log.FieldNamed("from", remoteID),
-				log.Int("got", len(nodes)),
-				log.Int("expected", getAddrMax))
-			return
-		}
-		ch <- nodes
->>>>>>> e803e533
 	}
 
 	err = p.msgServer.SendRequest(ctx, server.GetAddresses, []byte(""), remoteID, resHandler, func(err error) {})
