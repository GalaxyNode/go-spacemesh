package p2p

import (
	"fmt"
	inet "net"
	"sync/atomic"
	"testing"
	"time"

	"github.com/spacemeshos/go-spacemesh/common/types"
	"github.com/spacemeshos/go-spacemesh/log"
	"github.com/spacemeshos/go-spacemesh/nattraversal"
	"github.com/spacemeshos/go-spacemesh/p2p/connectionpool"
	"github.com/spacemeshos/go-spacemesh/p2p/discovery"
	"github.com/stretchr/testify/require"

	"context"
	"errors"
	"sync"

	"github.com/spacemeshos/go-spacemesh/p2p/config"
	"github.com/spacemeshos/go-spacemesh/p2p/net"
	"github.com/spacemeshos/go-spacemesh/p2p/node"
	"github.com/spacemeshos/go-spacemesh/p2p/p2pcrypto"
	"github.com/spacemeshos/go-spacemesh/p2p/service"
	"github.com/spacemeshos/go-spacemesh/rand"
	"github.com/stretchr/testify/assert"
)

type cpoolMock struct {
	f           func(address inet.Addr, pk p2pcrypto.PublicKey) (net.Connection, error)
	fExists     func(pk p2pcrypto.PublicKey) (net.Connection, error)
	calledClose int
	keyRemoved  chan p2pcrypto.Key
}

func newCpoolMock() *cpoolMock {
	return &cpoolMock{
		keyRemoved: make(chan p2pcrypto.Key, 10),
	}
}

func (cp *cpoolMock) CloseConnection(key p2pcrypto.PublicKey) {
	cp.keyRemoved <- key
	cp.calledClose++
}

func (cp *cpoolMock) GetConnection(ctx context.Context, address inet.Addr, pk p2pcrypto.PublicKey) (net.Connection, error) {
	if cp.f != nil {
		return cp.f(address, pk)
	}
	return net.NewConnectionMock(pk), nil
}
func (cp *cpoolMock) GetConnectionIfExists(pk p2pcrypto.PublicKey) (net.Connection, error) {
	if cp.fExists != nil {
		return cp.fExists(pk)
	}
	return net.NewConnectionMock(pk), nil
}

func (cp *cpoolMock) Shutdown() {

}

func p2pTestInstance(t testing.TB, config config.Config) *Switch {
	p := p2pTestNoStart(t, config)
	err := p.Start(context.TODO())
	if err != nil {
		t.Fatal(err)
	}

	return p
}

func p2pTestNoStart(t testing.TB, config config.Config) *Switch {
	p, err := newSwarm(context.TODO(), config, log.NewDefault(t.Name()), "")
	if err != nil {
		t.Fatal("err creating a Switch", err)
	}
	if p == nil {
		t.Fatal("Switch was nil")
	}
	return p
}

const exampleProtocol = "EX"
const examplePayload = "Example"

func TestNew(t *testing.T) {
	s, err := New(context.TODO(), configWithPort(0), log.NewDefault(t.Name()), "")
	require.NoError(t, err)
	err = s.Start(context.TODO())
	require.NoError(t, err)
	require.NotNil(t, s, "its nil")
	s.Shutdown()
}

func Test_newSwarm(t *testing.T) {
	s, err := newSwarm(context.TODO(), configWithPort(0), log.NewDefault(t.Name()), "")
	assert.NoError(t, err)
	err = s.Start(context.TODO())
	assert.NoError(t, err)
	assert.NotNil(t, s)
	s.Shutdown()
}

func TestSwarm_Shutdown(t *testing.T) {
	s, err := newSwarm(context.TODO(), configWithPort(0), log.NewDefault(t.Name()), "")
	assert.NoError(t, err)
	err = s.Start(context.TODO())
	assert.NoError(t, err)
	conn, disc := s.SubscribePeerEvents()
	s.Shutdown()

	select {
	case _, ok := <-s.shutdownCtx.Done():
		assert.False(t, ok)
	case <-time.After(1 * time.Second):
		t.Error("Failed to shutdown")
	}

	select {
	case _, ok := <-conn:
		assert.False(t, ok)
	default:
		t.Error("conn was not closed")
	}
	select {
	case _, ok := <-disc:
		assert.False(t, ok)
	default:
		t.Error("disc was not closed")
	}
}

func TestSwarm_RegisterProtocolNoStart(t *testing.T) {
	s, err := newSwarm(context.TODO(), configWithPort(7513), log.NewDefault(t.Name()), "")
	assert.NoError(t, err)
	msgs := s.RegisterDirectProtocol("Anton")
	assert.NotNil(t, msgs)
}

func TestSwarm_processMessage(t *testing.T) {
	s := Switch{
		inpeers:      make(map[p2pcrypto.PublicKey]struct{}),
		outpeers:     make(map[p2pcrypto.PublicKey]struct{}),
		delPeerSub:   make([]chan p2pcrypto.PublicKey, 0),
		morePeersReq: make(chan struct{}, 1),
	}
	cpmock := newCpoolMock()
	s.cPool = cpmock
	s.config = config.DefaultConfig()
	s.logger = log.NewDefault(t.Name())
	s.lNode, _ = node.GenerateTestNode(t)
	r := node.GenerateRandomNodeData()

	s.inpeers[r.PublicKey()] = struct{}{}

	c := &net.ConnectionMock{}
	c.SetRemotePublicKey(r.PublicKey())
	ime := net.IncomingMessageEvent{Message: []byte("0"), Conn: c}
	s.processMessage(context.TODO(), ime) // should error

	select {
	case k := <-cpmock.keyRemoved:
		require.Equal(t, k.Bytes(), r.Bytes())
	case <-time.After(2 * time.Second):
		t.Error("didn't get key removed event")
	}

	_, ok := s.inpeers[r.PublicKey()]
	require.False(t, ok)
	assert.True(t, c.Closed())

	r2 := node.GenerateRandomNodeData()

	s.outpeers[r2.PublicKey()] = struct{}{}

	c2 := &net.ConnectionMock{}
	c2.SetRemotePublicKey(r2.PublicKey())
	ime2 := net.IncomingMessageEvent{Message: []byte("0"), Conn: c2}
	s.processMessage(context.TODO(), ime2) // should error

	select {
	case k := <-cpmock.keyRemoved:
		require.Equal(t, k.Bytes(), r2.Bytes())
	case <-time.After(2 * time.Second):
		t.Error("didn't get key removed event")
	}

	_, ok2 := s.inpeers[r2.PublicKey()]
	require.False(t, ok2)
	assert.True(t, c2.Closed())

	select {
	case <-s.morePeersReq:
		break
	case <-time.After(2 * time.Second):
		t.Error("didn't get morePeersReq")
	}
}

var letters = []rune("abcdefghijklmnopqrstuvwxyzABCDEFGHIJKLMNOPQRSTUVWXYZ")

func configWithPort(port int) config.Config {
	cfg := config.DefaultConfig()
	cfg.AcquirePort = false
	cfg.TCPPort = port
	return cfg
}

func Test_ConnectionBeforeMessage(t *testing.T) {
	ctx, cancel := context.WithCancel(context.Background())
	numNodes := 5
	var wg sync.WaitGroup

	p2 := p2pTestNoStart(t, configWithPort(0))
	c2 := p2.RegisterDirectProtocol(exampleProtocol)
	require.NoError(t, p2.Start(context.TODO()))
	defer p2.Shutdown()

	go func() {
		for {
			select {
			case msg := <-c2: // immediate response will probably trigger GetConnection fast
				require.NoError(t, p2.SendMessage(context.TODO(), msg.Sender(), exampleProtocol, []byte("RESP")))
				wg.Done()
			case <-ctx.Done():
				return
			}
		}
	}()

	oldCpool := p2.cPool.(*connectionpool.ConnectionPool)

	//called := make(chan struct{}, numNodes)
	cpm := new(cpoolMock)

	cpm.fExists = func(pk p2pcrypto.PublicKey) (net.Connection, error) {
		c, err := oldCpool.GetConnectionIfExists(pk)
		if err != nil {
			t.Fatal("Didn't get connection yet while called GetConnection")
		}
		return c, nil
	}

	p2.cPool = cpm

	payload := []byte(RandString(10))

	sa := &swarmArray{}

	for i := 0; i < numNodes; i++ {
		wg.Add(1)
		go func() {
			p1 := p2pTestNoStart(t, configWithPort(0))
			_ = p1.RegisterDirectProtocol(exampleProtocol)
			require.NoError(t, p1.Start(context.TODO()))
			sa.add(p1)
			_, err := p1.cPool.GetConnection(context.TODO(), p2.network.LocalAddr(), p2.lNode.PublicKey())
			require.NoError(t, err)
			require.NoError(t, p1.SendMessage(context.TODO(), p2.lNode.PublicKey(), exampleProtocol, payload))
		}()
	}

	wg.Wait()
	cpm.f = nil
	sa.clean()
	cancel()

}

func RandString(n int) string {
	b := make([]rune, n)
	for i := range b {
		b[i] = letters[rand.Intn(len(letters))]
	}
	return string(b)
}

func sendDirectMessage(t *testing.T, sender *Switch, recvPub p2pcrypto.PublicKey, inChan chan service.DirectMessage, checkpayload bool) {
	payload := []byte(RandString(10))
	err := sender.SendMessage(context.TODO(), recvPub, exampleProtocol, payload)
	require.NoError(t, err)
	select {
	case msg := <-inChan:
		if checkpayload {
			assert.Equal(t, msg.Bytes(), payload)
		}
		assert.Equal(t, msg.Sender().String(), sender.lNode.PublicKey().String())
		break
	case <-time.After(5 * time.Second):
		t.Error("Took too much time to receive")
	}
}

func TestSwarm_RoundTrip(t *testing.T) {
	p1 := p2pTestNoStart(t, configWithPort(0))
	p2 := p2pTestNoStart(t, configWithPort(0))

	exchan1 := p1.RegisterDirectProtocol(exampleProtocol)
	require.Equal(t, exchan1, p1.directProtocolHandlers[exampleProtocol])
	exchan2 := p2.RegisterDirectProtocol(exampleProtocol)
	require.Equal(t, exchan2, p2.directProtocolHandlers[exampleProtocol])

	require.NoError(t, p1.Start(context.TODO()))
	require.NoError(t, p2.Start(context.TODO()))

	_, err := p2.cPool.GetConnection(context.TODO(), p1.network.LocalAddr(), p1.lNode.PublicKey())
	require.NoError(t, err)

	sendDirectMessage(t, p2, p1.lNode.PublicKey(), exchan1, true)
	sendDirectMessage(t, p1, p2.lNode.PublicKey(), exchan2, true)

	p1.Shutdown()
	p2.Shutdown()
}

func TestSwarm_MultipleMessages(t *testing.T) {
	p1 := p2pTestNoStart(t, configWithPort(0))
	p2 := p2pTestNoStart(t, configWithPort(0))

	exchan1 := p1.RegisterDirectProtocol(exampleProtocol)
	require.Equal(t, exchan1, p1.directProtocolHandlers[exampleProtocol])
	exchan2 := p2.RegisterDirectProtocol(exampleProtocol)
	require.Equal(t, exchan2, p2.directProtocolHandlers[exampleProtocol])

	require.NoError(t, p1.Start(context.TODO()))
	require.NoError(t, p2.Start(context.TODO()))

	err := p2.SendMessage(context.TODO(), p1.lNode.PublicKey(), exampleProtocol, []byte(examplePayload))
	require.Error(t, err, "ERR") // should'nt be in routing table

	_, err = p2.cPool.GetConnection(context.TODO(), p1.network.LocalAddr(), p1.lNode.PublicKey())
	require.NoError(t, err)

	var wg sync.WaitGroup
	for i := 0; i < 500; i++ {
		wg.Add(1)
		go func() { sendDirectMessage(t, p2, p1.lNode.PublicKey(), exchan1, false); wg.Done() }()
	}
	wg.Wait()

	p1.Shutdown()
	p2.Shutdown()
}

type swarmArray struct {
	s   []*Switch
	mtx sync.Mutex
}

func (sa *swarmArray) add(s *Switch) {
	sa.mtx.Lock()
	sa.s = append(sa.s, s)
	sa.mtx.Unlock()
}

func (sa *swarmArray) clean() {
	sa.mtx.Lock()
	for _, s := range sa.s {
		s.Shutdown()
	}
	sa.mtx.Unlock()
}

func TestSwarm_MultipleMessagesFromMultipleSenders(t *testing.T) {
	const Senders = 100

	cfg := configWithPort(0)
	cfg.SwarmConfig.Gossip = false
	cfg.SwarmConfig.Bootstrap = false

	p1 := p2pTestNoStart(t, cfg)

	exchan1 := p1.RegisterDirectProtocol(exampleProtocol)
	assert.Equal(t, exchan1, p1.directProtocolHandlers[exampleProtocol])

<<<<<<< HEAD
	p1.Start()
=======
	p1.Start(context.TODO())
>>>>>>> 233360c9

	pend := make(map[string]chan error)
	var mu sync.Mutex

	go func() {
		for {
			msg := <-exchan1
			sender := msg.Sender().String()
			mu.Lock()
			c, ok := pend[sender]
			if !ok {
				c <- errors.New("not found")
				mu.Unlock()
				return
			}
			close(c)
			mu.Unlock()
		}
	}()

	sa := &swarmArray{}
	for i := 0; i < Senders; i++ {
		p := p2pTestNoStart(t, cfg)
		require.NoError(t, p.Start(context.TODO()))
		sa.add(p)
		_, err := p.cPool.GetConnection(context.TODO(), p1.network.LocalAddr(), p1.lNode.PublicKey())
		require.NoError(t, err)
		mychan := make(chan error)
		mu.Lock()
		pend[p.lNode.PublicKey().String()] = mychan
		mu.Unlock()
		payload := []byte(RandString(10))
		err = p.SendMessage(context.TODO(), p1.lNode.PublicKey(), exampleProtocol, payload)
		require.NoError(t, err)
	}

	for _, c := range pend {
		res := <-c
		require.NoError(t, res)
	}
	p1.Shutdown()
	sa.clean()
}

func TestSwarm_MultipleMessagesFromMultipleSendersToMultipleProtocols(t *testing.T) {

	const Senders = 100
	const Protos = 50

	cfg := configWithPort(0)
	cfg.SwarmConfig.Gossip = false
	cfg.SwarmConfig.Bootstrap = false

	pend := make(map[string]chan error)
	var mu sync.Mutex

	p1 := p2pTestNoStart(t, cfg)

	var protos []string

	for i := 0; i < Protos; i++ {
		prt := RandString(10)
		protos = append(protos, prt)
		exchan := p1.RegisterDirectProtocol(prt)

		go func() {
			for {
				msg := <-exchan
				sender := msg.Sender().String()
				mu.Lock()
				c, ok := pend[sender]
				if !ok {
					c <- errors.New("not found")
					close(c)
					mu.Unlock()
				}
				close(c)
				mu.Unlock()
			}
		}()

	}

	require.NoError(t, p1.Start(context.TODO()))

	sa := &swarmArray{}
	for i := 0; i < Senders; i++ {
		p := p2pTestNoStart(t, cfg)
		require.NoError(t, p.Start(context.TODO()))
		sa.add(p)
		mychan := make(chan error)
		mu.Lock()
		pend[p.lNode.PublicKey().String()] = mychan
		mu.Unlock()
		randProto := rand.Int31n(Protos)
		if randProto == Protos {
			randProto--
		}

		payload := []byte(RandString(10))
		_, err := p.cPool.GetConnection(context.TODO(), p1.network.LocalAddr(), p1.lNode.PublicKey())
		require.NoError(t, err)
		err = p.SendMessage(context.TODO(), p1.lNode.PublicKey(), protos[randProto], payload)
		require.NoError(t, err)
	}

	for _, c := range pend {
		res := <-c
		require.NoError(t, res)
	}
	p1.Shutdown()
	sa.clean()
}

func TestSwarm_RegisterProtocol(t *testing.T) {
	const numPeers = 100
	nods := make([]*Switch, 0, numPeers)
	cfg := configWithPort(0)
	for i := 0; i < numPeers; i++ {
		nod := p2pTestNoStart(t, cfg)
		nod.RegisterDirectProtocol(exampleProtocol) // this is example
		nods = append(nods, nod)
	}
	count := 0
	for i := range nods {
		_, ok := nods[i].directProtocolHandlers[exampleProtocol]
		require.True(t, ok)
		count++
	}

	require.Equal(t, count, numPeers)
}

func TestSwarm_onRemoteClientMessage(t *testing.T) {
	id, err := node.NewNodeIdentity()
	assert.NoError(t, err, "we cant make node ?")

	p := p2pTestNoStart(t, configWithPort(0))
	nmock := new(net.ConnectionMock)
	nmock.SetRemotePublicKey(id.PublicKey())

	// Test bad format
	ime := net.IncomingMessageEvent{Conn: nmock}
	err = p.onRemoteClientMessage(context.TODO(), ime)
	assert.Equal(t, ErrBadFormat1, err)

	// Test No Session
	ime.Message = []byte("test")

	err = p.onRemoteClientMessage(context.TODO(), ime)
	assert.Equal(t, ErrNoSession, err)

	//Test bad session
	session := &net.SessionMock{}
	session.OpenMessageFunc = func(boxedMessage []byte) (bytes []byte, err error) {
		return nil, errors.New("fail")
	}
	ime.Conn.SetSession(session)

	err = p.onRemoteClientMessage(context.TODO(), ime)
	assert.Equal(t, ErrFailDecrypt, err)

	//// Test bad format again
	session.OpenMessageFunc = func(boxedMessage []byte) (bytes []byte, err error) {
		return []byte("wont_format_fo_protocol_message"), nil
	}

	err = p.onRemoteClientMessage(context.TODO(), ime)
	assert.Equal(t, ErrBadFormat2, err)

	goodmsg := &ProtocolMessage{
		Metadata: &ProtocolMessageMetadata{AuthPubkey: id.PublicKey().Bytes(), NextProtocol: exampleProtocol,
			Timestamp: time.Now().Unix(), ClientVersion: config.ClientVersion}, // not signed
		Payload: &Payload{Payload: []byte(examplePayload)},
	}

	goodbin, _ := types.InterfaceToBytes(goodmsg)

	ime.Message = goodbin
	session.OpenMessageFunc = func(boxedMessage []byte) (bytes []byte, err error) {
		return goodbin, nil
	}

	goodmsg.Metadata.Timestamp = time.Now().Add(-time.Hour).Unix()
	nosynced, _ := types.InterfaceToBytes(goodmsg)

	session.OpenMessageFunc = func(boxedMessage []byte) (bytes []byte, err error) {
		return nosynced, nil
	}

	// Test out of sync
	ime.Message = nosynced

	err = p.onRemoteClientMessage(context.TODO(), ime)
	assert.Equal(t, ErrOutOfSync, err)

	// Test no protocol
	goodmsg.Metadata.Timestamp = time.Now().Unix()

	goodbin, _ = types.InterfaceToBytes(goodmsg)
	ime.Message = goodbin
	session.OpenMessageFunc = func(boxedMessage []byte) (bytes []byte, err error) {
		return goodbin, nil
	}

	err = p.onRemoteClientMessage(context.TODO(), ime)
	assert.Equal(t, ErrNoProtocol, err)

	// Test no err

	var wg sync.WaitGroup
	c := p.RegisterDirectProtocol(exampleProtocol)
	go func() {
		ti := time.After(1 * time.Second)
		select {
		case <-c:
			wg.Done()
			break
		case <-ti:
			t.Error("Didn't get message in time")

		}
	}()
	wg.Add(1)
	err = p.onRemoteClientMessage(context.TODO(), ime)
	assert.NoError(t, err)
	wg.Wait()

}

func assertNewPeerEvent(t *testing.T, peer p2pcrypto.PublicKey, connChan <-chan p2pcrypto.PublicKey) {
	select {
	case newPeer := <-connChan:
		assert.Equal(t, peer.String(), newPeer.String())
	default:
		assert.Error(t, errors.New("no new peer event"))
	}
}

func assertNewPeerEvents(t *testing.T, expCount int, connChan <-chan p2pcrypto.PublicKey) {
	//var actCount int
	//loop:
	//for {
	//	select {
	//	case _ = <-connChan:
	//		actCount++
	//	default:
	//		break loop
	//	}
	//}
	assert.Equal(t, expCount, len(connChan))
}

func assertNoNewPeerEvent(t *testing.T, eventChan <-chan p2pcrypto.PublicKey) {
	select {
	case newPeer := <-eventChan:
		assert.Error(t, errors.New("unexpected new peer event, peer "+newPeer.String()))
	default:
		return
	}
}

func assertNewDisconnectedPeerEvent(t *testing.T, peer p2pcrypto.PublicKey, discChan <-chan p2pcrypto.PublicKey) {
	select {
	case newPeer := <-discChan:
		assert.Equal(t, peer.String(), newPeer.String())
	default:
		assert.Error(t, errors.New("no new peer event"))
	}
}

func drainPeerEvents(eventChan <-chan p2pcrypto.PublicKey) {
loop:
	for {
		select {
		case <-eventChan:
			continue loop
		default:
			break loop
		}
	}
}

func Test_Swarm_getMorePeers(t *testing.T) {
	// test normal flow
	numpeers := 3
	cfg := configWithPort(0)
	cfg.SwarmConfig.Bootstrap = false
	cfg.SwarmConfig.Gossip = false
	cfg.SwarmConfig.RandomConnections = numpeers
	n := p2pTestNoStart(t, cfg)

	conn, _ := n.SubscribePeerEvents()

	res := n.getMorePeers(context.TODO(), 0) // this should'nt work
	assert.Equal(t, res, 0)
	assertNoNewPeerEvent(t, conn)
}

func Test_Swarm_getMorePeers2(t *testing.T) {
	// test normal flow
	numpeers := 3
	cfg := configWithPort(0)
	cfg.SwarmConfig.Bootstrap = false
	cfg.SwarmConfig.Gossip = false
	cfg.SwarmConfig.RandomConnections = numpeers
	n := p2pTestNoStart(t, cfg)

	conn, _ := n.SubscribePeerEvents()

	mdht := new(discovery.MockPeerStore)
	n.discover = mdht
	// this will return 0 peers because SelectPeers returns empty array when not set

	res := n.getMorePeers(context.TODO(), 10)
	assert.Equal(t, res, 0)
	assertNoNewPeerEvent(t, conn)
}

func Test_Swarm_getMorePeers3(t *testing.T) {
	// test normal flow
	numpeers := 3
	cfg := configWithPort(0)
	cfg.SwarmConfig.Bootstrap = false
	cfg.SwarmConfig.Gossip = false
	cfg.SwarmConfig.RandomConnections = numpeers
	n := p2pTestNoStart(t, cfg)

	conn, _ := n.SubscribePeerEvents()

	mdht := new(discovery.MockPeerStore)
	n.discover = mdht
	testNode := node.GenerateRandomNodeData()
	mdht.SelectPeersFunc = func(ctx context.Context, qty int) []*node.Info {
		return []*node.Info{testNode}
	}

	cpm := new(cpoolMock)

	// test connection error
	cpm.f = func(address inet.Addr, pk p2pcrypto.PublicKey) (net.Connection, error) {
		return nil, errors.New("can't make connection")
	}

	n.cPool = cpm
	res := n.getMorePeers(context.TODO(), 1) // this should'nt work
	assert.Equal(t, res, 0)
	assertNoNewPeerEvent(t, conn)
}

func Test_Swarm_getMorePeers4(t *testing.T) {
	// test normal flow
	numpeers := 3
	cfg := configWithPort(0)
	cfg.SwarmConfig.Bootstrap = false
	cfg.SwarmConfig.Gossip = false
	cfg.SwarmConfig.RandomConnections = numpeers
	n := p2pTestNoStart(t, cfg)

	conn, _ := n.SubscribePeerEvents()

	mdht := new(discovery.MockPeerStore)
	n.discover = mdht

	testNode := node.GenerateRandomNodeData()
	mdht.SelectPeersFunc = func(ctx context.Context, qty int) []*node.Info {
		return []*node.Info{testNode}
	}

	cpm := new(cpoolMock)

	n.cPool = cpm

	res := n.getMorePeers(context.TODO(), 1)
	assert.Equal(t, 1, res)
	assert.Equal(t, len(n.outpeers), 1)
	assert.True(t, n.hasOutgoingPeer(testNode.PublicKey()))
	assertNewPeerEvents(t, 1, conn)
	assertNewPeerEvent(t, testNode.PublicKey(), conn)

	drainPeerEvents(conn)
}

func Test_Swarm_getMorePeers5(t *testing.T) {
	// test normal flow
	numpeers := 3
	cfg := configWithPort(0)
	cfg.SwarmConfig.Bootstrap = false
	cfg.SwarmConfig.Gossip = false
	cfg.SwarmConfig.RandomConnections = numpeers
	n := p2pTestNoStart(t, cfg)

	conn, _ := n.SubscribePeerEvents()

	//res := n.getMorePeers(0) // this should'nt work
	//assert.Equal(t, res, 0)
	//assertNoNewPeerEvent(t, conn)

	mdht := new(discovery.MockPeerStore)
	n.discover = mdht

	cpm := new(cpoolMock)

	n.cPool = cpm

	mdht.SelectPeersFunc = func(ctx context.Context, qty int) []*node.Info {
		return node.GenerateRandomNodesData(qty)
	}

	res := n.getMorePeers(context.TODO(), numpeers)
	assert.Equal(t, res, numpeers)
	assert.Equal(t, len(n.outpeers), numpeers) // there's already one inside
	assertNewPeerEvents(t, numpeers, conn)
	drainPeerEvents(conn) // so they wont interrupt next test
}

func Test_Swarm_getMorePeers6(t *testing.T) {
	// test normal flow
	numpeers := 3
	cfg := configWithPort(0)
	cfg.SwarmConfig.Bootstrap = false
	cfg.SwarmConfig.Gossip = false
	cfg.SwarmConfig.RandomConnections = numpeers
	n := p2pTestNoStart(t, cfg)

	conn, _ := n.SubscribePeerEvents()

	//res := n.getMorePeers(0) // this should'nt work
	//assert.Equal(t, res, 0)
	//assertNoNewPeerEvent(t, conn)

	mdht := new(discovery.MockPeerStore)
	n.discover = mdht

	cpm := new(cpoolMock)

	n.cPool = cpm

	mdht.SelectPeersFunc = func(ctx context.Context, qty int) []*node.Info {
		return node.GenerateRandomNodesData(qty)
	}

	//test inc peer
	nd := node.GenerateRandomNodeData()
	require.NoError(t, n.addIncomingPeer(nd.PublicKey()))

	assert.True(t, n.hasIncomingPeer(nd.PublicKey()))
	assertNewPeerEvents(t, 1, conn)
	assertNewPeerEvent(t, nd.PublicKey(), conn)

	//test not replacing inc peer
	//
	mdht.SelectPeersFunc = func(ctx context.Context, qty int) []*node.Info {
		some := node.GenerateRandomNodesData(qty - 1)
		some = append(some, nd)
		return some
	}

	res := n.getMorePeers(context.TODO(), numpeers)
	assert.Equal(t, res, numpeers-1)
	assert.False(t, n.hasOutgoingPeer(nd.PublicKey()))
	assert.True(t, n.hasIncomingPeer(nd.PublicKey()))
}

func Test_Swarm_callCpoolCloseCon(t *testing.T) {
	cfg := configWithPort(0)
	cfg.MaxInboundPeers = 0
	p1 := p2pTestNoStart(t, cfg)
	p2 := p2pTestNoStart(t, cfg)
	exchan1 := p1.RegisterDirectProtocol(exampleProtocol)
	require.Equal(t, exchan1, p1.directProtocolHandlers[exampleProtocol])
	exchan2 := p2.RegisterDirectProtocol(exampleProtocol)
	require.Equal(t, exchan2, p2.directProtocolHandlers[exampleProtocol])

	require.NoError(t, p1.Start(context.TODO()))
	require.NoError(t, p2.Start(context.TODO()))

	cpm := newCpoolMock()
	p1.cPool = cpm

	wg := sync.WaitGroup{}
	wg.Add(2)

	_, err := p2.cPool.GetConnection(context.TODO(), p1.network.LocalAddr(), p1.lNode.PublicKey())
	require.NoError(t, err)

	_, err = p1.cPool.GetConnection(context.TODO(), p2.network.LocalAddr(), p2.lNode.PublicKey())
	require.NoError(t, err)

	select {
	case key := <-cpm.keyRemoved:
		assert.True(t, key == p1.lNode.PublicKey() || key == p2.lNode.PublicKey())
	case <-time.After(5 * time.Second):
		t.Error("peers were not removed from cpool")
	}

	p1.Shutdown()
	p2.Shutdown()
}

func TestNeighborhood_Initial(t *testing.T) {
	cfg := configWithPort(0)
	cfg.SwarmConfig.RandomConnections = 3
	cfg.SwarmConfig.Gossip = true
	cfg.SwarmConfig.Bootstrap = false

	p := p2pTestNoStart(t, cfg)
	mdht := new(discovery.MockPeerStore)
	mdht.SelectPeersFunc = func(ctx context.Context, qty int) []*node.Info {
		return node.GenerateRandomNodesData(qty)
	}

	p.discover = mdht

	err := p.Start(context.TODO())
	assert.NoError(t, err)
	ti := time.After(time.Millisecond)
	select {
	case <-p.initial:
		t.Error("Start succeded")
	case <-ti:
		break
	}

	p.Shutdown()

	p = p2pTestNoStart(t, cfg)
	p.discover = mdht
	cpm := newCpoolMock()
	cpm.f = func(address inet.Addr, pk p2pcrypto.PublicKey) (net.Connection, error) {
		return net.NewConnectionMock(pk), nil
	}
	p.cPool = cpm

	err = p.Start(context.TODO())
	assert.NoError(t, err)
	ti = time.After(time.Second * 1)
	select {
	case <-p.initial:
		break
	case <-ti:
		t.Error("Start succeded")
	}

	p.Shutdown()
}

func TestNeighborhood_Disconnect(t *testing.T) {
	n := p2pTestNoStart(t, configWithPort(0))
	_, disc := n.SubscribePeerEvents()
	rnd := node.GenerateRandomNodeData()
	require.NoError(t, n.addIncomingPeer(rnd.PublicKey()))

	assert.True(t, n.hasIncomingPeer(rnd.PublicKey()))
	n.Disconnect(rnd.PublicKey())
	assertNewDisconnectedPeerEvent(t, rnd.PublicKey(), disc)
	ti := time.After(time.Millisecond)
	select {
	case <-n.morePeersReq:
		t.Error("got more peers on inbound")
	case <-ti:
		break
	}
	assert.False(t, n.hasIncomingPeer(rnd.PublicKey()))

	// manualy add an incoming peer
	rnd2 := node.GenerateRandomNodeData()
	n.outpeers[rnd2.PublicKey()] = struct{}{} // no need to lock nothing's happening
	go n.Disconnect(rnd2.PublicKey())
	ti = time.After(time.Millisecond)
	select {
	case <-n.morePeersReq:
		break
	case <-ti:
		t.Error("didnt get morepeers")
	}
	assertNewDisconnectedPeerEvent(t, rnd2.PublicKey(), disc)
}

func TestSwarm_AddIncomingPeer(t *testing.T) {
	cfg := configWithPort(0)
	p := p2pTestInstance(t, cfg)
	rnd := node.GenerateRandomNodeData()
	require.NoError(t, p.addIncomingPeer(rnd.PublicKey()))

	p.inpeersMutex.RLock()
	_, ok := p.inpeers[rnd.PublicKey()]
	p.inpeersMutex.RUnlock()

	assert.True(t, ok)

	nds := node.GenerateRandomNodesData(cfg.MaxInboundPeers)
	for i := 0; i < len(nds)-1; i++ {
		err := p.addIncomingPeer(nds[i].PublicKey())
		require.NoError(t, err)
	}

	err := p.addIncomingPeer(node.GenerateRandomNodeData().PublicKey())
	require.Error(t, err)

	require.Equal(t, len(p.inpeers), cfg.MaxInboundPeers)
	p.inpeersMutex.RLock()
	_, ok = p.inpeers[nds[len(nds)-1].PublicKey()]
	p.inpeersMutex.RUnlock()
	assert.False(t, ok)
}

func TestSwarm_AskPeersSerial(t *testing.T) {
	p := p2pTestNoStart(t, configWithPort(0))
	dsc := &discovery.MockPeerStore{}

	timescalled := uint32(0)
	block := make(chan struct{})

	dsc.SelectPeersFunc = func(ctx context.Context, qty int) []*node.Info {
		atomic.AddUint32(&timescalled, 1)
		<-block
		return node.GenerateRandomNodesData(qty) // will trigger sending on morepeersreq
	}

	p.discover = dsc

	require.NoError(t, p.startNeighborhood(context.TODO()))

	p.morePeersReq <- struct{}{}
	p.morePeersReq <- struct{}{}

	block <- struct{}{}
	require.Equal(t, atomic.LoadUint32(&timescalled), uint32(1))
	block <- struct{}{}
	require.Equal(t, atomic.LoadUint32(&timescalled), uint32(2))
	block <- struct{}{}
	require.Equal(t, atomic.LoadUint32(&timescalled), uint32(3))
}

func Test_NodeInfo(t *testing.T) {
	pinged := node.NewNode(p2pcrypto.NewRandomPubkey(), net.IPv4LoopbackAddress, 1010, 1020)
	raw, err := types.InterfaceToBytes(&pinged)
	if err != nil {
		panic("LOL")
	}
	fmt.Println("GOT MSG ", raw)
	pinged2 := &node.Info{}
	err = types.BytesToInterface(raw, pinged2)
	if err != nil {
		panic(err)
	}
}

func TestNeighborhood_ReportConnectionResult(t *testing.T) {
	const PeerNum = 10
	n := p2pTestNoStart(t, configWithPort(0))
	var goodcount uint32 = 0
	var attemptcount uint32 = 0
	var getConnCount uint32 = 0

	resetCounters := func() {
		goodcount = 0
		attemptcount = 0
		getConnCount = 0
	}

	atomicIncOne := func(u32 *uint32) {
		atomic.AddUint32(u32, 1)
	}

	ps := &discovery.MockPeerStore{}

	ps.GoodFunc = func(key p2pcrypto.PublicKey) {
		atomicIncOne(&goodcount)
	}

	ps.AttemptFunc = func(key p2pcrypto.PublicKey) {
		atomicIncOne(&attemptcount)
	}

	rnds := node.GenerateRandomNodesData(PeerNum)

	for r := range rnds {
		if rnds[r].PublicKey() == n.LocalNode().PublicKey() {
			rnds[r] = node.GenerateRandomNodeData()
		}
	}

	ps.SelectPeersFunc = func(ctx context.Context, qty int) []*node.Info {
		return rnds
	}

	n.discover = ps

	cm := &cpoolMock{}

	cm.f = func(address inet.Addr, pk p2pcrypto.PublicKey) (connection net.Connection, e error) {
		atomicIncOne(&getConnCount)
		return nil, errors.New("coudln't create connection")
	}

	n.cPool = cm

	got := n.getMorePeers(context.TODO(), PeerNum)
	require.Equal(t, 0, got, "getMorePeers result mismatch")
	require.Equal(t, uint32(PeerNum), attemptcount, "attempt count mismatch")
	require.Equal(t, uint32(PeerNum), getConnCount, "GetConnection count mismatch")

	resetCounters()

	goodlist := sync.Map{}

	cm.f = func(address inet.Addr, pk p2pcrypto.PublicKey) (connection net.Connection, e error) {
		if _, ok := goodlist.Load(pk); ok {
			return net.NewConnectionMock(pk), nil
		}
		return nil, errors.New("not found")
	}

	realnode := p2pTestNoStart(t, configWithPort(0))
	realnode2 := p2pTestNoStart(t, configWithPort(0))
	realnodeinfo := &node.Info{ID: realnode.lNode.PublicKey().Array(), IP: inet.IPv4zero}
	realnode2info := &node.Info{ID: realnode2.lNode.PublicKey().Array(), IP: inet.IPv4zero}

	goodlist.Store(realnode.lNode.PublicKey(), struct{}{})
	goodlist.Store(realnode2.lNode.PublicKey(), struct{}{})

	newrnds := node.GenerateRandomNodesData(PeerNum - 2)

	ps.SelectPeersFunc = func(ctx context.Context, qty int) []*node.Info {
		return append([]*node.Info{realnodeinfo, realnode2info}, newrnds...)
	}

	got = n.getMorePeers(context.TODO(), PeerNum)

	require.Equal(t, 2, got)
	require.Equal(t, uint32(2), goodcount)
	require.Equal(t, uint32(PeerNum), attemptcount)
}

func TestSwarm_SendMessage(t *testing.T) {
	p := p2pTestNoStart(t, configWithPort(0))

	cp := &cpoolMock{}
	ps := &discovery.MockPeerStore{}

	p.cPool = cp
	p.discover = ps

	ps.IsLocalAddressFunc = func(info *node.Info) bool {
		return true
	}

	someky := p2pcrypto.NewRandomPubkey()
	proto := exampleDirectProto
	//payload := service.DataBytes{Payload:[]byte("LOL")}

	err := p.SendMessage(context.TODO(), someky, proto, []byte("LOL"))
	require.Equal(t, err, errors.New("can't send message to self"))

	ps.IsLocalAddressFunc = func(info *node.Info) bool {
		return false
	}

	cp.fExists = func(pk p2pcrypto.PublicKey) (connection net.Connection, err error) {
		return nil, errors.New("no conn")
	}

	err = p.SendMessage(context.TODO(), someky, proto, []byte("LOL"))
	require.Equal(t, errors.New("peer not a neighbor or connection lost: no conn"), err)

	cp.fExists = func(pk p2pcrypto.PublicKey) (connection net.Connection, err error) {
		return net.NewConnectionMock(pk), nil
	}

	err = p.SendMessage(context.TODO(), someky, proto, []byte("LOL"))
	require.Equal(t, err, ErrNoSession)

	c := net.NewConnectionMock(someky)
	session := net.NewSessionMock(someky)
	c.SetSession(session)

	cp.fExists = func(pk p2pcrypto.PublicKey) (connection net.Connection, err error) {
		return c, nil
	}

	err = p.SendMessage(context.TODO(), someky, proto, nil)
	require.Equal(t, err, errors.New("unable to send empty payload"))

	session.SealMessageFunc = func(message []byte) []byte {
		return nil
	}

	err = p.SendMessage(context.TODO(), someky, proto, []byte("LOL"))
	require.Equal(t, err, errors.New("encryption failed"))

	session.SealMessageFunc = func(message []byte) []byte {
		return message
	}

	c.SetSendResult(errors.New("fail"))

	err = p.SendMessage(context.TODO(), someky, proto, []byte("LOL"))
	require.Equal(t, err, errors.New("fail"))

	c.SetSendResult(nil)

	err = p.SendMessage(context.TODO(), someky, proto, []byte("LOL"))
	require.Equal(t, err, nil)
}

type tcpListenerMock struct {
	port int
}

func (t tcpListenerMock) Accept() (inet.Conn, error) { panic("not mocked") }
func (t tcpListenerMock) Close() error               { return nil } // TODO: assert closed
func (t tcpListenerMock) Addr() inet.Addr            { return &inet.TCPAddr{Port: t.port} }

type tcpResponse struct {
	listener inet.Listener
	err      error
}

type udpResponse struct {
	err error
}

var ErrPortUnavailable = fmt.Errorf("failed to acquire port")

func TestSwarm_getListeners_randomPort(t *testing.T) {
	r := require.New(t)

	port := 0
	tcpResponses := map[int][]tcpResponse{
		0: {
			tcpResponse{listener: tcpListenerMock{port: 1234}},
			tcpResponse{listener: tcpListenerMock{port: 1337}},
		},
	}
	udpResponses := map[int][]udpResponse{
		1234: {udpResponse{err: ErrPortUnavailable}},
		1337: {udpResponse{}},
	}

	r.NoError(testGetListenersScenario(t, port, tcpResponses, udpResponses, createDiscoverUpnpFunc(nil, 1337, nil), true))

	// UPnP first attempt failure and second attempt success
	tcpResponses = map[int][]tcpResponse{
		0: {
			tcpResponse{listener: tcpListenerMock{port: 1234}},
			tcpResponse{listener: tcpListenerMock{port: 1337}},
		},
	}
	udpResponses = map[int][]udpResponse{
		1234: {udpResponse{}},
		1337: {udpResponse{}},
	}
	f := func() (igd nattraversal.UPNPGateway, err error) {
		return &UpnpGatewayMock{errs: map[uint16][]error{1234: {ErrPortUnavailable}, 1337: {nil}}}, nil
	}

	r.NoError(testGetListenersScenario(t, port, tcpResponses, udpResponses, f, true))
}

func TestSwarm_getListeners_specificPort(t *testing.T) {
	r := require.New(t)

	port := 1337
	tcpResponses := map[int][]tcpResponse{
		1337: {tcpResponse{listener: tcpListenerMock{port: 1337}}},
	}
	udpResponses := map[int][]udpResponse{
		1337: {udpResponse{}},
	}

	r.NoError(testGetListenersScenario(t, port, tcpResponses, udpResponses, createDiscoverUpnpFunc(nil, 1337, nil), true))
}

func TestSwarm_getListeners_specificPortUnavailable(t *testing.T) {
	r := require.New(t)
	port := 1337

	// Specific TCP port unavailable
	tcpResponses := map[int][]tcpResponse{
		1337: {tcpResponse{err: ErrPortUnavailable}},
	}
	udpResponses := map[int][]udpResponse{}

	r.EqualError(testGetListenersScenario(t, port, tcpResponses, udpResponses, createDiscoverUpnpFunc(nil, 1337, nil), true),
		"failed to acquire requested tcp port: failed to acquire port")

	// Specific UDP port unavailable
	tcpResponses = map[int][]tcpResponse{
		1337: {tcpResponse{listener: tcpListenerMock{port: 1337}}},
	}
	udpResponses = map[int][]udpResponse{
		1337: {udpResponse{err: ErrPortUnavailable}},
	}

	r.EqualError(testGetListenersScenario(t, port, tcpResponses, udpResponses, createDiscoverUpnpFunc(nil, 1337, nil), true),
		"failed to acquire requested udp port: failed to acquire port")

	// Specific port unavailable on UPnP
	tcpResponses = map[int][]tcpResponse{
		1337: {tcpResponse{listener: tcpListenerMock{port: 1337}}},
	}
	udpResponses = map[int][]udpResponse{
		1337: {udpResponse{}},
	}

	r.NoError(testGetListenersScenario(t, port, tcpResponses, udpResponses, createDiscoverUpnpFunc(nil, 1337, ErrPortUnavailable), true))
}

func TestSwarm_getListeners_upnpMoreCases(t *testing.T) {
	r := require.New(t)
	port := 1337

	// Specific port unavailable on UPnP, but acquirePort is false
	tcpResponses := map[int][]tcpResponse{
		1337: {tcpResponse{listener: tcpListenerMock{port: 1337}}},
	}
	udpResponses := map[int][]udpResponse{
		1337: {udpResponse{}},
	}

	r.NoError(testGetListenersScenario(t, port, tcpResponses, udpResponses, createDiscoverUpnpFunc(nil, 1337, ErrPortUnavailable), false))

	// Specific port, UPnP connection error
	tcpResponses = map[int][]tcpResponse{
		1337: {tcpResponse{listener: tcpListenerMock{port: 1337}}},
	}
	udpResponses = map[int][]udpResponse{
		1337: {udpResponse{}},
	}

	r.NoError(testGetListenersScenario(t, port, tcpResponses, udpResponses, createDiscoverUpnpFunc(ErrPortUnavailable, 1337, ErrPortUnavailable), true))
}

type UDPConnMock struct{}

func (UDPConnMock) LocalAddr() inet.Addr                               { panic("implement me") }
func (UDPConnMock) Close() error                                       { return nil }
func (UDPConnMock) WriteToUDP([]byte, *inet.UDPAddr) (int, error)      { panic("implement me") }
func (UDPConnMock) ReadFrom([]byte) (n int, addr inet.Addr, err error) { panic("implement me") }
func (UDPConnMock) WriteTo([]byte, inet.Addr) (n int, err error)       { panic("implement me") }
func (UDPConnMock) SetDeadline(time.Time) error                        { panic("implement me") }
func (UDPConnMock) SetReadDeadline(time.Time) error                    { panic("implement me") }
func (UDPConnMock) SetWriteDeadline(time.Time) error                   { panic("implement me") }

func testGetListenersScenario(
	t *testing.T,
	port int,
	tcpResponses map[int][]tcpResponse,
	udpResponses map[int][]udpResponse,
	discoverUpnp func() (igd nattraversal.UPNPGateway, err error),
	acquirePort bool,
) error {

	r := require.New(t)

	cfg := configWithPort(port)
	cfg.AcquirePort = acquirePort
	swarm := p2pTestNoStart(t, cfg)

	getTCP := func(addr *inet.TCPAddr) (listener inet.Listener, err error) {
		port := addr.Port
		r.NotEmpty(tcpResponses[port], "no response for port %v", port)
		res := tcpResponses[port][0]
		tcpResponses[port] = tcpResponses[port][1:]
		return res.listener, res.err
	}
	getUDP := func(addr *inet.UDPAddr) (conn net.UDPListener, err error) {
		port := addr.Port
		r.NotEmpty(udpResponses[port], "no response for port %v", port)
		res := udpResponses[port][0]
		udpResponses[port] = udpResponses[port][1:]

		return &UDPConnMock{}, res.err
	}
	_, _, err := swarm.getListeners(getTCP, getUDP, discoverUpnp)

	for port, responses := range tcpResponses {
		r.Empty(responses, "not all responses for tcp port %v were consumed", port)
	}
	for port, responses := range udpResponses {
		r.Empty(responses, "not all responses for udp port %v were consumed", port)
	}

	if swarm.releaseUpnp != nil {
		swarm.releaseUpnp()
	}

	return err
}

type UpnpGatewayMock struct {
	errs map[uint16][]error
}

func (u *UpnpGatewayMock) Forward(port uint16, desc string) error {
	if len(u.errs[port]) == 0 {
		panic(fmt.Sprintf("not enough values to return from UpnpGatewayMock for port %d", port))
	}
	err := u.errs[port][0]
	u.errs[port] = u.errs[port][1:]
	return err
}

func (u *UpnpGatewayMock) Clear(port uint16) error {
	if responses, ok := u.errs[port]; !ok {
		panic("closing unexpected port")
	} else if len(responses) != 0 {
		panic("unused responses")
	}
	delete(u.errs, port)
	return nil
}

func createDiscoverUpnpFunc(funcErr error, port uint16, gatewayForwardErr error) func() (igd nattraversal.UPNPGateway, err error) {
	return func() (igd nattraversal.UPNPGateway, err error) {
		if funcErr != nil {
			return nil, funcErr
		}
		return &UpnpGatewayMock{errs: map[uint16][]error{port: {gatewayForwardErr}}}, nil
	}
}<|MERGE_RESOLUTION|>--- conflicted
+++ resolved
@@ -376,11 +376,7 @@
 	exchan1 := p1.RegisterDirectProtocol(exampleProtocol)
 	assert.Equal(t, exchan1, p1.directProtocolHandlers[exampleProtocol])
 
-<<<<<<< HEAD
-	p1.Start()
-=======
 	p1.Start(context.TODO())
->>>>>>> 233360c9
 
 	pend := make(map[string]chan error)
 	var mu sync.Mutex
