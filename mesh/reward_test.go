package mesh

import (
	"context"
	"math/big"
	"strconv"
	"testing"

	"github.com/stretchr/testify/assert"

	"github.com/spacemeshos/go-spacemesh/common/types"
	"github.com/spacemeshos/go-spacemesh/log"
	"github.com/spacemeshos/go-spacemesh/rand"
	"github.com/spacemeshos/go-spacemesh/signing"
)

var goldenATXID = types.ATXID(types.HexToHash32("77777"))

type MockMapState struct {
	Rewards     map[types.Address]*big.Int
	Txs         []*types.Transaction
	Pool        []*types.Transaction
	TotalReward int64
}

func (s *MockMapState) GetAllAccounts() (*types.MultipleAccountsState, error) {
	panic("implement me")
}

func (s *MockMapState) ValidateAndAddTxToPool(tx *types.Transaction) error {
	s.Pool = append(s.Pool, tx)
	return nil
}

func (s MockMapState) LoadState(types.LayerID) error                       { panic("implement me") }
func (MockMapState) GetStateRoot() types.Hash32                            { return [32]byte{} }
func (MockMapState) ValidateNonceAndBalance(*types.Transaction) error      { panic("implement me") }
func (MockMapState) GetLayerApplied(types.TransactionID) *types.LayerID    { panic("implement me") }
func (MockMapState) GetLayerStateRoot(types.LayerID) (types.Hash32, error) { panic("implement me") }
func (MockMapState) GetBalance(types.Address) uint64                       { panic("implement me") }
func (MockMapState) GetNonce(types.Address) uint64                         { panic("implement me") }

func (s *MockMapState) ApplyTransactions(_ types.LayerID, txs []*types.Transaction) (int, error) {
	s.Txs = append(s.Txs, txs...)
	return 0, nil
}

func (s *MockMapState) ApplyRewards(_ types.LayerID, miners []types.Address, reward *big.Int) {
	for _, minerID := range miners {
		s.Rewards[minerID] = reward
		s.TotalReward += reward.Int64()
	}
}

func (s *MockMapState) AddressExists(types.Address) bool {
	return true
}

func ConfigTst() Config {
	return Config{
		BaseReward: big.NewInt(5000),
	}
}

func getMeshWithMapState(id string, s txProcessor) (*Mesh, *AtxDbMock) {
	atxDb := NewAtxDbMock()
	lg := log.AppLog.WithName(id)
	mshDb := NewMemMeshDB(lg)
	mshDb.contextualValidity = &ContextualValidityMock{}
	return NewMesh(mshDb, atxDb, ConfigTst(), &MeshValidatorMock{}, newMockTxMemPool(), s, lg), atxDb
}

func addTransactionsWithFee(t testing.TB, mesh *DB, bl *types.Block, numOfTxs int, fee int64) int64 {
	var totalFee int64
	var txs []*types.Transaction
	for i := 0; i < numOfTxs; i++ {
		// log.Info("adding tx with fee %v nonce %v", fee, i)
		tx, err := types.NewSignedTx(1, types.HexToAddress("1"), 10, 100, uint64(fee), signing.NewEdSigner())
		assert.NoError(t, err)
		bl.TxIDs = append(bl.TxIDs, tx.ID())
		totalFee += fee
		txs = append(txs, tx)
	}
	blk := &types.Block{}
	blk.LayerIndex = types.NewLayerID(0)
	err := mesh.writeTransactions(blk, txs...)
	assert.NoError(t, err)
	return totalFee
}

func init() {
	types.SetLayersPerEpoch(3)
}

func TestMesh_AccumulateRewards_happyFlow(t *testing.T) {
	s := &MockMapState{Rewards: make(map[types.Address]*big.Int)}
	layers, atxDB := getMeshWithMapState("t1", s)
	defer layers.Close()

	var totalFee int64
	block1 := types.NewExistingBlock(types.NewLayerID(1), []byte(rand.String(8)), nil)

	coinbase1 := types.HexToAddress("0xaaa")
	atx := newActivationTx(types.NodeID{Key: "1", VRFPublicKey: []byte("bbbbb")}, 0, *types.EmptyATXID, types.NewLayerID(1), 0, goldenATXID, coinbase1, 10, []types.BlockID{}, &types.NIPost{})
	atxDB.AddAtx(atx.ID(), atx)
	block1.ATXID = atx.ID()
	totalFee += addTransactionsWithFee(t, layers.DB, block1, 15, 7)

	block2 := types.NewExistingBlock(types.NewLayerID(1), []byte(rand.String(8)), nil)

	coinbase2 := types.HexToAddress("0xbbb")
	atx = newActivationTx(types.NodeID{Key: "2", VRFPublicKey: []byte("bbbbb")}, 0, *types.EmptyATXID, types.NewLayerID(1), 0, goldenATXID, coinbase2, 10, []types.BlockID{}, &types.NIPost{})
	atxDB.AddAtx(atx.ID(), atx)
	block2.ATXID = atx.ID()
	totalFee += addTransactionsWithFee(t, layers.DB, block2, 13, rand.Int63n(100))

	block3 := types.NewExistingBlock(types.NewLayerID(1), []byte(rand.String(8)), nil)

	coinbase3 := types.HexToAddress("0xccc")
	atx = newActivationTx(types.NodeID{Key: "3", VRFPublicKey: []byte("bbbbb")}, 0, goldenATXID, types.NewLayerID(1), 0, goldenATXID, coinbase3, 10, []types.BlockID{}, &types.NIPost{})
	atxDB.AddAtx(atx.ID(), atx)
	block3.ATXID = atx.ID()
	totalFee += addTransactionsWithFee(t, layers.DB, block3, 17, rand.Int63n(100))

	block4 := types.NewExistingBlock(types.NewLayerID(1), []byte(rand.String(8)), nil)

	coinbase4 := types.HexToAddress("0xddd")
	atx = newActivationTx(types.NodeID{Key: "4", VRFPublicKey: []byte("bbbbb")}, 0, goldenATXID, types.NewLayerID(1), 0, goldenATXID, coinbase4, 10, []types.BlockID{}, &types.NIPost{})
	atxDB.AddAtx(atx.ID(), atx)
	block4.ATXID = atx.ID()
	totalFee += addTransactionsWithFee(t, layers.DB, block4, 16, rand.Int63n(100))

	log.Info("total fees : %v", totalFee)
	_ = layers.AddBlock(block1)
	_ = layers.AddBlock(block2)
	_ = layers.AddBlock(block3)
	_ = layers.AddBlock(block4)

	params := NewTestRewardParams()

	l, err := layers.GetLayer(types.NewLayerID(1))
	assert.NoError(t, err)
	layers.accumulateRewards(l, params)
	totalRewardsCost := totalFee + params.BaseReward.Int64()
	remainder := totalRewardsCost % 4

	assert.Equal(t, totalRewardsCost, s.TotalReward+remainder)

}

func NewTestRewardParams() Config {
	return Config{
		BaseReward: big.NewInt(5000),
	}
}

func createLayer(t testing.TB, mesh *Mesh, id types.LayerID, numOfBlocks, maxTransactions int, atxDB *AtxDbMock) (totalRewards int64, blocks []*types.Block) {
	for i := 0; i < numOfBlocks; i++ {
		block1 := types.NewExistingBlock(id, []byte(rand.String(8)), nil)
		nodeID := types.NodeID{Key: strconv.Itoa(i), VRFPublicKey: []byte("bbbbb")}
		coinbase := types.HexToAddress(nodeID.Key)
		atx := newActivationTx(nodeID, 0, goldenATXID, types.NewLayerID(1), 0, goldenATXID, coinbase, 10, []types.BlockID{}, &types.NIPost{})
		atxDB.AddAtx(atx.ID(), atx)
		block1.ATXID = atx.ID()

		totalRewards += addTransactionsWithFee(t, mesh.DB, block1, rand.Intn(maxTransactions), rand.Int63n(100))
		block1.Initialize()
		err := mesh.AddBlock(block1)
		assert.NoError(t, err)
		blocks = append(blocks, block1)
	}
	return totalRewards, blocks
}

func TestMesh_integration(t *testing.T) {
	numOfLayers := 10
	numOfBlocks := 10
	maxTxs := 20

	s := &MockMapState{Rewards: make(map[types.Address]*big.Int)}
	layers, atxDB := getMeshWithMapState("t1", s)
	defer layers.Close()

	var l3Rewards int64
	for i := 1; i <= numOfLayers; i++ {
		reward, _ := createLayer(t, layers, types.NewLayerID(uint32(i)), numOfBlocks, maxTxs, atxDB)
		// rewards are applied to layers in the past according to the reward maturity param
		if i == 3 {
			l3Rewards = reward
			log.Info("reward %v", l3Rewards)
		}

		l, err := layers.GetLayer(types.NewLayerID(uint32(i)))
		assert.NoError(t, err)
		layers.ValidateLayer(context.TODO(), l.Index())
	}
	// since there can be a difference of up to x lerners where x is the number of blocks due to round up of penalties when distributed among all blocks
	totalPayout := l3Rewards + ConfigTst().BaseReward.Int64()
	assert.True(t, totalPayout-s.TotalReward < int64(numOfBlocks), " rewards : %v, total %v blocks %v", totalPayout, s.TotalReward, int64(numOfBlocks))
}

func TestMesh_updateStateWithLayer(t *testing.T) {
	// test states are the same when one input is from tortoise and the other from hare
	// test state is the same if receiving result from tortoise after same result from hare received
	// test state is the same after late block
	// test panic after block from hare was not found in mesh
	// test that state does not advance when layer x+2 is received before layer x+1, and then test that all layers are pushed
	numOfLayers := 10
	numOfBlocks := 10
	maxTxs := 20

	s := &MockMapState{Rewards: make(map[types.Address]*big.Int)}
	mesh, atxDB := getMeshWithMapState("t1", s)
	defer mesh.Close()

	for i := 1; i <= numOfLayers; i++ {
		createLayer(t, mesh, types.NewLayerID(uint32(i)), numOfBlocks, maxTxs, atxDB)
		l, err := mesh.GetLayer(types.NewLayerID(uint32(i)))
		assert.NoError(t, err)
		mesh.ValidateLayer(context.TODO(), l.Index())
	}

	s2 := &MockMapState{Rewards: make(map[types.Address]*big.Int)}
	mesh2, atxDB2 := getMeshWithMapState("t2", s2)

<<<<<<< HEAD
	// this should be played until numOfLayers-1 if we want to compare states
	for i := 0; i < numOfLayers-1; i++ {
		blockIds := copyLayer(t, mesh, mesh2, atxDB2, types.LayerID(i))
		mesh2.HandleValidatedLayer(context.TODO(), types.LayerID(i), blockIds)
=======
	// this should be played until numOfLayers -1 if we want to compare states
	for i := 1; i <= numOfLayers-1; i++ {
		blockIds := copyLayer(t, mesh, mesh2, atxDB2, types.NewLayerID(uint32(i)))
		mesh2.HandleValidatedLayer(context.TODO(), types.NewLayerID(uint32(i)), blockIds)
>>>>>>> 1455be64
	}

	// test states are the same when one input is from tortoise and the other from hare
	assert.NotEqual(t, s.Txs, s2.Txs)

	for i := 1; i <= numOfLayers; i++ {
		l, err := mesh.GetLayer(types.NewLayerID(uint32(i)))
		assert.NoError(t, err)
		mesh2.ValidateLayer(context.TODO(), l.Index())
	}

	// test states are the same when one input is from tortoise and the other from hare
	assert.Equal(t, s.Txs, s2.Txs)

	// test state is the same if receiving result from tortoise after same result from hare received
	assert.ObjectsAreEqualValues(s.Txs, s2.Txs)

	// test state is the same after late block
	layer4, err := mesh.GetLayer(types.NewLayerID(4))
	assert.NoError(t, err)

	blk := layer4.Blocks()[0]
	mesh2.HandleLateBlock(context.TODO(), blk)
	assert.Equal(t, s.Txs, s2.Txs)

	// test that state does not advance when layer x+2 is received before layer x+1, and then test that all layers are pushed
	s3 := &MockMapState{Rewards: make(map[types.Address]*big.Int)}
	mesh3, atxDB3 := getMeshWithMapState("t3", s3)

<<<<<<< HEAD
	// this should be played until numOfLayers-1 if we want to compare states
	for i := 0; i < numOfLayers-3; i++ {
		blockIds := copyLayer(t, mesh, mesh3, atxDB3, types.LayerID(i))
		mesh3.HandleValidatedLayer(context.TODO(), types.LayerID(i), blockIds)
=======
	// this should be played until numOfLayers -1 if we want to compare states
	for i := 1; i <= numOfLayers-3; i++ {
		blockIds := copyLayer(t, mesh, mesh3, atxDB3, types.NewLayerID(uint32(i)))
		mesh3.HandleValidatedLayer(context.TODO(), types.NewLayerID(uint32(i)), blockIds)
>>>>>>> 1455be64
	}
	s3Len := len(s3.Txs)
	blockIds := copyLayer(t, mesh, mesh3, atxDB3, types.NewLayerID(uint32(numOfLayers)-1))
	mesh3.HandleValidatedLayer(context.TODO(), types.NewLayerID(uint32(numOfLayers)-1), blockIds)
	assert.Equal(t, s3Len, len(s3.Txs))

<<<<<<< HEAD
	blockIds = copyLayer(t, mesh, mesh3, atxDB3, types.LayerID(numOfLayers-3))
	mesh3.HandleValidatedLayer(context.TODO(), types.LayerID(numOfLayers-3), blockIds)
	assert.Greater(t, len(s3.Txs), s3Len) // expect txs from layer 6 to have been applied
	s3Len = len(s3.Txs)

	// re-validate layer 8 (applying layer 7 state)
	mesh3.HandleValidatedLayer(context.TODO(), types.LayerID(numOfLayers-2), blockIds)
	assert.Greater(t, len(s3.Txs), s3Len) // expect txs from layer 7 to have been applied
	s3Len = len(s3.Txs)

	// validate layer 9 (applying layer 8 state)
	blockIds = copyLayer(t, mesh, mesh3, atxDB3, types.LayerID(numOfLayers-1))
	mesh3.HandleValidatedLayer(context.TODO(), types.LayerID(numOfLayers-1), blockIds)
	assert.Greater(t, len(s3.Txs), s3Len) // expect txs from layer 9 to have been applied

	// now everything should have been applied
=======
	blockIds = copyLayer(t, mesh, mesh3, atxDB3, types.NewLayerID(uint32(numOfLayers)-2))
	mesh3.HandleValidatedLayer(context.TODO(), types.NewLayerID(uint32(numOfLayers)-2), blockIds)
>>>>>>> 1455be64
	assert.Equal(t, s.Txs, s3.Txs)
}

func copyLayer(t *testing.T, srcMesh, dstMesh *Mesh, dstAtxDb *AtxDbMock, id types.LayerID) []types.BlockID {
	l, err := srcMesh.GetLayer(id)
	assert.NoError(t, err)
	var blockIds []types.BlockID
	for _, b := range l.Blocks() {
		if b.ID() == GenesisBlock().ID() {
			continue
		}
		txs := srcMesh.getTxs(b.TxIDs, l.Index())
		for _, tx := range txs {
			dstMesh.txPool.Put(tx.ID(), tx)
		}
		atx, err := srcMesh.GetFullAtx(b.ATXID)
		assert.NoError(t, err)
		dstAtxDb.AddAtx(atx.ID(), atx)
		err = dstMesh.AddBlockWithTxs(context.TODO(), b)
		assert.NoError(t, err)
		blockIds = append(blockIds, b.ID())
	}
	return blockIds
}

type meshValidatorBatchMock struct {
	mesh           *Mesh
	batchSize      uint32
	processedLayer types.LayerID
}

<<<<<<< HEAD
func (m *meshValidatorBatchMock) ValidateLayer(_ context.Context, layerID types.LayerID) {
	m.SetProcessedLayer(layerID)
	if layerID == 0 {
		return
	}
	if layerID%m.batchSize == 0 {
		m.mesh.pushLayersToState(context.TODO(), layerID-m.batchSize, layerID)
		return
	}
	prevPBase := layerID - layerID%m.batchSize
	m.mesh.pushLayersToState(context.TODO(), prevPBase, prevPBase)
=======
func (m *meshValidatorBatchMock) ValidateLayer(lyr *types.Layer) {
	m.SetProcessedLayer(lyr.Index())
	layerID := lyr.Index()
	if layerID.Uint32() == 0 {
		return
	}
	if layerID.Uint32()%m.batchSize == 0 {
		m.mesh.pushLayersToState(layerID.Sub(m.batchSize), layerID)
		return
	}
	prevPBase := layerID.Sub(layerID.Uint32() % m.batchSize)
	m.mesh.pushLayersToState(prevPBase, prevPBase)
>>>>>>> 1455be64
}

func (m *meshValidatorBatchMock) ProcessedLayer() types.LayerID       { panic("implement me") }
func (m *meshValidatorBatchMock) SetProcessedLayer(lyr types.LayerID) { m.processedLayer = lyr }
func (m *meshValidatorBatchMock) HandleLateBlock(context.Context, *types.Block) {
	panic("implement me")
}

func TestMesh_AccumulateRewards(t *testing.T) {
	types.SetLayersPerEpoch(1)
	defer types.SetLayersPerEpoch(3)
	numOfLayers := 10
	numOfBlocks := 10
	maxTxs := 20
	batchSize := 6

	s := &MockMapState{Rewards: make(map[types.Address]*big.Int)}
	mesh, atxDb := getMeshWithMapState("t1", s)
	defer mesh.Close()

	mesh.Validator = &meshValidatorBatchMock{mesh: mesh, batchSize: uint32(batchSize)}

	var firstLayerRewards int64
	for i := 0; i < numOfLayers; i++ {
		reward, _ := createLayer(t, mesh, types.NewLayerID(uint32(i)), numOfBlocks, maxTxs, atxDb)
		if i == 0 {
			firstLayerRewards = reward
			log.Info("reward %v", firstLayerRewards)
		}
	}

	oldTotal := s.TotalReward
	l4, err := mesh.GetLayer(types.NewLayerID(4))
	assert.NoError(t, err)
	// Test negative case
	mesh.ValidateLayer(context.TODO(), l4.Index())
	assert.Equal(t, oldTotal, s.TotalReward)

	l5, err := mesh.GetLayer(types.NewLayerID(5))
	assert.NoError(t, err)
	// Since batch size is 6, rewards will not be applied yet at this point
	mesh.ValidateLayer(context.TODO(), l5.Index())
	assert.Equal(t, oldTotal, s.TotalReward)

	l6, err := mesh.GetLayer(types.NewLayerID(6))
	assert.NoError(t, err)
	// Rewards will be applied at this point
	mesh.ValidateLayer(context.TODO(), l6.Index())

	// When distributing rewards to blocks they are rounded down, so we have to allow up to numOfBlocks difference
	totalPayout := firstLayerRewards + ConfigTst().BaseReward.Int64()
	assert.True(t, totalPayout-s.TotalReward < int64(numOfBlocks),
		"diff=%v, totalPayout=%v, s.TotalReward=%v, numOfBlocks=%v",
		totalPayout-s.TotalReward-int64(numOfBlocks), totalPayout, s.TotalReward, int64(numOfBlocks))
}

func TestMesh_calcRewards(t *testing.T) {
	reward, remainder := calculateActualRewards(types.NewLayerID(1), big.NewInt(10000), big.NewInt(10))
	assert.Equal(t, int64(1000), reward.Int64())
	assert.Equal(t, int64(0), remainder.Int64())
}

func newActivationTx(nodeID types.NodeID, sequence uint64, prevATX types.ATXID, pubLayerID types.LayerID,
	startTick uint64, positioningATX types.ATXID, coinbase types.Address, activeSetSize uint32, view []types.BlockID,
	nipost *types.NIPost) *types.ActivationTx {

	nipostChallenge := types.NIPostChallenge{
		NodeID:         nodeID,
		Sequence:       sequence,
		PrevATXID:      prevATX,
		PubLayerID:     pubLayerID,
		StartTick:      startTick,
		PositioningATX: positioningATX,
	}
	return types.NewActivationTx(nipostChallenge, coinbase, nipost, 0, nil)
}<|MERGE_RESOLUTION|>--- conflicted
+++ resolved
@@ -223,17 +223,10 @@
 	s2 := &MockMapState{Rewards: make(map[types.Address]*big.Int)}
 	mesh2, atxDB2 := getMeshWithMapState("t2", s2)
 
-<<<<<<< HEAD
 	// this should be played until numOfLayers-1 if we want to compare states
-	for i := 0; i < numOfLayers-1; i++ {
-		blockIds := copyLayer(t, mesh, mesh2, atxDB2, types.LayerID(i))
-		mesh2.HandleValidatedLayer(context.TODO(), types.LayerID(i), blockIds)
-=======
-	// this should be played until numOfLayers -1 if we want to compare states
 	for i := 1; i <= numOfLayers-1; i++ {
 		blockIds := copyLayer(t, mesh, mesh2, atxDB2, types.NewLayerID(uint32(i)))
 		mesh2.HandleValidatedLayer(context.TODO(), types.NewLayerID(uint32(i)), blockIds)
->>>>>>> 1455be64
 	}
 
 	// test states are the same when one input is from tortoise and the other from hare
@@ -263,44 +256,18 @@
 	s3 := &MockMapState{Rewards: make(map[types.Address]*big.Int)}
 	mesh3, atxDB3 := getMeshWithMapState("t3", s3)
 
-<<<<<<< HEAD
 	// this should be played until numOfLayers-1 if we want to compare states
-	for i := 0; i < numOfLayers-3; i++ {
-		blockIds := copyLayer(t, mesh, mesh3, atxDB3, types.LayerID(i))
-		mesh3.HandleValidatedLayer(context.TODO(), types.LayerID(i), blockIds)
-=======
-	// this should be played until numOfLayers -1 if we want to compare states
 	for i := 1; i <= numOfLayers-3; i++ {
 		blockIds := copyLayer(t, mesh, mesh3, atxDB3, types.NewLayerID(uint32(i)))
 		mesh3.HandleValidatedLayer(context.TODO(), types.NewLayerID(uint32(i)), blockIds)
->>>>>>> 1455be64
 	}
 	s3Len := len(s3.Txs)
 	blockIds := copyLayer(t, mesh, mesh3, atxDB3, types.NewLayerID(uint32(numOfLayers)-1))
 	mesh3.HandleValidatedLayer(context.TODO(), types.NewLayerID(uint32(numOfLayers)-1), blockIds)
 	assert.Equal(t, s3Len, len(s3.Txs))
 
-<<<<<<< HEAD
-	blockIds = copyLayer(t, mesh, mesh3, atxDB3, types.LayerID(numOfLayers-3))
-	mesh3.HandleValidatedLayer(context.TODO(), types.LayerID(numOfLayers-3), blockIds)
-	assert.Greater(t, len(s3.Txs), s3Len) // expect txs from layer 6 to have been applied
-	s3Len = len(s3.Txs)
-
-	// re-validate layer 8 (applying layer 7 state)
-	mesh3.HandleValidatedLayer(context.TODO(), types.LayerID(numOfLayers-2), blockIds)
-	assert.Greater(t, len(s3.Txs), s3Len) // expect txs from layer 7 to have been applied
-	s3Len = len(s3.Txs)
-
-	// validate layer 9 (applying layer 8 state)
-	blockIds = copyLayer(t, mesh, mesh3, atxDB3, types.LayerID(numOfLayers-1))
-	mesh3.HandleValidatedLayer(context.TODO(), types.LayerID(numOfLayers-1), blockIds)
-	assert.Greater(t, len(s3.Txs), s3Len) // expect txs from layer 9 to have been applied
-
-	// now everything should have been applied
-=======
 	blockIds = copyLayer(t, mesh, mesh3, atxDB3, types.NewLayerID(uint32(numOfLayers)-2))
 	mesh3.HandleValidatedLayer(context.TODO(), types.NewLayerID(uint32(numOfLayers)-2), blockIds)
->>>>>>> 1455be64
 	assert.Equal(t, s.Txs, s3.Txs)
 }
 
@@ -332,32 +299,17 @@
 	processedLayer types.LayerID
 }
 
-<<<<<<< HEAD
 func (m *meshValidatorBatchMock) ValidateLayer(_ context.Context, layerID types.LayerID) {
 	m.SetProcessedLayer(layerID)
-	if layerID == 0 {
-		return
-	}
-	if layerID%m.batchSize == 0 {
-		m.mesh.pushLayersToState(context.TODO(), layerID-m.batchSize, layerID)
-		return
-	}
-	prevPBase := layerID - layerID%m.batchSize
-	m.mesh.pushLayersToState(context.TODO(), prevPBase, prevPBase)
-=======
-func (m *meshValidatorBatchMock) ValidateLayer(lyr *types.Layer) {
-	m.SetProcessedLayer(lyr.Index())
-	layerID := lyr.Index()
 	if layerID.Uint32() == 0 {
 		return
 	}
 	if layerID.Uint32()%m.batchSize == 0 {
-		m.mesh.pushLayersToState(layerID.Sub(m.batchSize), layerID)
+		m.mesh.pushLayersToState(context.TODO(), layerID.Sub(m.batchSize), layerID)
 		return
 	}
 	prevPBase := layerID.Sub(layerID.Uint32() % m.batchSize)
-	m.mesh.pushLayersToState(prevPBase, prevPBase)
->>>>>>> 1455be64
+	m.mesh.pushLayersToState(context.TODO(), prevPBase, prevPBase)
 }
 
 func (m *meshValidatorBatchMock) ProcessedLayer() types.LayerID       { panic("implement me") }
