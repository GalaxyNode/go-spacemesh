package mesh

import (
	"bytes"
	"context"
	"fmt"
	"github.com/spacemeshos/go-spacemesh/common/types"
	"github.com/spacemeshos/go-spacemesh/database"
	"github.com/spacemeshos/go-spacemesh/log"
	"github.com/spacemeshos/go-spacemesh/rand"
	"github.com/spacemeshos/go-spacemesh/signing"
	"github.com/stretchr/testify/assert"
	"github.com/stretchr/testify/require"
	"math/big"
	"testing"
	"time"
)

type ContextualValidityMock struct {
}

func (m *ContextualValidityMock) Has([]byte) (bool, error) {
	return true, nil
}

func (m *ContextualValidityMock) NewBatch() database.Batch {
	panic("implement me")
}

func (m *ContextualValidityMock) Find([]byte) database.Iterator {
	panic("implement me")
}

func (m *ContextualValidityMock) Put([]byte, []byte) error {
	return nil
}

func (m *ContextualValidityMock) Get([]byte) (value []byte, err error) {
	return constTrue, nil
}

func (m *ContextualValidityMock) Delete([]byte) error {
	return nil
}

func (m *ContextualValidityMock) Close() {

}

type MeshValidatorMock struct {
	mdb *DB
}

func (m *MeshValidatorMock) Persist() error {
	return nil
}

func (m *MeshValidatorMock) LatestComplete() types.LayerID {
	panic("implement me")
}

func (m *MeshValidatorMock) HandleIncomingLayer(layer *types.Layer, inputVector []types.BlockID) (types.LayerID, types.LayerID) {
	return layer.Index() - 1, layer.Index()
}
func (m *MeshValidatorMock) HandleLateBlock(bl *types.Block) (types.LayerID, types.LayerID) {
	return bl.Layer() - 1, bl.Layer()
}

type MockState struct{}

func (MockState) ValidateAndAddTxToPool(tx *types.Transaction) error {
	panic("implement me")
}

func (MockState) LoadState(types.LayerID) error {
	panic("implement me")
}

func (MockState) GetStateRoot() types.Hash32 {
	return [32]byte{}
}

func (MockState) ValidateNonceAndBalance(*types.Transaction) error {
	panic("implement me")
}

func (MockState) GetLayerApplied(types.TransactionID) *types.LayerID {
	panic("implement me")
}

func (MockState) ApplyTransactions(types.LayerID, []*types.Transaction) (int, error) {
	return 0, nil
}

func (MockState) ApplyRewards(types.LayerID, []types.Address, *big.Int) {
}

func (MockState) AddressExists(types.Address) bool {
	return true
}

func (MockState) GetAllAccounts() (*types.MultipleAccountsState, error) {
	panic("implement me")
}

func (MockState) GetLayerStateRoot(layer types.LayerID) (types.Hash32, error) {
	panic("implement me")
}

func (MockState) GetBalance(addr types.Address) uint64 {
	panic("implement me")
}
func (MockState) GetNonce(addr types.Address) uint64 {
	panic("implement me")
}

type MockTxMemPool struct {
	db map[types.TransactionID]*types.Transaction
<<<<<<< HEAD
}

func newMockTxMemPool() *MockTxMemPool {
	return &MockTxMemPool{
		db: make(map[types.TransactionID]*types.Transaction),
	}
}

func (m *MockTxMemPool) Get(ID types.TransactionID) (*types.Transaction, error) {
	return m.db[ID], nil
}

func (m *MockTxMemPool) Put(ID types.TransactionID, t *types.Transaction) {
	m.db[ID] = t
=======
}

func newMockTxMemPool() *MockTxMemPool {
	return &MockTxMemPool{
		db: make(map[types.TransactionID]*types.Transaction),
	}
>>>>>>> 233360c9
}

func (m *MockTxMemPool) Get(ID types.TransactionID) (*types.Transaction, error) {
	return m.db[ID], nil
}

func (m *MockTxMemPool) Put(ID types.TransactionID, t *types.Transaction) {
	m.db[ID] = t
}

func (MockTxMemPool) Invalidate(types.TransactionID) {

}

func getMesh(id string) *Mesh {
	lg := log.NewDefault(id)
	mmdb := NewMemMeshDB(lg)
	layers := NewMesh(mmdb, NewAtxDbMock(), ConfigTst(), &MeshValidatorMock{mdb: mmdb}, newMockTxMemPool(), &MockState{}, lg)
	return layers
}

func TestLayers_AddBlock(t *testing.T) {

	layers := getMesh("t1")
	defer layers.Close()

	block1 := types.NewExistingBlock(1, []byte("data1"), nil)
	block2 := types.NewExistingBlock(2, []byte("data2"), nil)
	block3 := types.NewExistingBlock(3, []byte("data3"), nil)

	addTransactionsWithFee(t, layers.DB, block1, 4, rand.Int63n(100))

	err := layers.AddBlock(block1)
	assert.NoError(t, err)
	err = layers.AddBlock(block2)
	assert.NoError(t, err)
	err = layers.AddBlock(block3)
	assert.NoError(t, err)

	rBlock2, err := layers.GetBlock(block2.ID())
	assert.NoError(t, err)

	rBlock1, err := layers.GetBlock(block1.ID())
	assert.NoError(t, err)

	assert.True(t, len(rBlock1.TxIDs) == len(block1.TxIDs), "block content was wrong")
	assert.True(t, bytes.Compare(rBlock2.MiniBlock.Data, []byte("data2")) == 0, "block content was wrong")
	//assert.True(t, len(*rBlock1.ActiveSet) == len(*block1.ActiveSet))
}

func addLayer(id types.LayerID, layerSize int, msh *Mesh) *types.Layer {
	for i := 0; i < layerSize; i++ {

		block1 := types.NewExistingBlock(id, []byte(rand.String(8)), nil)
		block1.Initialize()

		err := msh.AddBlock(block1)
		msh.contextualValidity.Put(block1.ID().Bytes(), []byte{1})
		if err != nil {
			panic("cannot add data to test")
		}
	}
	l, err := msh.GetLayer(id)
	if err != nil {
		panic("cant get a layer we've just created")
	}

	return l
}

func TestLayers_AddLayer(t *testing.T) {
	r := require.New(t)

	msh := getMesh("t2")
	defer msh.Close()

	id := types.LayerID(1)

	_, err := msh.GetLayer(id)
	r.EqualError(err, database.ErrNotFound.Error())

	err = msh.AddBlock(types.NewExistingBlock(id, []byte("data1"), nil))
	r.NoError(err)
	err = msh.AddBlock(types.NewExistingBlock(id, []byte("data2"), nil))
	r.NoError(err)
	err = msh.AddBlock(types.NewExistingBlock(id, []byte("data3"), nil))
	r.NoError(err)
	_, err = msh.GetLayer(id)
	r.NoError(err)
}

func TestLayers_AddWrongLayer(t *testing.T) {
	layers := getMesh("t3")
	defer layers.Close()
	block1 := types.NewExistingBlock(1, []byte("data data data1"), nil)
	block2 := types.NewExistingBlock(2, []byte("data data data2"), nil)
	block3 := types.NewExistingBlock(4, []byte("data data data3"), nil)
	l1 := types.NewExistingLayer(1, []*types.Block{block1})
	err := layers.AddBlock(block1)
	assert.NoError(t, err)
	err = layers.SaveContextualValidity(block1.ID(), true)
	assert.NoError(t, err)
	layers.ValidateLayer(l1, nil)
	l2 := types.NewExistingLayer(2, []*types.Block{block2})
	err = layers.AddBlock(block2)
	assert.NoError(t, err)
	layers.ValidateLayer(l2, nil)
	err = layers.AddBlock(block3)
	assert.NoError(t, err)
	_, err = layers.GetProcessedLayer(1)
	assert.NoError(t, err)
	_, err = layers.GetProcessedLayer(2)
	assert.NoError(t, err)
	_, err = layers.GetProcessedLayer(4)
	assert.EqualError(t, err, "layer not verified yet")
}

func TestLayers_GetLayer(t *testing.T) {
	layers := getMesh("t4")
	defer layers.Close()
	block1 := types.NewExistingBlock(1, []byte("data data data1"), nil)
	block2 := types.NewExistingBlock(1, []byte("data data data2"), nil)
	block3 := types.NewExistingBlock(1, []byte("data data data3"), nil)
	l1 := types.NewExistingLayer(1, []*types.Block{block1})
	err := layers.AddBlock(block1)
	assert.NoError(t, err)
	layers.ValidateLayer(l1, nil)
	l, err := layers.GetProcessedLayer(0)
	err = layers.AddBlock(block2)
	assert.NoError(t, err)
	err = layers.AddBlock(block3)
	assert.NoError(t, err)
	l, err = layers.GetProcessedLayer(1)
	assert.True(t, err == nil, "error: ", err)
	assert.True(t, l.Index() == 1, "wrong layer")
}

func TestLayers_LatestKnownLayer(t *testing.T) {
	layers := getMesh("t6")
	defer layers.Close()
	layers.SetLatestLayer(3)
	layers.SetLatestLayer(7)
	layers.SetLatestLayer(10)
	layers.SetLatestLayer(1)
	layers.SetLatestLayer(2)
	assert.True(t, layers.LatestLayer() == 10, "wrong layer")
}

func TestLayers_WakeUp(t *testing.T) {
	layers := getMesh("t1")
	defer layers.Close()

	block1 := types.NewExistingBlock(1, []byte("data1"), nil)
	block2 := types.NewExistingBlock(2, []byte("data2"), nil)
	block3 := types.NewExistingBlock(3, []byte("data3"), nil)

	err := layers.AddBlock(block1)
	assert.NoError(t, err)
	err = layers.AddBlock(block2)
	assert.NoError(t, err)
	err = layers.AddBlock(block3)
	assert.NoError(t, err)

	rBlock2, err := layers.GetBlock(block2.ID())
	assert.NoError(t, err)

	rBlock1, err := layers.GetBlock(block1.ID())
	assert.NoError(t, err)

	assert.True(t, len(rBlock1.TxIDs) == len(block1.TxIDs), "block content was wrong")
	assert.True(t, bytes.Compare(rBlock2.MiniBlock.Data, []byte("data2")) == 0, "block content was wrong")
	//assert.True(t, len(*rBlock1.ActiveSet) == len(*block1.ActiveSet))

	recoveredMesh := NewMesh(layers.DB, NewAtxDbMock(), ConfigTst(), &MeshValidatorMock{mdb: layers.DB}, newMockTxMemPool(), &MockState{}, log.NewDefault(""))

	rBlock2, err = recoveredMesh.GetBlock(block2.ID())
	assert.NoError(t, err)

	rBlock1, err = recoveredMesh.GetBlock(block1.ID())
	assert.NoError(t, err)

	assert.True(t, len(rBlock1.TxIDs) == len(block1.TxIDs), "block content was wrong")
	assert.True(t, bytes.Compare(rBlock2.MiniBlock.Data, []byte("data2")) == 0, "block content was wrong")
	//assert.True(t, len(rBlock1.ATXIDs) == len(block1.ATXIDs))
}

func TestLayers_OrphanBlocks(t *testing.T) {
	layers := getMesh("t6")
	defer layers.Close()
	block1 := types.NewExistingBlock(1, []byte("data data data1"), nil)
	block2 := types.NewExistingBlock(1, []byte("data data data2"), nil)
	block3 := types.NewExistingBlock(2, []byte("data data data3"), nil)
	block4 := types.NewExistingBlock(2, []byte("data data data4"), nil)
	block5 := types.NewExistingBlock(3, []byte("data data data5"), nil)
	block5.ForDiff = append(block5.ForDiff, block1.ID())
	block5.ForDiff = append(block5.ForDiff, block2.ID())
	block5.ForDiff = append(block5.ForDiff, block3.ID())
	block5.ForDiff = append(block5.ForDiff, block4.ID())
	err := layers.AddBlock(block1)
	assert.NoError(t, err)
	err = layers.AddBlock(block2)
	assert.NoError(t, err)
	err = layers.AddBlock(block3)
	assert.NoError(t, err)
	err = layers.AddBlock(block4)
	assert.NoError(t, err)
	arr, _ := layers.GetOrphanBlocksBefore(3)
	assert.True(t, len(arr) == 4, "wrong layer")
	arr2, _ := layers.GetOrphanBlocksBefore(2)
	assert.Equal(t, len(arr2), 2)
	err = layers.AddBlock(block5)
	assert.NoError(t, err)
	time.Sleep(1 * time.Second)
	arr3, _ := layers.GetOrphanBlocksBefore(4)
	assert.True(t, len(arr3) == 1, "wrong layer")
}

func TestLayers_OrphanBlocksClearEmptyLayers(t *testing.T) {
	layers := getMesh("t6")
	defer layers.Close()
	block1 := types.NewExistingBlock(1, []byte("data data data1"), nil)
	block2 := types.NewExistingBlock(1, []byte("data data data2"), nil)
	block3 := types.NewExistingBlock(2, []byte("data data data3"), nil)
	block4 := types.NewExistingBlock(2, []byte("data data data4"), nil)
	block5 := types.NewExistingBlock(3, []byte("data data data5"), nil)
	block5.ForDiff = append(block5.ForDiff, block1.ID())
	block5.ForDiff = append(block5.ForDiff, block2.ID())
	block5.ForDiff = append(block5.ForDiff, block3.ID())
	block5.ForDiff = append(block5.ForDiff, block4.ID())
	err := layers.AddBlock(block1)
	assert.NoError(t, err)
	err = layers.AddBlock(block2)
	assert.NoError(t, err)
	err = layers.AddBlock(block3)
	assert.NoError(t, err)
	err = layers.AddBlock(block4)
	assert.NoError(t, err)
	arr, _ := layers.GetOrphanBlocksBefore(3)
	assert.True(t, len(arr) == 4, "wrong layer")
	arr2, _ := layers.GetOrphanBlocksBefore(2)
	assert.Equal(t, len(arr2), 2)
	err = layers.AddBlock(block5)
	assert.NoError(t, err)
	assert.Equal(t, 1, len(layers.orphanBlocks))
}

func TestMesh_AddBlockWithTxs_PushTransactions_UpdateUnappliedTxs(t *testing.T) {
	r := require.New(t)

	msh := getMesh("mesh")

	state := &MockMapState{}
	msh.txProcessor = state

	layerID := types.GetEffectiveGenesis() + 1
	signer, origin := newSignerAndAddress(r, "origin")
	tx1 := addTxToMesh(r, msh, signer, 2468)
	tx2 := addTxToMesh(r, msh, signer, 2469)
	tx3 := addTxToMesh(r, msh, signer, 2470)
	tx4 := addTxToMesh(r, msh, signer, 2471)
	tx5 := addTxToMesh(r, msh, signer, 2472)
	addBlockWithTxs(r, msh, layerID, true, tx1, tx2)
	addBlockWithTxs(r, msh, layerID, true, tx2, tx3, tx4)
	addBlockWithTxs(r, msh, layerID, false, tx4, tx5)
	addBlockWithTxs(r, msh, layerID, false, tx5)

	txns := getTxns(r, msh.DB, origin)
	r.Len(txns, 5)
	for i := 0; i < 5; i++ {
		r.Equal(2468+i, int(txns[i].Nonce))
		r.Equal(111, int(txns[i].TotalAmount))
	}

	msh.pushLayersToState(types.GetEffectiveGenesis()+1, types.GetEffectiveGenesis()+2)
	r.Equal(4, len(state.Txs))

	r.ElementsMatch(GetTransactionIds(tx5), GetTransactionIds(state.Pool...))

	txns = getTxns(r, msh.DB, origin)
	r.Empty(txns)
}

func TestMesh_AddBlockWithTxs_PushTransactions_getInvalidBlocksByHare(t *testing.T) {
	r := require.New(t)

	msh := getMesh("mesh")

	state := &MockMapState{}
	msh.txProcessor = state

	layerID := types.LayerID(1)
	signer, _ := newSignerAndAddress(r, "origin")
	tx1 := addTxToMesh(r, msh, signer, 2468)
	tx2 := addTxToMesh(r, msh, signer, 2469)
	tx3 := addTxToMesh(r, msh, signer, 2470)
	tx4 := addTxToMesh(r, msh, signer, 2471)
	tx5 := addTxToMesh(r, msh, signer, 2472)
	var blocks []*types.Block
	blocks = append(blocks, addBlockWithTxs(r, msh, layerID, true, tx1, tx2))
	blocks = append(blocks, addBlockWithTxs(r, msh, layerID, true, tx2, tx3, tx4))
	blocks = append(blocks, addBlockWithTxs(r, msh, layerID, true, tx4, tx5))
	hareBlocks := blocks[:2]
	invalid := msh.getInvalidBlocksByHare(context.TODO(), types.NewExistingLayer(layerID, hareBlocks))
	r.ElementsMatch(blocks[2:], invalid)

	msh.reInsertTxsToPool(hareBlocks, invalid, layerID)
	r.ElementsMatch(GetTransactionIds(tx5), GetTransactionIds(state.Pool...))
}

func TestMesh_ExtractUniqueOrderedTransactions(t *testing.T) {
	r := require.New(t)

	msh := getMesh("t2")
	defer msh.Close()
	layerID := types.LayerID(1)
	signer, _ := newSignerAndAddress(r, "origin")
	tx1 := addTxToMesh(r, msh, signer, 2468)
	tx2 := addTxToMesh(r, msh, signer, 2469)
	tx3 := addTxToMesh(r, msh, signer, 2470)
	tx4 := addTxToMesh(r, msh, signer, 2471)
	addBlockWithTxs(r, msh, layerID, true, tx1, tx2)
	addBlockWithTxs(r, msh, layerID, true, tx2, tx3, tx4)
	addBlockWithTxs(r, msh, layerID, false, tx4)
	l, err := msh.GetLayer(layerID)
	r.NoError(err)

	validBlocks := msh.extractUniqueOrderedTransactions(l)

	r.ElementsMatch(GetTransactionIds(tx1, tx2, tx3, tx4), GetTransactionIds(validBlocks...))
}

func TestMesh_persistLayerHashes(t *testing.T) {
	msh := getMesh("persistLayerHashes")
	defer msh.Close()

	// test first layer hash
	l := addLayer(types.GetEffectiveGenesis(), 5, msh)
	msh.persistLayerHashes(l)
	wantedHash := types.CalcAggregateHash32(types.Hash32{}, l.Hash().Bytes())
	actualHash, err := msh.getRunningLayerHash(types.GetEffectiveGenesis())
	assert.NoError(t, err)

	assert.Equal(t, wantedHash, actualHash)

	l2 := addLayer(types.GetEffectiveGenesis()+1, 5, msh)
	msh.persistLayerHashes(l2)
	secondWantedHash := types.CalcAggregateHash32(wantedHash, l2.Hash().Bytes())
	actualHash2, err := msh.getRunningLayerHash(types.GetEffectiveGenesis() + 1)
	assert.NoError(t, err)
	assert.Equal(t, secondWantedHash, actualHash2)
}

func GetTransactionIds(txs ...*types.Transaction) []types.TransactionID {
	var res []types.TransactionID
	for _, tx := range txs {
		res = append(res, tx.ID())
	}
	return res
}

func addTxToMesh(r *require.Assertions, msh *Mesh, signer *signing.EdSigner, nonce uint64) *types.Transaction {
	tx1 := newTx(r, signer, nonce, 111)
	err := msh.writeTransactions(0, []*types.Transaction{tx1})
	r.NoError(err)
	return tx1
}

func addBlockWithTxs(r *require.Assertions, msh *Mesh, id types.LayerID, valid bool, txs ...*types.Transaction) *types.Block {
	blk := types.NewExistingBlock(id, []byte("data"), nil)
	for _, tx := range txs {
		blk.TxIDs = append(blk.TxIDs, tx.ID())
		msh.txPool.Put(tx.ID(), tx)
	}
	blk.Initialize()
	err := msh.SaveContextualValidity(blk.ID(), valid)
	r.NoError(err)

	err = msh.AddBlockWithTxs(blk)
	r.NoError(err)
	return blk
}

type FailingAtxDbMock struct{}

func (FailingAtxDbMock) ProcessAtxs([]*types.ActivationTx) error { return fmt.Errorf("💥") }

func (FailingAtxDbMock) GetAtxHeader(types.ATXID) (*types.ActivationTxHeader, error) {
	panic("implement me")
}

func (FailingAtxDbMock) GetFullAtx(types.ATXID) (*types.ActivationTx, error) { panic("implement me") }

func (FailingAtxDbMock) SyntacticallyValidateAtx(*types.ActivationTx) error { panic("implement me") }

func TestMesh_AddBlockWithTxs(t *testing.T) {
	r := require.New(t)
	lg := log.NewDefault("id")
	meshDB := NewMemMeshDB(lg)
	mesh := NewMesh(meshDB, &FailingAtxDbMock{}, ConfigTst(), &MeshValidatorMock{mdb: meshDB}, newMockTxMemPool(), &MockState{}, lg)

	blk := types.NewExistingBlock(1, []byte("data"), nil)

	err := mesh.AddBlockWithTxs(blk)
	//r.EqualError(err, "failed to process ATXs: 💥")
<<<<<<< HEAD
	_, err = meshDB.blocks.Get(blk.ID().Bytes())
=======
	_, err = meshDB.blocks.Get(blk.ID().AsHash32().Bytes())
>>>>>>> 233360c9
	r.NoError(err)
}<|MERGE_RESOLUTION|>--- conflicted
+++ resolved
@@ -59,7 +59,7 @@
 	panic("implement me")
 }
 
-func (m *MeshValidatorMock) HandleIncomingLayer(layer *types.Layer, inputVector []types.BlockID) (types.LayerID, types.LayerID) {
+func (m *MeshValidatorMock) HandleIncomingLayer(layer *types.Layer) (types.LayerID, types.LayerID) {
 	return layer.Index() - 1, layer.Index()
 }
 func (m *MeshValidatorMock) HandleLateBlock(bl *types.Block) (types.LayerID, types.LayerID) {
@@ -116,29 +116,12 @@
 
 type MockTxMemPool struct {
 	db map[types.TransactionID]*types.Transaction
-<<<<<<< HEAD
 }
 
 func newMockTxMemPool() *MockTxMemPool {
 	return &MockTxMemPool{
 		db: make(map[types.TransactionID]*types.Transaction),
 	}
-}
-
-func (m *MockTxMemPool) Get(ID types.TransactionID) (*types.Transaction, error) {
-	return m.db[ID], nil
-}
-
-func (m *MockTxMemPool) Put(ID types.TransactionID, t *types.Transaction) {
-	m.db[ID] = t
-=======
-}
-
-func newMockTxMemPool() *MockTxMemPool {
-	return &MockTxMemPool{
-		db: make(map[types.TransactionID]*types.Transaction),
-	}
->>>>>>> 233360c9
 }
 
 func (m *MockTxMemPool) Get(ID types.TransactionID) (*types.Transaction, error) {
@@ -241,11 +224,11 @@
 	assert.NoError(t, err)
 	err = layers.SaveContextualValidity(block1.ID(), true)
 	assert.NoError(t, err)
-	layers.ValidateLayer(l1, nil)
+	layers.ValidateLayer(l1)
 	l2 := types.NewExistingLayer(2, []*types.Block{block2})
 	err = layers.AddBlock(block2)
 	assert.NoError(t, err)
-	layers.ValidateLayer(l2, nil)
+	layers.ValidateLayer(l2)
 	err = layers.AddBlock(block3)
 	assert.NoError(t, err)
 	_, err = layers.GetProcessedLayer(1)
@@ -265,7 +248,7 @@
 	l1 := types.NewExistingLayer(1, []*types.Block{block1})
 	err := layers.AddBlock(block1)
 	assert.NoError(t, err)
-	layers.ValidateLayer(l1, nil)
+	layers.ValidateLayer(l1)
 	l, err := layers.GetProcessedLayer(0)
 	err = layers.AddBlock(block2)
 	assert.NoError(t, err)
@@ -543,10 +526,6 @@
 
 	err := mesh.AddBlockWithTxs(blk)
 	//r.EqualError(err, "failed to process ATXs: 💥")
-<<<<<<< HEAD
-	_, err = meshDB.blocks.Get(blk.ID().Bytes())
-=======
 	_, err = meshDB.blocks.Get(blk.ID().AsHash32().Bytes())
->>>>>>> 233360c9
 	r.NoError(err)
 }