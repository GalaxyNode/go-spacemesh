package mesh

import (
	"github.com/spacemeshos/go-spacemesh/database"
	"github.com/spacemeshos/go-spacemesh/log"
	"github.com/stretchr/testify/assert"
	"testing"
	"time"
)

func getMesh(id string) Mesh {
<<<<<<< HEAD
	time := time.Now()
	bdb := database.NewLevelDbStore("blocks_test_"+id+"_"+time.String(), nil, nil)
	ldb := database.NewLevelDbStore("layers_test_"+id+"_"+time.String(), nil, nil)
	cdb := database.NewLevelDbStore("contextual_test_"+id+"_"+time.String(), nil, nil)
	odb := database.NewLevelDbStore("orphans_test_"+id+"_"+time.String(), nil, nil)
	layers := NewMesh(ldb, bdb, cdb, odb)
=======
	bdb := database.NewLevelDbStore("blocks_test_"+id, nil, nil)
	ldb := database.NewLevelDbStore("layers_test_"+id, nil, nil)
	cdb := database.NewLevelDbStore("contextual_test_"+id, nil, nil)
	layers := NewMesh(ldb, bdb, cdb, log.New(id, "", ""))
>>>>>>> 7ff0c478
	return layers
}

func TestLayers_AddBlock(t *testing.T) {

	layers := getMesh("t1")
	defer layers.Close()

	block1 := NewBlock(true, []byte("data1"), time.Now(), 1)
	block2 := NewBlock(true, []byte("data2"), time.Now(), 2)
	block3 := NewBlock(true, []byte("data3"), time.Now(), 3)

	layers.AddBlock(block1)
	layers.AddBlock(block2)
	layers.AddBlock(block3)

	rBlock2, _ := layers.GetBlock(block2.Id)

	assert.True(t, string(rBlock2.Data) == "data2", "wrong layer count")
}

func TestLayers_AddLayer(t *testing.T) {

	layers := getMesh("t2")
	defer layers.Close()
	id := LayerID(1)
	block1 := NewBlock(true, []byte("data"), time.Now(), id)
	block2 := NewBlock(true, []byte("data"), time.Now(), id)
	block3 := NewBlock(true, []byte("data"), time.Now(), id)
	l, err := layers.GetLayer(id)
	assert.True(t, err != nil, "error: ", err)
	layers.AddLayer(NewExistingLayer(1, []*Block{block1, block2, block3}))
	l, err = layers.GetLayer(id)
	//assert.True(t, layers.LocalLayer() == 0, "wrong layer count")
	assert.True(t, string(l.blocks[1].Data) == "data", "wrong block data ")
}

func TestLayers_AddWrongLayer(t *testing.T) {
	layers := getMesh("t3")
	defer layers.Close()
	block1 := NewBlock(true, nil, time.Now(), 1)
	block2 := NewBlock(true, nil, time.Now(), 2)
	block3 := NewBlock(true, nil, time.Now(), 4)
	layers.AddLayer(NewExistingLayer(1, []*Block{block1}))
	layers.AddLayer(NewExistingLayer(2, []*Block{block2}))
	layers.AddLayer(NewExistingLayer(4, []*Block{block3}))
	_, err := layers.GetLayer(1)
	assert.True(t, err == nil, "error: ", err)
	_, err1 := layers.GetLayer(2)
	assert.True(t, err1 == nil, "error: ", err1)
	_, err2 := layers.GetLayer(4)
	assert.True(t, err2 != nil, "added wrong layer ", err2)
}

func TestLayers_GetLayer(t *testing.T) {
	layers := getMesh("t4")
	defer layers.Close()
	block1 := NewBlock(true, nil, time.Now(), 1)
	block2 := NewBlock(true, nil, time.Now(), 1)
	block3 := NewBlock(true, nil, time.Now(), 1)
	layers.AddLayer(NewExistingLayer(1, []*Block{block1}))
	l, err := layers.GetLayer(0)
	layers.AddLayer(NewExistingLayer(3, []*Block{block2}))
	layers.AddLayer(NewExistingLayer(2, []*Block{block3}))
	l, err = layers.GetLayer(1)
	assert.True(t, err == nil, "error: ", err)
	assert.True(t, l.Index() == 1, "wrong layer")
}

func TestLayers_LocalLayerCount(t *testing.T) {
	layers := getMesh("t5")
	defer layers.Close()
	block1 := NewBlock(true, nil, time.Now(), 1)
	block2 := NewBlock(true, nil, time.Now(), 4)
	block3 := NewBlock(true, nil, time.Now(), 2)
	block4 := NewBlock(true, nil, time.Now(), 1)
	layers.AddLayer(NewExistingLayer(1, []*Block{block1}))
	layers.AddLayer(NewExistingLayer(4, []*Block{block2}))
	layers.AddLayer(NewExistingLayer(2, []*Block{block3}))
	layers.AddLayer(NewExistingLayer(3, []*Block{block4}))
	assert.True(t, layers.LocalLayer() == 3, "wrong layer count")
}

func TestLayers_LatestKnownLayer(t *testing.T) {
	layers := getMesh("t6")
	defer layers.Close()
	layers.SetLatestLayer(3)
	layers.SetLatestLayer(7)
	layers.SetLatestLayer(10)
	layers.SetLatestLayer(1)
	layers.SetLatestLayer(2)
	assert.True(t, layers.LatestLayer() == 10, "wrong layer")
}

func TestLayers_WakeUp(t *testing.T) {
	//layers := getMesh(make(chan Peer),  "t5")
	//defer layers.Close()
	//layers.SetLatestLayer(10)
	//assert.True(t, layers.LocalLayerCount() == 10, "wrong layer")
}

func TestLayers_OrphanBlocks(t *testing.T) {
	layers := getMesh("t6")
	defer layers.Close()
	block1 := NewBlock(true, nil, time.Now(), 1)
	block2 := NewBlock(true, nil, time.Now(), 1)
	block3 := NewBlock(true, nil, time.Now(), 2)
	block4 := NewBlock(true, nil, time.Now(), 2)
	block5 := NewBlock(true, nil, time.Now(), 3)
	block5.ViewEdges[block1.ID()] = struct{}{}
	block5.ViewEdges[block2.ID()] = struct{}{}
	block5.ViewEdges[block3.ID()] = struct{}{}
	block5.ViewEdges[block4.ID()] = struct{}{}
	layers.AddBlock(block1)
	layers.AddBlock(block2)
	layers.AddBlock(block3)
	layers.AddBlock(block4)
	assert.True(t, len(layers.GetOrphanBlocks()) == 4, "wrong layer")
	layers.AddBlock(block5)
	assert.True(t, len(layers.GetOrphanBlocks()) == 1, "wrong layer")

}<|MERGE_RESOLUTION|>--- conflicted
+++ resolved
@@ -2,26 +2,18 @@
 
 import (
 	"github.com/spacemeshos/go-spacemesh/database"
-	"github.com/spacemeshos/go-spacemesh/log"
 	"github.com/stretchr/testify/assert"
 	"testing"
 	"time"
 )
 
 func getMesh(id string) Mesh {
-<<<<<<< HEAD
 	time := time.Now()
 	bdb := database.NewLevelDbStore("blocks_test_"+id+"_"+time.String(), nil, nil)
 	ldb := database.NewLevelDbStore("layers_test_"+id+"_"+time.String(), nil, nil)
 	cdb := database.NewLevelDbStore("contextual_test_"+id+"_"+time.String(), nil, nil)
 	odb := database.NewLevelDbStore("orphans_test_"+id+"_"+time.String(), nil, nil)
-	layers := NewMesh(ldb, bdb, cdb, odb)
-=======
-	bdb := database.NewLevelDbStore("blocks_test_"+id, nil, nil)
-	ldb := database.NewLevelDbStore("layers_test_"+id, nil, nil)
-	cdb := database.NewLevelDbStore("contextual_test_"+id, nil, nil)
-	layers := NewMesh(ldb, bdb, cdb, log.New(id, "", ""))
->>>>>>> 7ff0c478
+	layers := NewMesh(ldb, bdb, cdb, odb, log.New(id, "", ""))
 	return layers
 }
 
