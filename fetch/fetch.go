// Package fetch contains mechanism to fetch Data from remote peers
package fetch

import (
	"context"
	"errors"
	"fmt"
	"sync"
	"time"

	"github.com/spacemeshos/go-spacemesh/common/types"
	"github.com/spacemeshos/go-spacemesh/database"
	"github.com/spacemeshos/go-spacemesh/log"
	p2pconf "github.com/spacemeshos/go-spacemesh/p2p/config"
	"github.com/spacemeshos/go-spacemesh/p2p/p2pcrypto"
	"github.com/spacemeshos/go-spacemesh/p2p/peers"
	"github.com/spacemeshos/go-spacemesh/p2p/server"
	"github.com/spacemeshos/go-spacemesh/p2p/service"
	"github.com/spacemeshos/go-spacemesh/rand"
)

// Hint marks which DB should be queried for a certain provided hash
type Hint string

var emptyHash = types.Hash32{}

// DB hints per DB
const (
	BlockDB Hint = "blocksDB"
	ATXDB   Hint = "ATXDB"
	TXDB    Hint = "TXDB"
	POETDB  Hint = "POETDB"
	IVDB    Hint = "IVDB"
	TBDB    Hint = "TBDB"
)

// priority defines whether Data will be fetched at once or batched and waited for up to "batchTimeout"
// until fetched
type priority uint16

// Message priority constants
const (
	// Low will perform batched calls
	Low priority = 0
	// High will call fetch immediately
	High priority = 1
)

const (
	fetchProtocol = "/sync/2.0/"
	batchMaxSize  = 20
)

// ErrCouldNotSend is a special type of error indicating fetch could not be done because message could not be sent to peers
type ErrCouldNotSend error

// ErrExceedMaxRetries is returned when MaxRetriesForRequest attempts has been made to fetch data for a hash and failed
var ErrExceedMaxRetries = errors.New("fetch failed after max retries for request")

// Fetcher is the general interface of the fetching unit, capable of requesting bytes that corresponds to a hash
// from other remote peers.
type Fetcher interface {
	GetHash(hash types.Hash32, h Hint, validateHash bool) chan HashDataPromiseResult
	GetHashes(hash []types.Hash32, hint Hint, validateHash bool) map[types.Hash32]chan HashDataPromiseResult
	AddDB(hint Hint, db database.Getter)
	Stop()
	Start()
}

/// request contains all relevant Data for a single request for a specified hash
type request struct {
	hash                 types.Hash32               // hash is the hash of the Data requested
	priority             priority                   // priority is for QoS
	validateResponseHash bool                       // if true perform hash validation on received Data
	hint                 Hint                       // the hint from which database to fetch this hash
	returnChan           chan HashDataPromiseResult // channel that will signal if the call succeeded or not
	retries              int
}

// requestMessage is the on the wire message that will be send to the peer for hash query
type requestMessage struct {
	Hint Hint
	Hash types.Hash32
}

// responseMessage is the on the wire message that will be send to the this node as response,
type responseMessage struct {
	Hash types.Hash32
	Data []byte
}

// requestBatch is a batch of requests and a hash of all requests as ID
type requestBatch struct {
	ID       types.Hash32
	Requests []requestMessage
}

type batchInfo struct {
	requestBatch
	peer peers.Peer
}

// SetID calculates the hash of all requests and sets it as this batches ID
func (b *batchInfo) SetID() {
	bts, err := types.InterfaceToBytes(b.Requests)
	if err != nil {
		return
	}
	b.ID = types.CalcHash32(bts)
}

//ToMap converts the array of requests to map so it can be easily invalidated
func (b batchInfo) ToMap() map[types.Hash32]requestMessage {
	m := make(map[types.Hash32]requestMessage)
	for _, r := range b.Requests {
		m[r.Hash] = r
	}
	return m
}

// responseBatch is the response struct send for a requestBatch. the responseBatch ID must be the same
// as stated in requestBatch even if not all Data is present
type responseBatch struct {
	ID        types.Hash32
	Responses []responseMessage
}

// Config is the configuration file of the Fetch component
type Config struct {
	BatchTimeout         int // in milliseconds
	MaxRetriesForPeer    int
	BatchSize            int
	RequestTimeout       int // in seconds
	MaxRetriesForRequest int
}

// DefaultConfig is the default config for the fetch component
func DefaultConfig() Config {
	return Config{
		BatchTimeout:         50,
		MaxRetriesForPeer:    2,
		BatchSize:            20,
		RequestTimeout:       10,
		MaxRetriesForRequest: 20,
	}
}

type peersProvider interface {
	GetPeers() []peers.Peer
	PeerCount() uint64
	Close()
}

// MessageNetwork is a network interface that allows fetch to communicate with other nodes with 'fetch servers'
type MessageNetwork struct {
	*server.MessageServer
	peersProvider
	log.Log
}

// Close closes the message network
func (mn MessageNetwork) Close() {
	mn.MessageServer.Close()
	mn.peersProvider.Close()
}

// NewMessageNetwork creates a new instance of the fetch network server
func NewMessageNetwork(ctx context.Context, requestTimeOut int, net service.Service, protocol string, log log.Log) *MessageNetwork {
	return &MessageNetwork{
		server.NewMsgServer(ctx, net.(server.Service), protocol, time.Duration(requestTimeOut)*time.Second, make(chan service.DirectMessage, p2pconf.Values.BufferSize), log),
		peers.Start(net, peers.WithLog(log.WithName("peers"))),
		log,
	}
}

// GetRandomPeer returns a random peer from current peer list
func GetRandomPeer(peers []peers.Peer) peers.Peer {
	if len(peers) == 0 {
		log.Panic("cannot send fetch: no peers found")
	}
	return peers[rand.Intn(len(peers))]
}

// GetPeers return active peers
func (mn MessageNetwork) GetPeers() []peers.Peer {
	return mn.peersProvider.GetPeers()
}

type network interface {
	GetPeers() []peers.Peer
	PeerCount() uint64
	SendRequest(ctx context.Context, msgType server.MessageType, payload []byte, address p2pcrypto.PublicKey, resHandler func(msg []byte), failHandler func(err error)) error
	RegisterBytesMsgHandler(msgType server.MessageType, reqHandler func(ctx context.Context, b []byte) ([]byte, error))
	Close()
}

// Fetch is the main struct that contains network peers and logic to batch and dispatch hash fetch requests
type Fetch struct {
	cfg Config
	log log.Log
	dbs map[Hint]database.Getter
	// activeRequests contains requests that are not processed
	activeRequests map[types.Hash32][]*request
	// pendingRequests contains requests that have been processed and are waiting for responses
	pendingRequests map[types.Hash32][]*request
	// activeBatches contains batches of requests in pendingRequests.
	activeBatches        map[types.Hash32]batchInfo
	net                  network
	requestReceiver      chan request
	batchRequestReceiver chan []request
	batchTimeout         *time.Ticker
	stop                 chan struct{}
	activeReqM           sync.RWMutex
	activeBatchM         sync.RWMutex
	onlyOnce             sync.Once
	doneChan             chan struct{}
	dbLock               sync.RWMutex
}

// NewFetch creates a new Fetch struct
func NewFetch(ctx context.Context, cfg Config, network service.Service, logger log.Log) *Fetch {
	srv := NewMessageNetwork(ctx, cfg.RequestTimeout, network, fetchProtocol, logger)

	f := &Fetch{
		cfg:             cfg,
		log:             logger,
		dbs:             make(map[Hint]database.Getter),
		activeRequests:  make(map[types.Hash32][]*request),
		pendingRequests: make(map[types.Hash32][]*request),
		net:             srv,
		requestReceiver: make(chan request),
		batchTimeout:    time.NewTicker(time.Millisecond * time.Duration(cfg.BatchTimeout)),
		stop:            make(chan struct{}),
		activeBatches:   make(map[types.Hash32]batchInfo),
		doneChan:        make(chan struct{}),
	}

	return f
}

// Start starts handling fetch requests
func (f *Fetch) Start() {
	f.onlyOnce.Do(func() {
		f.net.RegisterBytesMsgHandler(server.Fetch, f.FetchRequestHandler)
		go f.loop()
	})
}

// Stop stops handling fetch requests
func (f *Fetch) Stop() {
	f.log.Info("stopping fetch")
	f.batchTimeout.Stop()
	close(f.stop)
	f.net.Close()
	f.activeReqM.Lock()
	for _, batch := range f.activeRequests {
		for _, req := range batch {
			close(req.returnChan)
		}
	}
	for _, batch := range f.pendingRequests {
		for _, req := range batch {
			close(req.returnChan)
		}
	}
	f.activeReqM.Unlock()

	// wait for close to end
	<-f.doneChan
	f.log.Info("stopped fetch")
}

// stopped returns if we should stop
func (f *Fetch) stopped() bool {
	select {
	case <-f.stop:
		return true
	default:
		return false
	}
}

// AddDB adds a DB with corresponding hint
// all network peersProvider will be able to query this DB
func (f *Fetch) AddDB(hint Hint, db database.Getter) {
	f.dbLock.Lock()
	f.dbs[hint] = db
	f.dbLock.Unlock()
}

// handleNewRequest batches low priority requests and sends a high priority request to the peers right away.
// if there are pending requests for the same hash, it will put the new request, regardless of the priority,
// to the pending list and wait for notification when the earlier request gets response.
// it returns true if a request is sent immediately, or false otherwise.
func (f *Fetch) handleNewRequest(req *request) bool {
	f.activeReqM.Lock()
	if _, ok := f.pendingRequests[req.hash]; ok {
		// hash already being requested. just add the req and wait for the notification
		f.pendingRequests[req.hash] = append(f.pendingRequests[req.hash], req)
		f.activeReqM.Unlock()
		return false
	}
	sendNow := req.priority > Low
	// group requests by hash
	if sendNow {
		f.pendingRequests[req.hash] = append(f.pendingRequests[req.hash], req)
	} else {
		f.activeRequests[req.hash] = append(f.activeRequests[req.hash], req)
	}
	rLen := len(f.activeRequests)
	f.activeReqM.Unlock()
	if sendNow {
		f.sendBatch([]requestMessage{{req.hint, req.hash}})
		f.log.With().Debug("high priority request sent", log.String("hash", req.hash.ShortString()))
		return true
	}
	f.log.With().Debug("request added to queue", log.String("hash", req.hash.ShortString()))
	if rLen > batchMaxSize {
		go f.requestHashBatchFromPeers() // Process the batch.
		return true
	}
	return false
}

// here we receive all requests for hashes for all DBs and batch them together before we send the request to peer
// there can be a priority request that will not be batched
func (f *Fetch) loop() {
	f.log.Info("starting fetch main loop")
	for {
		select {
		case req := <-f.requestReceiver:
			f.handleNewRequest(&req)
		case <-f.batchTimeout.C:
			go f.requestHashBatchFromPeers() // Process the batch.
		case <-f.stop:
			close(f.doneChan)
			return
		}
	}
}

// FetchRequestHandler handles requests for sync from peersProvider, and basically reads Data from database and puts it
// in a response batch
func (f *Fetch) FetchRequestHandler(ctx context.Context, data []byte) ([]byte, error) {
	if f.stopped() {
		return nil, server.ErrShuttingDown
	}

	var requestBatch requestBatch
	err := types.BytesToInterface(data, &requestBatch)
	if err != nil {
		f.log.WithContext(ctx).With().Error("failed to parse request", log.Err(err))
		return nil, server.ErrBadRequest
	}
	resBatch := responseBatch{
		ID:        requestBatch.ID,
		Responses: make([]responseMessage, 0, len(requestBatch.Requests)),
	}
	// this will iterate all requests and populate appropriate Responses, if there are any missing items they will not
	// be included in the response at all
	for _, r := range requestBatch.Requests {
		f.dbLock.RLock()
		db, ok := f.dbs[r.Hint]
		f.dbLock.RUnlock()
		if !ok {
			f.log.WithContext(ctx).With().Warning("hint not found in database", log.String("hint", string(r.Hint)))
			continue
		}
		res, err := db.Get(r.Hash.Bytes())
		if err != nil {
			f.log.WithContext(ctx).With().Info("remote peer requested nonexistent hash",
				log.String("hash", r.Hash.ShortString()),
				log.String("hint", string(r.Hint)),
				log.Err(err))
			continue
		} else {
			f.log.WithContext(ctx).With().Debug("responded to hash request",
				log.String("hash", r.Hash.ShortString()),
				log.Int("dataSize", len(res)))
		}
		// add response to batch
		m := responseMessage{
			Hash: r.Hash,
			Data: res,
		}
		resBatch.Responses = append(resBatch.Responses, m)
	}

	bts, err := types.InterfaceToBytes(&resBatch)
	if err != nil {
<<<<<<< HEAD
		f.log.WithContext(ctx).With().Error("cannot parse message for batch id",
			log.String("batch_hash", resBatch.ID.ShortString()))
		return nil
	}
	f.log.WithContext(ctx).With().Debug("returning response for batch",
		log.String("batch_hash", resBatch.ID.ShortString()),
		log.Int("count_responses", len(resBatch.Responses)),
		log.Int("data_size", len(bts)))
	return bts
=======
		f.log.WithContext(ctx).With().Panic("failed to serialize batch ID",
			log.String("batchHash", resBatch.ID.ShortString()))
	}
	f.log.WithContext(ctx).With().Debug("returning response for batch",
		log.String("batchHash", resBatch.ID.ShortString()),
		log.Int("numResponse", len(resBatch.Responses)),
		log.Int("dataSize", len(bts)))
	return bts, nil
>>>>>>> 07f9602c
}

// receive Data from message server and call response handlers accordingly
func (f *Fetch) receiveResponse(data []byte) {
	if f.stopped() {
		return
	}

	var response responseBatch
	err := types.BytesToInterface(data, &response)
	if err != nil {
		f.log.With().Error("response was unclear, maybe leaking", log.Err(err))
		return
	}

	f.activeBatchM.RLock()
	batch, has := f.activeBatches[response.ID]
	f.activeBatchM.RUnlock()
	if !has {
		f.log.With().Warning("unknown batch response received, or already invalidated", log.String("batchHash", response.ID.ShortString()))
		return
	}

	// convert requests to map so it can be invalidated when reading Responses
	batchMap := batch.ToMap()
	// iterate all hash Responses
	for _, resID := range response.Responses {
		// take lock here to make handling of a single hash atomic
		f.activeReqM.Lock()
		// for each hash, send Data on waiting channel
		reqs := f.pendingRequests[resID.Hash]
		actualHash := emptyHash
		for _, req := range reqs {
			var err error
			if req.validateResponseHash {
				if actualHash == emptyHash {
					actualHash = types.CalcHash32(data)
				}
				if actualHash != resID.Hash {
					err = fmt.Errorf("hash didnt match expected: %v, actual %v", resID.Hash.ShortString(), actualHash.ShortString())
				}
			}
			req.returnChan <- HashDataPromiseResult{
				Err:     err,
				Hash:    resID.Hash,
				Data:    resID.Data,
				IsLocal: false,
			}
			// todo: mark peer as malicious
		}
		// remove from map
		delete(batchMap, resID.Hash)

		// remove from pending list
		delete(f.pendingRequests, resID.Hash)
		f.activeReqM.Unlock()
	}

	// iterate all requests that didn't return value from peer and notify
	// they will be retried for MaxRetriesForRequest
	err = fmt.Errorf("failed to fetch hash after max retries")
	for h := range batchMap {
		if f.stopped() {
			return
		}
		f.log.With().Warning("hash not found in response from peer",
			log.String("hint", string(batchMap[h].Hint)),
			log.String("hash", h.ShortString()),
			log.String("peer", batch.peer.String()))
		f.activeReqM.Lock()
		reqs := f.pendingRequests[h]
		invalidatedRequests := 0
		for _, req := range reqs {
			req.retries++
			if req.retries > f.cfg.MaxRetriesForRequest {
				f.log.With().Debug("gave up on hash after max retries",
					log.String("hash", req.hash.ShortString()))
				req.returnChan <- HashDataPromiseResult{
					Err:     ErrExceedMaxRetries,
					Hash:    req.hash,
					Data:    []byte{},
					IsLocal: false,
				}
				invalidatedRequests++
			} else {
				// put the request back to the active list
				f.activeRequests[req.hash] = append(f.activeRequests[req.hash], req)
			}
		}
		// the remaining requests in pendingRequests is either invalid (exceed MaxRetriesForRequest) or
		// put back to the active list.
		delete(f.pendingRequests, h)
		f.activeReqM.Unlock()
	}

	// delete the hash of waiting batch
	f.activeBatchM.Lock()
	delete(f.activeBatches, response.ID)
	f.activeBatchM.Unlock()
}

// this is the main function that sends the hash request to the peer
func (f *Fetch) requestHashBatchFromPeers() {
	var requestList []requestMessage
	f.activeReqM.Lock()
	// only send one request per hash
	for hash, reqs := range f.activeRequests {
		f.log.With().Debug("batching hash request", log.String("hash", hash.ShortString()))
		requestList = append(requestList, requestMessage{Hash: hash, Hint: reqs[0].hint})
		// move the processed requests to pending
		f.pendingRequests[hash] = append(f.pendingRequests[hash], reqs...)
		delete(f.activeRequests, hash)
	}
	f.activeReqM.Unlock()

	// send in batches
	for i := 0; i < len(requestList); i += f.cfg.BatchSize {
		j := i + f.cfg.BatchSize
		if j > len(requestList) {
			j = len(requestList)
		}
		f.sendBatch(requestList[i:j])
	}
}

// sendBatch dispatches batched request messages
func (f *Fetch) sendBatch(requests []requestMessage) {
	// build list of batch messages
	var batch batchInfo
	batch.Requests = requests
	batch.SetID()

	f.activeBatchM.Lock()
	f.activeBatches[batch.ID] = batch
	f.activeBatchM.Unlock()
	// timeout function will be called if no response was received for the hashes sent
<<<<<<< HEAD
	timeoutFunc := func(err error) {
		f.log.With().Error("request timed out", log.String("batch_hash", batch.ID.ShortString()))
=======
	errorFunc := func(err error) {
		f.log.With().Error("error occurred for SendBatch", log.String("batchHash", batch.ID.ShortString()), log.Err(err))
>>>>>>> 07f9602c
		f.handleHashError(batch.ID, err)
	}

	bytes, err := types.InterfaceToBytes(&batch.requestBatch)
	if err != nil {
		f.handleHashError(batch.ID, err)
	}
	// try sending batch to some random peer
	retries := 0
	var p peers.Peer
	for {
		if f.stopped() {
			return
		}

		if f.net.PeerCount() == 0 {
			f.log.With().Error("no peers found, unable to send request batch",
				batch.ID,
				log.Int("items", len(batch.Requests)))
			return
		}

		// get random peer
		p = GetRandomPeer(f.net.GetPeers())
		f.log.With().Debug("sending request batch to peer",
			log.String("batch_hash", batch.ID.ShortString()),
			log.Int("num_requests", len(batch.Requests)),
			log.String("peer", p.String()))
		batch.peer = p
		f.activeBatchM.Lock()
		f.activeBatches[batch.ID] = batch
		f.activeBatchM.Unlock()
<<<<<<< HEAD
		err := f.net.SendRequest(context.TODO(), server.Fetch, bytes, p, f.receiveResponse, timeoutFunc)

=======
		err := f.net.SendRequest(context.TODO(), server.Fetch, bytes, p, f.receiveResponse, errorFunc)
>>>>>>> 07f9602c
		// if call succeeded, continue to other requests
		if err != nil {
			retries++
			if retries > f.cfg.MaxRetriesForPeer {
				f.handleHashError(batch.ID, ErrCouldNotSend(fmt.Errorf("could not send message: %w", err)))
				break
			}
			//todo: mark number of fails per peer to make it low priority
			f.log.With().Warning("could not send message to peer",
				log.String("peer", p.String()),
				log.Int("retries", retries))
		} else {
			break
		}
	}
}

// handleHashError is called when an error occurred processing batches of the following hashes
func (f *Fetch) handleHashError(batchHash types.Hash32, err error) {
	f.log.With().Debug("cannot fetch message",
		log.String("batchHash", batchHash.ShortString()),
		log.Err(err))
	f.activeBatchM.RLock()
	batch, ok := f.activeBatches[batchHash]
	if !ok {
		f.activeBatchM.RUnlock()
		f.log.With().Error("batch invalidated twice", log.String("batchHash", batchHash.ShortString()))
		return
	}
	f.activeBatchM.RUnlock()
	f.activeReqM.Lock()
	for _, h := range batch.Requests {
		f.log.With().Debug("error for hash requests",
			log.String("hash", h.Hash.ShortString()),
			log.Int("numSubscribers", len(f.pendingRequests[h.Hash])),
			log.Err(err))
		for _, callback := range f.pendingRequests[h.Hash] {
			callback.returnChan <- HashDataPromiseResult{
				Err:     err,
				Hash:    h.Hash,
				Data:    nil,
				IsLocal: false,
			}
		}
		delete(f.pendingRequests, h.Hash)
	}
	f.activeReqM.Unlock()

	f.activeBatchM.Lock()
	delete(f.activeBatches, batchHash)
	f.activeBatchM.Unlock()
}

// HashDataPromiseResult is the result strict when requesting Data corresponding to the Hash
type HashDataPromiseResult struct {
	Err     error
	Hash    types.Hash32
	Data    []byte
	IsLocal bool
}

// GetHashes gets a list of hashes to be fetched and will return a map of hashes and their respective promise channels
func (f *Fetch) GetHashes(hashes []types.Hash32, hint Hint, validateHash bool) map[types.Hash32]chan HashDataPromiseResult {
	hashWaiting := make(map[types.Hash32]chan HashDataPromiseResult)
	for _, id := range hashes {
		resChan := f.GetHash(id, hint, validateHash)
		hashWaiting[id] = resChan
	}

	return hashWaiting
}

// GetHash is the regular buffered call to get a specific hash, using provided hash, h as hint the receiving end will
// know where to look for the hash, this function returns HashDataPromiseResult channel that will hold Data received or error
func (f *Fetch) GetHash(hash types.Hash32, h Hint, validateHash bool) chan HashDataPromiseResult {
	resChan := make(chan HashDataPromiseResult, 1)

	if f.stopped() {
		close(resChan)
		return resChan
	}

	// check if we already have this hash locally
	f.dbLock.RLock()
	db, ok := f.dbs[h]
	f.dbLock.RUnlock()
	if !ok {
		f.log.With().Panic("tried to fetch Data from DB that doesn't exist locally",
			log.String("hint", string(h)))
	}

	if b, err := db.Get(hash.Bytes()); err == nil {
		resChan <- HashDataPromiseResult{
			Err:     nil,
			Hash:    hash,
			Data:    b,
			IsLocal: true,
		}
		return resChan
	}

	// if not present in db, call fetching of the item
	req := request{
		hash,
		Low,
		validateHash,
		h,
		resChan,
		0,
	}

	f.requestReceiver <- req

	return resChan
}<|MERGE_RESOLUTION|>--- conflicted
+++ resolved
@@ -388,26 +388,14 @@
 
 	bts, err := types.InterfaceToBytes(&resBatch)
 	if err != nil {
-<<<<<<< HEAD
-		f.log.WithContext(ctx).With().Error("cannot parse message for batch id",
+		f.log.WithContext(ctx).With().Panic("failed to serialize batch id",
 			log.String("batch_hash", resBatch.ID.ShortString()))
-		return nil
 	}
 	f.log.WithContext(ctx).With().Debug("returning response for batch",
 		log.String("batch_hash", resBatch.ID.ShortString()),
 		log.Int("count_responses", len(resBatch.Responses)),
 		log.Int("data_size", len(bts)))
-	return bts
-=======
-		f.log.WithContext(ctx).With().Panic("failed to serialize batch ID",
-			log.String("batchHash", resBatch.ID.ShortString()))
-	}
-	f.log.WithContext(ctx).With().Debug("returning response for batch",
-		log.String("batchHash", resBatch.ID.ShortString()),
-		log.Int("numResponse", len(resBatch.Responses)),
-		log.Int("dataSize", len(bts)))
 	return bts, nil
->>>>>>> 07f9602c
 }
 
 // receive Data from message server and call response handlers accordingly
@@ -544,13 +532,10 @@
 	f.activeBatches[batch.ID] = batch
 	f.activeBatchM.Unlock()
 	// timeout function will be called if no response was received for the hashes sent
-<<<<<<< HEAD
-	timeoutFunc := func(err error) {
-		f.log.With().Error("request timed out", log.String("batch_hash", batch.ID.ShortString()))
-=======
 	errorFunc := func(err error) {
-		f.log.With().Error("error occurred for SendBatch", log.String("batchHash", batch.ID.ShortString()), log.Err(err))
->>>>>>> 07f9602c
+		f.log.With().Error("error occurred for sendbatch",
+			log.String("batch_hash", batch.ID.ShortString()),
+			log.Err(err))
 		f.handleHashError(batch.ID, err)
 	}
 
@@ -583,12 +568,8 @@
 		f.activeBatchM.Lock()
 		f.activeBatches[batch.ID] = batch
 		f.activeBatchM.Unlock()
-<<<<<<< HEAD
-		err := f.net.SendRequest(context.TODO(), server.Fetch, bytes, p, f.receiveResponse, timeoutFunc)
-
-=======
 		err := f.net.SendRequest(context.TODO(), server.Fetch, bytes, p, f.receiveResponse, errorFunc)
->>>>>>> 07f9602c
+
 		// if call succeeded, continue to other requests
 		if err != nil {
 			retries++
